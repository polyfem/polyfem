--- conflicted
+++ resolved
@@ -9,15 +9,11 @@
 {
 	void Mesh3D::refine(const int n_refiniment, const double t, std::vector<int> &parent_nodes)
 	{
-<<<<<<< HEAD
-		//TODO to aware refiniement
-=======
 		for(size_t i = 0; i < elements_tag().size(); ++i)
 		{
 			if(elements_tag()[i] == ElementType::InteriorPolytope || elements_tag()[i] == ElementType::BoundaryPolytope)
 				mesh_.elements[i].hex = false;
 		}
->>>>>>> bb634289
 
 		MeshProcessing3D::refine_catmul_clark_polar(mesh_, n_refiniment, parent_nodes);
 		Navigation3D::prepare_mesh(mesh_);
@@ -125,73 +121,6 @@
 			}
 		}
 
-<<<<<<< HEAD
-		Navigation3D::prepare_mesh(mesh_);
-		compute_elements_tag();
-		return true;
-	}
-
-	// load from a geogram surface mesh (for debugging), or volume mesh
-	// if loading a surface mesh, it assumes there is only one polyhedral cell, and the last vertex id a point in the kernel
-	bool Mesh3D::load(const GEO::Mesh &M) {
-		assert(M.cells.nb() == 0); // surface only for now
-		assert(M.vertices.dimension() == 3);
-
-		int nv = M.vertices.nb() - 1;
-		mesh_.points.resize(3, nv);
-		mesh_.vertices.resize(nv);
-
-		for (int i = 0; i < nv; ++i) {
-			mesh_.points(0, i) = M.vertices.point(i)[0];
-			mesh_.points(1, i) = M.vertices.point(i)[1];
-			mesh_.points(2, i) = M.vertices.point(i)[2];
-			Vertex v;
-			v.id = i;
-			mesh_.vertices[i] = v;
-		}
-		mesh_.faces.resize(M.facets.nb());
-		for (int i = 0; i < (int) M.facets.nb(); ++i) {
-			Face &face = mesh_.faces[i];
-			face.id = i;
-
-			face.vs.resize(M.facets.nb_vertices(i));
-			for (int j = 0; j < (int) M.facets.nb_vertices(i); ++j) {
-				face.vs[j] = M.facets.vertex(i, j);
-			}
-		}
-		mesh_.elements.resize(1);
-		for (int i = 0; i < 1; ++i) {
-			Element &cell = mesh_.elements[i];
-			cell.id = i;
-
-			int nf = M.facets.nb();
-			cell.fs.resize(nf);
-
-			for (int j = 0; j < nf; ++j) {
-				cell.fs[j] = j;
-			}
-
-			for (auto fid : cell.fs) {
-				cell.vs.insert(cell.vs.end(), mesh_.faces[fid].vs.begin(), mesh_.faces[fid].vs.end());
-			}
-			sort(cell.vs.begin(), cell.vs.end());
-			cell.vs.erase(unique(cell.vs.begin(), cell.vs.end()), cell.vs.end());
-
-			for (int j = 0; j < nf; ++j) {
-				cell.fs_flag.push_back(1);
-			}
-		}
-
-		for (int i = 0; i < 1; ++i) {
-			mesh_.elements[i].hex = false;
-		}
-
-		for (int i = 0; i < 1; ++i) {
-			mesh_.elements[i].v_in_Kernel.push_back(M.vertices.point(nv)[0]);
-			mesh_.elements[i].v_in_Kernel.push_back(M.vertices.point(nv)[1]);
-			mesh_.elements[i].v_in_Kernel.push_back(M.vertices.point(nv)[2]);
-		}
-=======
 		//TODO not so nice to detect triangle meshes
 		is_simplicial_ = n_cell_vertices(0) == 4;
 
@@ -219,12 +148,78 @@
 				}
 			}
 		}
->>>>>>> bb634289
 
 		Navigation3D::prepare_mesh(mesh_);
 		// if(is_simplicial())
 			// MeshProcessing3D::orient_volume_mesh(mesh_);
-			MeshProcessing3D::build_connectivity(mesh_);
+		compute_elements_tag();
+		return true;
+	}
+
+	// load from a geogram surface mesh (for debugging), or volume mesh
+	// if loading a surface mesh, it assumes there is only one polyhedral cell, and the last vertex id a point in the kernel
+	bool Mesh3D::load(const GEO::Mesh &M) {
+		assert(M.cells.nb() == 0); // surface only for now
+		assert(M.vertices.dimension() == 3);
+
+		int nv = M.vertices.nb() - 1;
+		mesh_.points.resize(3, nv);
+		mesh_.vertices.resize(nv);
+
+		for (int i = 0; i < nv; ++i) {
+			mesh_.points(0, i) = M.vertices.point(i)[0];
+			mesh_.points(1, i) = M.vertices.point(i)[1];
+			mesh_.points(2, i) = M.vertices.point(i)[2];
+			Vertex v;
+			v.id = i;
+			mesh_.vertices[i] = v;
+		}
+		mesh_.faces.resize(M.facets.nb());
+		for (int i = 0; i < (int) M.facets.nb(); ++i) {
+			Face &face = mesh_.faces[i];
+			face.id = i;
+
+			face.vs.resize(M.facets.nb_vertices(i));
+			for (int j = 0; j < (int) M.facets.nb_vertices(i); ++j) {
+				face.vs[j] = M.facets.vertex(i, j);
+			}
+		}
+		mesh_.elements.resize(1);
+		for (int i = 0; i < 1; ++i) {
+			Element &cell = mesh_.elements[i];
+			cell.id = i;
+
+			int nf = M.facets.nb();
+			cell.fs.resize(nf);
+
+			for (int j = 0; j < nf; ++j) {
+				cell.fs[j] = j;
+			}
+
+			for (auto fid : cell.fs) {
+				cell.vs.insert(cell.vs.end(), mesh_.faces[fid].vs.begin(), mesh_.faces[fid].vs.end());
+			}
+			sort(cell.vs.begin(), cell.vs.end());
+			cell.vs.erase(unique(cell.vs.begin(), cell.vs.end()), cell.vs.end());
+
+			for (int j = 0; j < nf; ++j) {
+				cell.fs_flag.push_back(1);
+			}
+		}
+
+		for (int i = 0; i < 1; ++i) {
+			mesh_.elements[i].hex = false;
+		}
+
+		for (int i = 0; i < 1; ++i) {
+			mesh_.elements[i].v_in_Kernel.push_back(M.vertices.point(nv)[0]);
+			mesh_.elements[i].v_in_Kernel.push_back(M.vertices.point(nv)[1]);
+			mesh_.elements[i].v_in_Kernel.push_back(M.vertices.point(nv)[2]);
+		}
+
+		Navigation3D::prepare_mesh(mesh_);
+		// if(is_simplicial())
+			// MeshProcessing3D::orient_volume_mesh(mesh_);
 		compute_elements_tag();
 		return true;
 	}
