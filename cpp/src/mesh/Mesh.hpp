--- conflicted
+++ resolved
@@ -9,20 +9,15 @@
 namespace poly_fem
 {
 	// NOTE:
-	// For the purpose of the tagging, elements (facets in 2D, cells in 3D) adjacent to a polytope are tagged as boundary,
-	// and vertices incident to a polytope are also considered as boundary.
+	// For the purpose of the tagging, elements (facets in 2D, cells in 3D) adjacent to a polytope
+	// are tagged as boundary, and vertices incident to a polytope are also considered as boundary.
 	enum class ElementType {
 		RegularInteriorCube,        // Regular quad/hex inside a 3^n patch
 		SimpleSingularInteriorCube, // Quad/hex incident to exactly 1 singular vertex (in 2D) or edge (in 3D)
 		MultiSingularInteriorCube,  // Quad/Hex incident to more than 1 singular vertices (should not happen in 2D)
-<<<<<<< HEAD
 		RegularBoundaryCube,        // Boundary (internal or external) quad/hex, where all boundary vertices/edges are incident to at most 2 quads/hexes
-		SingularBoundaryCube,       // Boundary (internal or external) quad/hex that is not regular
-=======
-		RegularBoundaryCube,        // Boundary (internal or external) quad/hex, where all boundary vertices are incident to at most 2 quads/hexes
 		SimpleSingularBoundaryCube, // Quad incident to exactly 1 singular vertex (in 2D); hex incident to exactly 1 singular interior edge, 0 singular boundary edge, 1 boundary face (in 3D)
 		MultiSingularBoundaryCube,  // Boundary (internal or external) hex that is not regular nor SimpleSingularBoundaryCube
->>>>>>> bad25136
 		InteriorPolytope,           // Interior polytope
 		BoundaryPolytope,           // Boundary polytope
 		Undefined                   // For invalid configurations
