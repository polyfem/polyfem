--- conflicted
+++ resolved
@@ -72,17 +72,6 @@
       - name: Tests
         run: cd build; ctest --verbose --output-on-failure
 
-<<<<<<< HEAD
-      - name: Runner
-        run: |
-          cd build
-          python ../tests/test_runners.py
-          ./PolyFEM_bin --hdf5 ../data/data/test.hdf5 --cmd
-          ./PolyFEM_bin --mesh ../data/data/contact/meshes/3D/simple/cube.msh --cmd --n_refs 1 --problem DrivenCavity --tform Stokes
-          ./PolyFEM_bin --mesh ../data/data/contact/meshes/3D/simple/cube.msh --cmd --n_refs 1 --problem DrivenCavity --tform NavierStokes
-
-=======
->>>>>>> a8617f67
   ####################
   # MacOS
   ####################
@@ -154,99 +143,3 @@
       - name: Tests
         if: matrix.arc == 'x86' # no ARM vm on actions yet
         run: cd build; ctest --verbose --output-on-failure
-<<<<<<< HEAD
-
-      - name: Runner
-        if: matrix.arc == 'x86' # no ARM vm on actions yet
-        run: |
-          cd build
-          python3 ../tests/test_runners.py
-          ./PolyFEM_bin --hdf5 ../data/data/test.hdf5 --cmd
-          ./PolyFEM_bin --mesh ../data/data/contact/meshes/3D/simple/cube.msh --cmd --n_refs 1 --problem DrivenCavity --tform Stokes
-          ./PolyFEM_bin --mesh ../data/data/contact/meshes/3D/simple/cube.msh --cmd --n_refs 1 --problem DrivenCavity --tform NavierStokes
-
-  ####################
-  # Windows
-  ####################
-
-  Windows:
-    runs-on: windows-2019
-    env:
-      CC: cl.exe
-      CXX: cl.exe
-      SCCACHE_IDLE_TIMEOUT: "12000"
-    strategy:
-      fail-fast: false
-      matrix:
-        config: [Debug]
-        threading: [TBB, NONE]
-    steps:
-      - name: Checkout repository
-        uses: actions/checkout@v1
-        with:
-          fetch-depth: 10
-      - uses: seanmiddleditch/gha-setup-ninja@master
-
-      - name: Stetup Conda
-        uses: s-weigand/setup-conda@v1
-        with:
-          update-conda: true
-          conda-channels: anaconda, conda-forge
-
-      - name: Install Dependencies
-        run: |
-          conda install libblas libcblas suitesparse -y
-
-      - name: Set env
-        run: |
-          echo "appdata=$env:LOCALAPPDATA" >> ${env:GITHUB_ENV}
-          conda init powershell
-
-
-      - name: Cache build
-        id: cache-build
-        uses: actions/cache@v2
-        with:
-          path: ${{ env.appdata }}\Mozilla\sccache
-          key: ${{ runner.os }}-${{ matrix.config }}-${{ matrix.threading }}-cache-${{ github.sha }}
-          restore-keys: ${{ runner.os }}-${{ matrix.config }}-${{ matrix.threading }}-cache
-
-      - name: Prepare sccache
-        run: |
-          iwr -useb 'https://raw.githubusercontent.com/scoopinstaller/install/master/install.ps1' -outfile 'install.ps1'
-          .\install.ps1 -RunAsAdmin
-          scoop install sccache --global
-          # Scoop modifies the PATH so we make it available for the next steps of the job
-          echo "${env:PATH}" >> ${env:GITHUB_PATH}
-
-      - name: Configure and build
-        shell: cmd
-        run: |
-          call "C:\Program Files (x86)\Microsoft Visual Studio\2019\Enterprise\Common7\Tools\VsDevCmd.bat" -arch=x64
-          cmake --version
-          cmake -G Ninja ^
-            -DCMAKE_CXX_COMPILER_LAUNCHER=sccache ^
-            -DCMAKE_BUILD_TYPE=${{ matrix.config }} ^
-            -DPOLYFEM_WITH_CLIPPER=OFF ^
-            -DPOLYFEM_THREADING=${{ matrix.threading }} ^
-            -DPOLYSOLVE_WITH_CHOLMOD=OFF ^
-            -DPOLYSOLVE_WITH_MKL=OFF ^
-            -B build ^
-            -S .
-          cd build
-          ninja -j1
-
-      - name: Tests
-        run: |
-          cd build
-          ctest --verbose --output-on-failure
-
-      - name: Runner
-        run: |
-          cd build
-          python ..\tests\test_runners.py
-          .\PolyFEM_bin.exe --hdf5 ..\data\data\test.hdf5 --cmd
-          .\PolyFEM_bin.exe --mesh ..\data\data\contact\meshes\3D\simple\cube.msh --cmd --n_refs 1 --problem DrivenCavity --tform Stokes
-          .\PolyFEM_bin.exe --mesh ..\data\data\contact\meshes\3D\simple\cube.msh --cmd --n_refs 1 --problem DrivenCavity --tform NavierStokes
-=======
->>>>>>> a8617f67
