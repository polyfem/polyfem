name: Build

on:
  push:
    branches: [main]
  pull_request:

env:
  CTEST_OUTPUT_ON_FAILURE: ON
  CTEST_PARALLEL_LEVEL: 1

jobs:
  ####################
  # Linux
  ####################

  Linux:
    name: ${{ matrix.name }} (${{ matrix.config }}, ${{ matrix.threading }})
    runs-on: ${{ matrix.os }}
    strategy:
      fail-fast: false
      matrix:
        os: [ubuntu-latest]
        config: [DebugNoSymbols, Release]
        threading: [TBB]
        include:
          - os: ubuntu-latest
            name: Linux
    steps:
      - name: Checkout repository
        uses: actions/checkout@v1
        with:
          fetch-depth: 10

      - name: Dependencies
        run: |
          sudo apt-get update
          sudo apt-get -o Acquire::Retries=3 install \
          libblas-dev \
          libglu1-mesa-dev \
          xorg-dev \
          ccache
          echo 'CACHE_PATH=~/.cache/ccache' >> "$GITHUB_ENV"

      - name: Cache Build
        id: cache-build
        uses: actions/cache@v3
        if: matrix.config == 'Release' # debug cache is not working
        with:
          path: ${{ env.CACHE_PATH }}
          key: ${{ runner.os }}-${{ matrix.config }}-${{ matrix.threading }}-cache-${{ github.sha }}
          restore-keys: ${{ runner.os }}-${{ matrix.config }}-${{ matrix.threading }}-cache

      - name: Prepare ccache
        run: |
          # ccache --max-size=1.0G
          ccache -V && ccache --show-stats && ccache --zero-stats

      - name: Configure
        run: |
          mkdir -p build
          cd build
          cmake .. \
            -DCMAKE_CXX_COMPILER_LAUNCHER=ccache \
            -DCMAKE_BUILD_TYPE=${{ matrix.config }} \
            -DCMAKE_CXX_FLAGS_DEBUGNOSYMBOLS="" \
            -DPOLYFEM_WITH_CLIPPER=OFF \
            -DPOLYFEM_THREADING=${{ matrix.threading }}

      - name: Build
        run: cd build; make -j2; ccache --show-stats

      - name: Tests
        run: cd build; OMP_NUM_THREADS=1 ctest --verbose --output-on-failure

      # - name: Setup tmate session
      #   if: ${{ failure() }}
      #   uses: mxschmitt/action-tmate@v3

  ####################
  # MacOS
  ####################

  MacOS:
    name: ${{ matrix.name }}-${{ matrix.arc }} (${{ matrix.config }}, ${{ matrix.threading }})
    runs-on: ${{ matrix.os }}
    strategy:
      fail-fast: false
      matrix:
        os: [macos-latest]
        arc: [x86]
<<<<<<< HEAD
        config: [Debug, Release]
=======
        config: [DebugNoSymbols]
>>>>>>> 16a23638
        threading: [TBB]
        include:
          - os: macos-latest
            name: macOS

    steps:
      - name: Checkout repository
        uses: actions/checkout@v1
        with:
          fetch-depth: 10

      - name: Dependencies
        run: |
          brew install ccache
          echo 'CACHE_PATH=~/Library/Caches/ccache' >> "$GITHUB_ENV"

      - name: Cache Build
        id: cache-build
        uses: actions/cache@v3
        with:
          path: ${{ env.CACHE_PATH }}
          key: ${{ runner.os }}-${{ matrix.config }}-${{ matrix.threading }}-${{ matrix.arc }}-cache-${{ github.sha }}
          restore-keys: ${{ runner.os }}-${{ matrix.config }}-${{ matrix.threading }}-${{ matrix.arc }}-cache

      - name: Prepare ccache
        run: |
          ccache --max-size=1.0G
          ccache -V && ccache --show-stats && ccache --zero-stats

      - name: Configure x86
        if: matrix.arc == 'x86'
        run: |
          mkdir -p build
          cd build
          cmake .. \
            -DCMAKE_CXX_COMPILER_LAUNCHER=ccache \
            -DCMAKE_BUILD_TYPE=${{ matrix.config }} \
            -DCMAKE_CXX_FLAGS_DEBUGNOSYMBOLS="" \
            -DPOLYFEM_WITH_CLIPPER=OFF \
            -DPOLYFEM_THREADING=${{ matrix.threading }}

      - name: Configure arm64
        if: matrix.arc == 'arm64'
        run: |
          mkdir -p build
          cd build
          cmake .. \
            -DCMAKE_CXX_COMPILER_LAUNCHER=ccache \
            -DCMAKE_BUILD_TYPE=${{ matrix.config }} \
            -DCMAKE_CXX_FLAGS_DEBUGNOSYMBOLS="" \
            -DCMAKE_OSX_ARCHITECTURES=arm64 \
            -DPOLYFEM_WITH_CLIPPER=OFF \
            -DPOLYFEM_THREADING=${{ matrix.threading }}

      - name: Build
        run: cd build; make -j2; ccache --show-stats

      - name: Tests
        if: matrix.arc == 'x86' # no ARM vm on actions yet
        run: cd build; ctest --verbose --output-on-failure

  ####################
  # Windows
  ####################

  Windows:
    runs-on: windows-2022
    env:
      SCCACHE_IDLE_TIMEOUT: "12000"
    strategy:
      fail-fast: false
      matrix:
        config: [DebugNoSymbols]
        threading: [TBB]
    steps:
      - name: Checkout repository
        uses: actions/checkout@v3.5.3
        with:
          fetch-depth: 10

      - name: Install Ninja
        uses: seanmiddleditch/gha-setup-ninja@master

      - name: Stetup Conda
        uses: s-weigand/setup-conda@v1.2.1
        with:
          update-conda: true
          conda-channels: anaconda, conda-forge

      - name: Install Dependencies
        run: |
          conda install libblas libcblas -y

      - name: Set env
        run: |
          echo "appdata=$env:LOCALAPPDATA" >> ${env:GITHUB_ENV}
          conda init powershell

      - name: Cache build
        id: cache-build
        uses: actions/cache@v3
        with:
          path: ${{ env.appdata }}\Mozilla\sccache
          key: ${{ runner.os }}-${{ matrix.config }}-${{ matrix.threading }}-cache-${{ github.sha }}
          restore-keys: ${{ runner.os }}-${{ matrix.config }}-${{ matrix.threading }}-cache

      - name: Prepare sccache
        run: |
          iwr -useb 'https://raw.githubusercontent.com/scoopinstaller/install/master/install.ps1' -outfile 'install.ps1'
          .\install.ps1 -RunAsAdmin
          scoop install sccache --global
          # Scoop modifies the PATH so we make it available for the next steps of the job
          echo "${env:PATH}" >> ${env:GITHUB_PATH}

      - name: Configure and Build
        shell: cmd
        run: |
          call "C:\Program Files\Microsoft Visual Studio\2022\Enterprise\Common7\Tools\VsDevCmd.bat" -arch=x64
          cmake -G Ninja ^
            -DCMAKE_CXX_FLAGS="/Z7 /DEBUG:FASTLINK /DWIN32" ^
            -DCMAKE_CXX_COMPILER_LAUNCHER=sccache ^
            -DCMAKE_CONFIGURATION_TYPES="Release;Debug;RelWithDebInfo;MinSizeRel;DebugNoSymbols" ^
            -DCMAKE_BUILD_TYPE=${{ matrix.config }} ^
            -DCMAKE_CXX_FLAGS_DEBUGNOSYMBOLS="/Od" -DCMAKE_EXE_LINKER_FLAGS_DEBUGNOSYMBOLS="" ^
            -DPOLYFEM_WITH_CLIPPER=OFF ^
            -DPOLYFEM_THREADING=${{ matrix.threading }} ^
            -DPOLYSOLVE_WITH_CHOLMOD=OFF ^
            -DPOLYSOLVE_WITH_AMGCL=OFF ^
            -DPOLYSOLVE_WITH_MKL=OFF ^
            -B build ^
            -S .
          cmake --build build -j1

      - name: Tests
        run: |
          cd build
          ctest --verbose --output-on-failure<|MERGE_RESOLUTION|>--- conflicted
+++ resolved
@@ -89,11 +89,7 @@
       matrix:
         os: [macos-latest]
         arc: [x86]
-<<<<<<< HEAD
-        config: [Debug, Release]
-=======
-        config: [DebugNoSymbols]
->>>>>>> 16a23638
+        config: [DebugNoSymbols, Release]
         threading: [TBB]
         include:
           - os: macos-latest
