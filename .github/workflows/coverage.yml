--- conflicted
+++ resolved
@@ -34,26 +34,7 @@
           libblas-dev \
           libglu1-mesa-dev \
           xorg-dev \
-<<<<<<< HEAD
-          lcov \
-          ccache
-          echo 'CACHE_PATH=~/.cache/ccache' >> "$GITHUB_ENV"
-
-      - name: Cache Build
-        id: cache-build
-        uses: actions/cache@v4.2.2
-        with:
-          path: ${{ env.CACHE_PATH }}
-          key: ${{ runner.os }}-Release-${{ matrix.threading }}-cache-${{ github.sha }}
-          restore-keys: ${{ runner.os }}-Release-${{ matrix.threading }}-cache
-
-      - name: Prepare ccache
-        run: |
-          ccache --max-size=1.0G
-          ccache -V && ccache --show-stats && ccache --zero-stats
-=======
-          lcov 
->>>>>>> 672cd485
+          lcov
 
       - name: Configure
         run: |
