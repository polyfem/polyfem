--- conflicted
+++ resolved
@@ -1678,7 +1678,6 @@
     },
     {
         "pointer": "/materials/*",
-<<<<<<< HEAD
         "type": "object",
         "type_name": "NeoHookean",
         "required": [
@@ -2306,8 +2305,6 @@
     },
     {
         "pointer": "/materials/*/m/*",
-=======
->>>>>>> dd62de56
         "type": "include",
         "spec_file": "material-parameters.json"
     },
