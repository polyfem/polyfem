[
    {
        "pointer": "/",
        "type": "object",
        "required": [
            "geometry",
            "materials"
        ],
        "optional": [
            "units",
            "preset_problem",
            "common",
            "root_path",
            "space",
            "time",
            "contact",
            "solver",
            "boundary_conditions",
            "initial_conditions",
            "output",
            "input",
            "tests"
        ],
        "doc": "Root of the configuration file."
    },
    {
        "pointer": "/common",
        "default": "",
        "type": "file",
        "extensions": [
            ".json"
        ],
        "doc": "Path to common settings will patch the current file."
    },
    {
        "pointer": "/root_path",
        "default": "",
        "type": "string",
        "doc": "Path for all relative paths, set automatically to the folder containing this JSON."
    },
    {
        "pointer": "/units",
        "default": null,
        "type": "object",
        "optional": [
            "length",
            "mass",
            "time",
            "characteristic_length"
        ],
        "doc": "Basic units used in the code."
    },
    {
        "pointer": "/units/length",
        "default": "m",
        "type": "string",
        "doc": "Length unit."
    },
    {
        "pointer": "/units/mass",
        "default": "kg",
        "type": "string",
        "doc": "Mass unit."
    },
    {
        "pointer": "/units/time",
        "default": "s",
        "type": "string",
        "doc": "Time unit."
    },
    {
        "pointer": "/units/characteristic_length",
        "default": 1,
        "type": "float",
        "doc": "Characteristic length, used for tolerances."
    },
    {
        "pointer": "/tests",
        "default": null,
        "type": "object",
        "optional": [
            "err_h1",
            "err_h1_semi",
            "err_l2",
            "err_linf",
            "err_linf_grad",
            "err_lp",
            "margin",
            "time_steps"
        ],
        "doc": "Used to test to compare different norms of solutions."
    },
    {
        "pointer": "/tests/err_h1",
        "default": 0,
        "type": "float",
        "doc": "Reference h1 solution's norm."
    },
    {
        "pointer": "/tests/err_h1_semi",
        "default": 0,
        "type": "float",
        "doc": "Reference h1 seminorm solution's norm."
    },
    {
        "pointer": "/tests/err_l2",
        "default": 0,
        "type": "float",
        "doc": "Reference $L^2$ solution's norm."
    },
    {
        "pointer": "/tests/err_linf",
        "default": 0,
        "type": "float",
        "doc": "Reference $L^\\infty$ solution's norm."
    },
    {
        "pointer": "/tests/err_linf_grad",
        "default": 0,
        "type": "float",
        "doc": "Reference $L^\\infty$ solution's gradient norm."
    },
    {
        "pointer": "/tests/err_lp",
        "default": 0,
        "type": "float",
        "doc": "Reference $L^8$ solution's gradient norm."
    },
    {
        "pointer": "/tests/margin",
        "default": 1e-5,
        "type": "float",
        "doc": "Reference tolerance used in tests."
    },
    {
        "pointer": "/tests/time_steps",
        "default": 1,
        "type": "int",
        "min": 1,
        "doc": "Number of time steps to test."
    },
    {
        "pointer": "/tests/time_steps",
        "type": "string",
        "options": [
            "all",
            "static"
        ],
        "doc": "Number of time steps to test."
    },
    {
        "pointer": "/geometry",
        "type": "list",
        "min": 1,
        "doc": "List of geometry objects."
    },
    {
        "pointer": "/geometry/*",
        "type": "object",
        "required": [
            "mesh"
        ],
        "optional": [
            "type",
            "extract",
            "unit",
            "transformation",
            "volume_selection",
            "surface_selection",
            "curve_selection",
            "point_selection",
            "n_refs",
            "advanced",
            "enabled",
            "is_obstacle"
        ],
        "#type_name": "mesh",
        "doc": "Each geometry object stores a mesh, a set of transformations applied to it after loading, and a set of selections, which can be used to specify boundary conditions, materials, optimization parameters and other quantities that can be associated with a part of an object."
    },
    {
        "pointer": "/geometry/*",
        "type": "object",
        "required": [
            "mesh",
            "array"
        ],
        "optional": [
            "type",
            "extract",
            "unit",
            "transformation",
            "volume_selection",
            "surface_selection",
            "curve_selection",
            "point_selection",
            "n_refs",
            "advanced",
            "enabled",
            "is_obstacle"
        ],
        "type_name": "mesh_array",
        "doc": "Each geometry object stores a mesh, a set of transformations applied to it after loading, and a set of selections, which can be used to specify boundary conditions, materials, optimization parameters and other quantities that can be associated with a part of an object."
    },
    {
        "pointer": "/geometry/*",
        "type": "object",
        "required": [
            "point",
            "normal"
        ],
        "optional": [
            "type",
            "enabled",
            "is_obstacle"
        ],
        "type_name": "plane",
        "doc": "Plane geometry object defined by its origin and normal."
    },
    {
        "pointer": "/geometry/*",
        "type": "object",
        "required": [
            "height"
        ],
        "optional": [
            "type",
            "enabled",
            "is_obstacle"
        ],
        "type_name": "ground",
        "doc": "Plane orthogonal to gravity defined by its height."
    },
    {
        "pointer": "/geometry/*",
        "type": "object",
        "required": [
            "mesh_sequence",
            "fps"
        ],
        "optional": [
            "type",
            "extract",
            "unit",
            "transformation",
            "n_refs",
            "advanced",
            "enabled",
            "is_obstacle"
        ],
        "type_name": "mesh_sequence",
        "doc": "Mesh sequence."
    },
    {
        "pointer": "/geometry/*/mesh",
        "type": "file",
        "extensions": [
            ".obj",
            ".msh",
            ".stl",
            ".ply",
            ".mesh"
        ],
        "doc": "Path of the mesh file to load."
    },
    {
        "pointer": "/geometry/*/type",
        "type": "string",
        "options": [
            "mesh",
            "plane",
            "ground",
            "mesh_sequence",
            "mesh_array"
        ],
        "default": "mesh",
        "doc": "Type of geometry, currently only one supported. In future we will add stuff like planes, spheres, etc."
    },
    {
        "pointer": "/geometry/*/extract",
        "type": "string",
        "options": [
            "volume",
            "edges",
            "points",
            "surface"
        ],
        "default": "volume",
        "doc": "Used to extract stuff from the mesh. Eg extract surface extracts the surface from a tet mesh."
    },
    {
        "pointer": "/geometry/*/unit",
        "type": "string",
        "default": "",
        "doc": "Units of the geometric model."
    },
    {
        "pointer": "/geometry/*/transformation",
        "type": "object",
        "default": null,
        "optional": [
            "translation",
            "rotation",
            "rotation_mode",
            "scale",
            "dimensions"
        ],
        "doc": "Geometric transformations applied to the geometry after loading it."
    },
    {
        "pointer": "/geometry/*/transformation/rotation_mode",
        "type": "string",
        "default": "xyz",
        "doc": "Type of rotation, supported are any permutation of [xyz]+, axis_angle, quaternion, or rotation_vector."
    },
    {
        "pointer": "/geometry/*/transformation/translation",
        "type": "list",
        "default": [],
        "doc": "Translate (two entries for 2D problems or three entries for 3D problems)."
    },
    {
        "pointer": "/geometry/*/transformation/rotation",
        "type": "list",
        "default": [],
        "doc": "Rotate, in 2D, one number, the rotation angle, in 3D, three or four Euler angles, axis+angle, or a unit quaternion. Depends on rotation mode."
    },
    {
        "pointer": "/geometry/*/transformation/scale",
        "type": "list",
        "default": [],
        "doc": "Scale by specified factors along axes (two entries for 2D problems or three entries for 3D problems)."
    },
    {
        "pointer": "/geometry/*/transformation/dimensions",
        "type": "float",
        "default": 1,
        "doc": "Scale the object so that bounding box dimensions match specified dimensions, 2 entries for 2D problems, 3 entries for 3D problems."
    },
    {
        "pointer": "/geometry/*/transformation/dimensions",
        "type": "list",
        "doc": "Scale the object so that bounding box dimensions match specified dimensions, 2 entries for 2D problems, 3 entries for 3D problems."
    },
    {
        "pointer": "/geometry/*/transformation/dimensions/*",
        "type": "float",
        "default": 0
    },
    {
        "pointer": "/geometry/*/transformation/translation/*",
        "type": "float",
        "default": 0
    },
    {
        "pointer": "/geometry/*/transformation/rotation/*",
        "default": 0,
        "type": "float"
    },
    {
        "pointer": "/geometry/*/transformation/scale/*",
        "default": 0,
        "type": "float"
    },
    {
        "pointer": "/geometry/*/volume_selection",
        "type": "include",
        "spec_file": "selection.json",
        "doc": "Selection of volume elements"
    },
    {
        "pointer": "/geometry/*/volume_selection",
        "type": "object",
        "optional": [
            "id_offset"
        ],
        "#type_name": "id_offset",
        "default": null,
        "doc": "Offsets the volume IDs loaded from the mesh."
    },
    {
        "pointer": "/geometry/*/volume_selection/id_offset",
        "type": "int",
        "default": 0,
        "doc": "Offsets the volume IDs loaded from the mesh."
    },
    {
        "pointer": "/geometry/*/volume_selection",
        "type": "list",
        "doc": "List of selection (ID assignment) operations to apply to the geometry; operations can be box, sphere, etc."
    },
    {
        "pointer": "/geometry/*/surface_selection",
        "type": "include",
        "spec_file": "selection.json",
        "doc": "Selection of surface elements"
    },
    {
        "pointer": "/geometry/*/surface_selection",
        "type": "list",
        "default": "skip",
        "doc": "List of selection (ID assignment) operations to apply to the geometry; operations can be box, sphere, etc."
    },
    {
        "pointer": "/geometry/*/surface_selection/*",
        "type": "object",
        "required": [
            "threshold"
        ],
        "optional": [
            "id_offset"
        ],
        "default": null,
        "#type_name": "box_side",
        "doc": "Assigns ids to sides touching the bbox of the model using a threshold. Assigns 1+offset to left, 2+offset to bottom, 3+offset to right, 4+offset to top, 5+offset to front, 6+offset to back, 7+offset to everything else."
    },
    {
        "pointer": "/geometry/*/point_selection/*/id_offset",
        "type": "int",
        "default": 0,
        "doc": "ID offset of box side selection."
    },
    {
        "pointer": "/geometry/*/curve_selection",
        "type": "object",
        "default": null,
        "doc": "Selection of curves"
    },
    {
        "pointer": "/geometry/*/point_selection",
        "type": "include",
        "spec_file": "selection.json",
        "doc": "Selection of points"
    },
    {
        "pointer": "/geometry/*/point_selection",
        "type": "list",
        "default": "skip",
        "doc": "List of selection (ID assignment) operations to apply to the geometry; operations can be box, sphere, etc."
    },
    {
        "pointer": "/geometry/*/point_selection/*",
        "type": "object",
        "required": [
            "threshold"
        ],
        "optional": [
            "id_offset"
        ],
        "default": null,
        "#type_name": "box_side",
        "doc": "Assigns ids to sides touching the bbox of the model using a threshold. Assigns 1+offset to left, 2+offset to bottom, 3+offset to right, 4+offset to top, 5+offset to front, 6+offset to back, 7+offset to everything else."
    },
    {
        "pointer": "/geometry/*/surface_selection/*/id_offset",
        "type": "int",
        "default": 0,
        "doc": "ID offset of box side selection."
    },
    {
        "pointer": "/geometry/*/n_refs",
        "type": "int",
        "default": 0,
        "doc": "number of uniform refinements"
    },
    {
        "pointer": "/geometry/*/advanced",
        "type": "object",
        "optional": [
            "normalize_mesh",
            "force_linear_geometry",
            "refinement_location",
            "min_component"
        ],
        "default": null,
        "doc": "Advanced options for geometry"
    },
    {
        "pointer": "/geometry/*/advanced/normalize_mesh",
        "type": "bool",
        "default": false,
        "doc": "Rescale the mesh to it fits in the biunit cube"
    },
    {
        "pointer": "/geometry/*/advanced/force_linear_geometry",
        "type": "bool",
        "default": false,
        "doc": "Discard high-order nodes for curved geometries"
    },
    {
        "pointer": "/geometry/*/advanced/refinement_location",
        "type": "float",
        "default": 0.5,
        "doc": "parametric location of the refinement"
    },
    {
        "pointer": "/geometry/*/advanced/min_component",
        "type": "int",
        "default": -1,
        "doc": "Size of the minimum component for collision"
    },
    {
        "pointer": "/geometry/*/is_obstacle",
        "type": "bool",
        "default": false,
        "doc": "The geometry elements are not included in deforming geometry, only in collision computations"
    },
    {
        "pointer": "/geometry/*/enabled",
        "type": "bool",
        "default": true,
        "doc": "Skips the geometry if false"
    },
    {
        "pointer": "/geometry/*/point",
        "type": "list",
        "doc": "Point on plane (two entries for 2D problems or three entries for 3D problems)."
    },
    {
        "pointer": "/geometry/*/point/*",
        "type": "float"
    },
    {
        "pointer": "/geometry/*/normal",
        "type": "list",
        "doc": "Normal of plane (two entries for 2D problems or three entries for 3D problems)."
    },
    {
        "pointer": "/geometry/*/normal/*",
        "type": "float"
    },
    {
        "pointer": "/geometry/*/height",
        "type": "float",
        "doc": "Height of ground plane."
    },
    {
        "pointer": "/geometry/*/mesh_sequence",
        "type": "string",
        "doc": "Directory (or GLOB) of meshes for the mesh sequence."
    },
    {
        "pointer": "/geometry/*/mesh_sequence",
        "type": "list",
        "doc": "List of mesh files for the mesh sequence."
    },
    {
        "pointer": "/geometry/*/mesh_sequence/*",
        "type": "file",
        "extensions": [
            ".obj",
            ".msh",
            ".stl",
            ".ply",
            ".mesh"
        ],
        "doc": "Path of the mesh file to load."
    },
    {
        "pointer": "/geometry/*/fps",
        "type": "int",
        "doc": "Frames of the mesh sequence per second."
    },
    {
        "pointer": "/geometry/*/array",
        "type": "object",
        "required": [
            "offset",
            "size"
        ],
        "optional": [
            "relative"
        ],
        "doc": "Array of meshes"
    },
    {
        "pointer": "/geometry/*/array/relative",
        "type": "bool",
        "default": false,
        "doc": "Is the offset value relative to the mesh's dimensions."
    },
    {
        "pointer": "/geometry/*/array/offset",
        "type": "float",
        "doc": "Offset of the mesh in the array."
    },
    {
        "pointer": "/geometry/*/array/size",
        "type": "list",
        "doc": "Size of the array (two entries for 2D problems or three entries for 3D problems)."
    },
    {
        "pointer": "/geometry/*/array/size/*",
        "type": "int",
        "min": 1,
        "doc": "Size of the array (two entries for 2D problems or three entries for 3D problems)."
    },
    {
        "pointer": "/space",
        "default": null,
        "type": "object",
        "optional": [
            "discr_order",
            "pressure_discr_order",
            "basis_type",
            "poly_basis_type",
            "use_p_ref",
            "remesh",
            "advanced"
        ],
        "doc": "Options related to the FE space."
    },
    {
        "pointer": "/space/discr_order",
        "default": 1,
        "type": "int",
        "doc": "Lagrange element order for the space for the main unknown, for all elements."
    },
    {
        "pointer": "/space/discr_order",
        "type": "file",
        "extensions": [
            ".txt",
            ".bin"
        ],
        "doc": "Path to file containing Lagrange element order for the space for the main unknown per element."
    },
    {
        "pointer": "/space/discr_order",
        "type": "list",
        "doc": "List of Lagrange element order for the space for the main unknown with volume IDs."
    },
    {
        "pointer": "/space/discr_order/*",
        "type": "object",
        "required": [
            "id",
            "order"
        ],
        "doc": "Lagrange element order for the a space tagged with volume ID for the main unknown."
    },
    {
        "pointer": "/space/discr_order/*/id",
        "type": "int",
        "doc": "Volume selection ID to apply the discr_order to."
    },
    {
        "pointer": "/space/discr_order/*/id",
        "type": "list",
        "doc": "List of volume selection IDs to apply the discr_order to."
    },
    {
        "pointer": "/space/discr_order/*/id/*",
        "type": "int",
        "doc": "Volume selection ID to apply the discr_order to."
    },
    {
        "pointer": "/space/discr_order/*/order",
        "type": "int",
        "doc": "Lagrange element order for the space for the main unknown, for all elements."
    },
    {
        "pointer": "/space/pressure_discr_order",
        "default": 1,
        "type": "int",
        "doc": " Lagrange element order for the space for the pressure unknown, for all elements."
    },
    {
        "pointer": "/space/basis_type",
        "default": "Lagrange",
        "options": [
            "Lagrange",
            "Spline",
            "Serendipity"
        ],
        "type": "string",
        "doc": "Type of basis to use for non polygonal element, one of Lagrange, Spline, or Serendipity. Spline or Serendipity work only for quad/hex meshes"
    },
    {
        "pointer": "/space/poly_basis_type",
        "default": "MFSHarmonic",
        "options": [
            "MFSHarmonic",
            "MeanValue",
            "Wachspress"
        ],
        "type": "string",
        "doc": "Type of basis to use for a polygonal element, one of MFSHarmonic, MeanValue, or Wachspress see 'PolySpline..' paper for details."
    },
    {
        "pointer": "/space/use_p_ref",
        "default": false,
        "type": "bool",
        "doc": "Perform a priori p-refinement based on element shape, as described in 'Decoupling..' paper."
    },
    {
        "pointer": "/space/remesh",
        "default": null,
        "type": "object",
        "optional": [
            "enabled",
            "split",
            "collapse",
            "swap",
            "smooth",
            "local_relaxation",
            "type"
        ],
        "doc": "Settings for adaptive remeshing"
    },
    {
        "pointer": "/space/remesh/enabled",
        "default": false,
        "type": "bool",
        "doc": "Whether to do adaptive remeshing"
    },
    {
        "pointer": "/space/remesh/split",
        "default": null,
        "type": "object",
        "optional": [
            "enabled",
            "acceptance_tolerance",
            "culling_threshold",
            "max_depth",
            "min_edge_length"
        ],
        "doc": "Settings for adaptive remeshing edge splitting operations"
    },
    {
        "pointer": "/space/remesh/split/enabled",
        "default": true,
        "type": "bool",
        "doc": "Whether to do edge splitting in adaptive remeshing"
    },
    {
        "pointer": "/space/remesh/split/acceptance_tolerance",
        "default": 1e-3,
        "min": 0,
        "type": "float",
        "doc": "Accept split operation if energy decreased by at least x"
    },
    {
        "pointer": "/space/remesh/split/culling_threshold",
        "default": 0.95,
        "type": "float",
        "min": 0,
        "max": 1,
        "doc": "Split operation culling threshold on energy"
    },
    {
        "pointer": "/space/remesh/split/max_depth",
        "default": 3,
        "type": "int",
        "min": 1,
        "doc": "Maximum depth split per time-step"
    },
    {
        "pointer": "/space/remesh/split/min_edge_length",
        "default": 1e-6,
        "type": "float",
        "min": 0,
        "doc": "Minimum edge length to split"
    },
    {
        "pointer": "/space/remesh/collapse",
        "default": null,
        "type": "object",
        "optional": [
            "enabled",
            "acceptance_tolerance",
            "culling_threshold",
            "max_depth",
            "rel_max_edge_length",
            "abs_max_edge_length"
        ],
        "doc": "Settings for adaptive remeshing edge collapse operations"
    },
    {
        "pointer": "/space/remesh/collapse/enabled",
        "default": true,
        "type": "bool",
        "doc": "Whether to do edge collapse in adaptive remeshing"
    },
    {
        "pointer": "/space/remesh/collapse/acceptance_tolerance",
        "default": -1e-8,
        "max": 0,
        "type": "float",
        "doc": "Accept collapse operation if energy decreased by at least x"
    },
    {
        "pointer": "/space/remesh/collapse/culling_threshold",
        "default": 0.01,
        "type": "float",
        "min": 0,
        "max": 1,
        "doc": "Collapse operation culling threshold on energy"
    },
    {
        "pointer": "/space/remesh/collapse/max_depth",
        "default": 3,
        "type": "int",
        "min": 1,
        "doc": "Maximum depth collapse per time-step"
    },
    {
        "pointer": "/space/remesh/collapse/rel_max_edge_length",
        "default": 1,
        "type": "float",
        "min": 0,
        "doc": "Length of maximum edge length to collapse relative to initial minimum edge length"
    },
    {
        "pointer": "/space/remesh/collapse/abs_max_edge_length",
        "default": 1e100,
        "type": "float",
        "min": 0,
        "doc": "Length of maximum edge length to collapse in absolute units of distance"
    },
    {
        "pointer": "/space/remesh/swap",
        "default": null,
        "type": "object",
        "optional": [
            "enabled",
            "acceptance_tolerance",
            "max_depth"
        ],
        "doc": "Settings for adaptive remeshing edge/face swap operations"
    },
    {
        "pointer": "/space/remesh/swap/enabled",
        "default": false,
        "type": "bool",
        "doc": "Whether to do edge/face swap in adaptive remeshing"
    },
    {
        "pointer": "/space/remesh/swap/acceptance_tolerance",
        "default": -1e-8,
        "max": 0,
        "type": "float",
        "doc": "Accept swap operation if energy decreased by at least x"
    },
    {
        "pointer": "/space/remesh/swap/max_depth",
        "default": 3,
        "type": "int",
        "min": 1,
        "doc": "Maximum depth swap per time-step"
    },
    {
        "pointer": "/space/remesh/smooth",
        "default": null,
        "type": "object",
        "optional": [
            "enabled",
            "acceptance_tolerance",
            "max_iters"
        ],
        "doc": "Settings for adaptive remeshing vertex smoothing operations"
    },
    {
        "pointer": "/space/remesh/smooth/enabled",
        "default": false,
        "type": "bool",
        "doc": "Whether to do vertex smoothing in adaptive remeshing"
    },
    {
        "pointer": "/space/remesh/smooth/acceptance_tolerance",
        "default": -1e-8,
        "max": 0,
        "type": "float",
        "doc": "Accept smooth operation if energy decreased by at least x"
    },
    {
        "pointer": "/space/remesh/smooth/max_iters",
        "default": 1,
        "type": "int",
        "min": 1,
        "doc": "Maximum number of smoothing iterations per time-step"
    },
    {
        "pointer": "/space/remesh/local_relaxation",
        "default": null,
        "type": "object",
        "optional": [
            "local_mesh_n_ring",
            "local_mesh_rel_area",
            "max_nl_iterations"
        ],
        "doc": "Settings for adaptive remeshing local relaxation"
    },
    {
        "pointer": "/space/remesh/local_relaxation/local_mesh_n_ring",
        "default": 2,
        "type": "int",
        "doc": "Size of n-ring for local relaxation"
    },
    {
        "pointer": "/space/remesh/local_relaxation/local_mesh_rel_area",
        "default": 0.01,
        "type": "float",
        "doc": "Minimum area for local relaxation"
    },
    {
        "pointer": "/space/remesh/local_relaxation/max_nl_iterations",
        "default": 1,
        "type": "int",
        "doc": "Maximum number of nonlinear solver iterations before acceptance check"
    },
    {
        "pointer": "/space/remesh/type",
        "default": "physics",
        "type": "string",
        "options": [
            "physics",
            "sizing_field"
        ],
        "doc": "Type of adaptive remeshing to use."
    },
    {
        "pointer": "/space/advanced",
        "default": null,
        "type": "object",
        "optional": [
            "discr_order_max",
            "isoparametric",
            "bc_method",
            "n_boundary_samples",
            "quadrature_order",
            "mass_quadrature_order",
            "integral_constraints",
            "n_harmonic_samples",
            "force_no_ref_for_harmonic",
            "B",
            "h1_formula",
            "count_flipped_els",
            "use_particle_advection"
        ],
        "doc": "Advanced settings for the FE space."
    },
    {
        "pointer": "/space/advanced/discr_order_max",
        "default": 4,
        "type": "int",
        "doc": "Maximal discretization order in adaptive p-refinement and hp-refinement"
    },
    {
        "pointer": "/space/advanced/isoparametric",
        "default": false,
        "type": "bool",
        "doc": "Forces geometric map basis to be the same degree as the main variable basis, irrespective of the degree associated with the geom. map degrees associated with the elements of the geometry."
    },
    {
        "pointer": "/space/advanced/bc_method",
        "default": "sample",
        "options": [
            "lsq",
            "sample"
        ],
        "type": "string",
        "doc": "Method for imposing analytic Dirichet boundary conditions. If 'lsq' (least-squares fit), then the bc function is sampled at quadrature points, and the FEspace nodal values on the boundary are determined by minimizing L2 norm of the difference. If 'sample', then the analytic bc function is sampled at the boundary nodes."
    },
    {
        "pointer": "/space/advanced/n_boundary_samples",
        "default": -1,
        "type": "int",
        "doc": "Per-element number of boundary samples for analytic Dirichlet and Neumann boundary conditions."
    },
    {
        "pointer": "/space/advanced/quadrature_order",
        "default": -1,
        "type": "int",
        "doc": "Minimal quadrature order to use in matrix and rhs assembly; the actual order is determined as min(2*(p-1)+1,quadrature_order)."
    },
    {
        "pointer": "/space/advanced/mass_quadrature_order",
        "default": -1,
        "type": "int",
        "doc": "Minimal quadrature order to use in mass matrix assembler; the actual order is determined as min(2*p+1,quadrature_order)"
    },
    {
        "pointer": "/space/advanced/integral_constraints",
        "default": 2,
        "type": "int",
        "doc": "Number of constraints for non-conforming polygonal basis;  0, 1, or 2; see 'PolySpline..' paper for details."
    },
    {
        "pointer": "/space/advanced/n_harmonic_samples",
        "default": 10,
        "type": "int",
        "doc": "If MFSHarmonics is used for a polygonal element, number of collocation samples used in the basis construction;see 'PolySpline..' paper for details."
    },
    {
        "pointer": "/space/advanced/force_no_ref_for_harmonic",
        "default": false,
        "type": "bool",
        "doc": "If true, do not do uniform global refinement if the mesh contains polygonal elements."
    },
    {
        "pointer": "/space/advanced/B",
        "default": 3,
        "type": "int",
        "doc": "The target deviation of the error on elements from perfect element error, for a priori geometry-dependent p-refinement, see 'Decoupling .. ' paper."
    },
    {
        "pointer": "/space/advanced/h1_formula",
        "default": false,
        "type": "bool",
        "doc": ""
    },
    {
        "pointer": "/space/advanced/count_flipped_els",
        "default": true,
        "type": "bool",
        "doc": "Count the number of elements with Jacobian of the geometric map not positive at quadrature points."
    },
    {
        "pointer": "/space/advanced/use_particle_advection",
        "default": false,
        "type": "bool",
        "doc": "Use particle advection in splitting method for solving NS equation."
    },
    {
        "pointer": "/time",
        "default": "skip",
        "type": "object",
        "required": [
            "tend",
            "dt"
        ],
        "optional": [
            "t0",
            "integrator",
            "quasistatic"
        ],
        "doc": "The time parameters: start time `t0`, end time `tend`, time step `dt`."
    },
    {
        "pointer": "/time",
        "type": "object",
        "required": [
            "time_steps",
            "dt"
        ],
        "optional": [
            "t0",
            "integrator",
            "quasistatic"
        ],
        "doc": "The time parameters: start time `t0`, time step `dt`, number of time steps."
    },
    {
        "pointer": "/time",
        "type": "object",
        "required": [
            "time_steps",
            "tend"
        ],
        "optional": [
            "t0",
            "integrator",
            "quasistatic"
        ],
        "doc": "The time parameters: start time `t0`, end time `tend`, number of time steps."
    },
    {
        "pointer": "/time/t0",
        "type": "float",
        "min": 0,
        "default": 0,
        "doc": "Startning time"
    },
    {
        "pointer": "/time/tend",
        "type": "float",
        "min": 0,
        "doc": "Ending time"
    },
    {
        "pointer": "/time/dt",
        "type": "float",
        "min": 0,
        "doc": "Time step size $\\Delta t$"
    },
    {
        "pointer": "/time/time_steps",
        "type": "int",
        "min": 0,
        "doc": "Number of time steps"
    },
    {
        "pointer": "/time/integrator",
        "type": "string",
        "default": "ImplicitEuler",
        "options": [
            "ImplicitEuler",
            "BDF1",
            "BDF2",
            "BDF3",
            "BDF4",
            "BDF5",
            "BDF6",
            "ImplicitNewmark"
        ],
        "doc": "Time integrator"
    },
    {
        "pointer": "/time/integrator",
        "type": "object",
        "type_name": "ImplicitEuler",
        "required": [
            "type"
        ],
        "doc": "Implicit Euler time integration"
    },
    {
        "pointer": "/time/integrator",
        "type": "object",
        "type_name": "BDF",
        "required": [
            "type"
        ],
        "optional": [
            "steps"
        ],
        "doc": "Backwards differentiation formula time integration"
    },
    {
        "pointer": "/time/integrator",
        "type": "object",
        "type_name": "ImplicitNewmark",
        "required": [
            "type"
        ],
        "optional": [
            "gamma",
            "beta"
        ],
        "doc": "Implicit Newmark time integration"
    },
    {
        "pointer": "/time/integrator/type",
        "type": "string",
        "options": [
            "ImplicitEuler",
            "BDF",
            "ImplicitNewmark"
        ],
        "doc": "Type of time integrator to use"
    },
    {
        "pointer": "/time/integrator/gamma",
        "type": "float",
        "default": 0.5,
        "min": 0,
        "max": 1,
        "doc": "Newmark gamma"
    },
    {
        "pointer": "/time/integrator/beta",
        "type": "float",
        "default": 0.25,
        "min": 0,
        "max": 0.5,
        "doc": "Newmark beta"
    },
    {
        "pointer": "/time/integrator/steps",
        "type": "int",
        "default": 1,
        "min": 1,
        "max": 6,
        "doc": "BDF order"
    },
    {
        "pointer": "/time/quasistatic",
        "type": "bool",
        "default": false,
        "doc": "Ignore inertia in time dependent. Used for doing incremental load."
    },
    {
        "pointer": "/contact",
        "default": null,
        "type": "object",
        "optional": [
            "enabled",
            "dhat",
            "dhat_percentage",
            "epsv",
            "friction_coefficient",
            "use_convergent_formulation",
            "collision_mesh",
<<<<<<< HEAD
            "use_smooth_formulation",
            "alpha_n",
            "beta_n",
            "alpha_t",
            "beta_t",
            "min_distance_ratio",
            "use_adaptive_dhat",
            "initial_barrier_stiffness"
=======
            "periodic"
>>>>>>> 2c72dfb2
        ],
        "doc": "Contact handling parameters."
    },
    {
        "pointer": "/contact/initial_barrier_stiffness",
        "default": 1,
        "type": "float",
        "doc": "Initial barrier stiffness if adaptive barrier is used."
    },
    {
        "pointer": "/contact/use_adaptive_dhat",
        "default": false,
        "type": "bool",
        "doc": "True if adaptive epsilon is used."
    },
    {
        "pointer": "/contact/min_distance_ratio",
        "default": 0.5,
        "min": 0,
        "type": "float",
        "doc": "Ratio of the minimum distance to contact to define local epsilon."
    },
    {
        "pointer": "/contact/use_smooth_formulation",
        "default": false,
        "type": "bool",
        "doc": "True if the smooth contact formulation is used."
    },
    {
        "pointer": "/contact/alpha_t",
        "default": 0.5,
        "max": 1,
        "min": -1,
        "type": "float",
        "doc": "Control the smoothness of tangent angle contraints of contact pairs."
    },
    {
        "pointer": "/contact/beta_t",
        "default": 0,
        "max": 1,
        "min": -1,
        "type": "float",
        "doc": "Control the threshold of tangent angle constraints of contact pairs."
    },
    {
        "pointer": "/contact/alpha_n",
        "default": 0.5,
        "max": 1,
        "min": -1,
        "type": "float",
        "doc": "Control the smoothness of normal angle contraints of contact pairs."
    },
    {
        "pointer": "/contact/beta_n",
        "default": 0,
        "max": 1,
        "min": -1,
        "type": "float",
        "doc": "Control the threshold of normal angle constraints of contact pairs."
    },
    {
        "pointer": "/contact/enabled",
        "default": false,
        "type": "bool",
        "doc": "True if contact handling is enabled."
    },
    {
        "pointer": "/contact/dhat",
        "default": 0.001,
        "min": 0,
        "type": "float",
        "doc": "Contact barrier activation distance."
    },
    {
        "pointer": "/contact/dhat_percentage",
        "default": 0.8,
        "type": "float",
        "doc": "$\\hat{d}$ as percentage of the diagonal of the bounding box"
    },
    {
        "pointer": "/contact/epsv",
        "default": 0.001,
        "min": 0,
        "type": "float",
        "doc": "Friction smoothing parameter."
    },
    {
        "pointer": "/contact/friction_coefficient",
        "default": 0,
        "type": "float",
        "doc": "Coefficient of friction (global)"
    },
    {
        "pointer": "/contact/use_convergent_formulation",
        "default": false,
        "type": "bool",
        "doc": "Whether to use the convergent (area weighted) formulation of IPC."
    },
    {
        "pointer": "/contact/collision_mesh",
        "type": "object",
        "required": [
            "mesh",
            "linear_map"
        ],
        "optional": [
            "enabled",
            "no_self_contact"
        ],
        "default": "skip",
        "doc": "Load a preconstructed collision mesh."
    },
    {
        "pointer": "/contact/collision_mesh",
        "type": "object",
        "required": [
            "max_edge_length"
        ],
        "optional": [
            "tessellation_type",
            "enabled",
            "no_self_contact"
        ],
        "doc": "Construct a collision mesh with a maximum edge length."
    },
    {
        "pointer": "/contact/collision_mesh",
        "type": "object",
        "optional": [
            "enabled",
            "no_self_contact"
        ],
        "doc": "Construct a collision mesh."
    },
    {
        "pointer": "/contact/collision_mesh/no_self_contact",
        "default": false,
        "type": "bool",
        "doc": "Skip self-contact check, only check collision between different body ids."
    },
    {
        "pointer": "/contact/collision_mesh/mesh",
        "type": "string",
        "doc": "Path to preconstructed collision mesh."
    },
    {
        "pointer": "/contact/collision_mesh/linear_map",
        "type": "string",
        "doc": "HDF file storing the linear mapping of displacements."
    },
    {
        "pointer": "/contact/collision_mesh/max_edge_length",
        "type": "float",
        "doc": "Maximum edge length to use for building the collision mesh."
    },
    {
        "pointer": "/contact/collision_mesh/tessellation_type",
        "type": "string",
        "options": [
            "regular",
            "irregular"
        ],
        "default": "regular",
        "doc": "Type of tessellation to use for building the collision mesh."
    },
    {
        "pointer": "/contact/collision_mesh/enabled",
        "type": "bool",
        "default": true,
        "doc": ""
    },
    {
        "pointer": "/contact/periodic",
        "default": false,
        "type": "bool",
        "doc": "Set to true to check collision between adjacent periodic cells."
    },
    {
        "pointer": "/solver",
        "type": "include",
        "spec_file": "polysolve.json",
        "doc": "Settings for the solver."
    },
    {
        "pointer": "/solver",
        "default": null,
        "type": "object",
        "optional": [
            "max_threads",
            "linear",
            "adjoint_linear",
            "nonlinear",
            "augmented_lagrangian",
            "contact",
            "rayleigh_damping",
            "advanced"
        ],
        "doc": "The settings for the solver including linear solver, nonlinear solver, and some advanced options."
    },
    {
        "pointer": "/solver/max_threads",
        "default": 0,
        "type": "int",
        "min": 0,
        "doc": "Maximum number of threads used; 0 is unlimited."
    },
    {
        "pointer": "/solver/linear/adjoint_solver",
        "type": "include",
        "spec_file": "linear-solver-spec.json"
    },
    {
        "pointer": "/solver/augmented_lagrangian",
        "default": null,
        "type": "object",
        "optional": [
            "initial_weight",
            "scaling",
            "max_weight",
            "eta",
            "nonlinear"
        ],
        "doc": "Parameters for the AL for imposing Dirichlet BCs. If the bc are not imposable, we add $w\\|u - bc\\|^2$ to the energy ($u$ is the solution at the Dirichlet nodes and $bc$ are the Dirichlet values). After convergence, we try to impose bc again. The algorithm computes E + a/2*AL^2 - lambda AL, where E is the current energy (elastic, inertia, contact, etc.) and AL is the augmented Lagrangian energy. a starts at `initial_weight` and, in case DBC cannot be imposed, we update a as `a *= scaling` until `max_weight`. See IPC additional material"
    },
    {
        "pointer": "/solver/augmented_lagrangian/nonlinear",
        "type": "include",
        "spec_file": "nonlinear-solver-spec.json",
        "doc": "Settings for nonlinear solver in augmented lagrangian."
    },
    {
        "pointer": "/solver/augmented_lagrangian/initial_weight",
        "default": 1e6,
        "min": 0,
        "type": "float",
        "doc": "Initial weight for AL"
    },
    {
        "pointer": "/solver/augmented_lagrangian/error",
        "default": 1e-2,
        "min": 0,
        "type": "float",
        "doc": "Don't stop AL unless the error is smaller than this number."
    },
    {
        "pointer": "/solver/augmented_lagrangian/scaling",
        "default": 2.0,
        "type": "float",
        "doc": "Multiplication factor"
    },
    {
        "pointer": "/solver/augmented_lagrangian/max_weight",
        "default": 1e8,
        "type": "float",
        "doc": "Maximum weight"
    },
    {
        "pointer": "/solver/augmented_lagrangian/eta",
        "default": 0.99,
        "min": 0,
        "max": 1,
        "type": "float",
        "doc": "Tolerance for increasing the weight or updating the lagrangian"
    },
    {
        "pointer": "/solver/contact",
        "default": null,
        "type": "object",
        "optional": [
            "CCD",
            "friction_iterations",
            "friction_convergence_tol",
            "barrier_stiffness"
        ],
        "doc": "Settings for contact handling in the solver."
    },
    {
        "pointer": "/solver/contact/CCD",
        "default": null,
        "type": "object",
        "optional": [
            "broad_phase",
            "tolerance",
            "max_iterations"
        ],
        "doc": "CCD options"
    },
    {
        "pointer": "/solver/contact/CCD/broad_phase",
        "default": "hash_grid",
        "type": "string",
        "options": [
            "hash_grid",
            "HG",
            "brute_force",
            "BF",
            "spatial_hash",
            "SH",
            "bvh",
            "BVH",
            "sweep_and_prune",
            "SAP",
            "sweep_and_tiniest_queue",
            "STQ"
        ],
        "doc": "Broad phase collision-detection algorithm to use"
    },
    {
        "pointer": "/solver/contact/CCD/tolerance",
        "default": 1e-06,
        "type": "float",
        "doc": "CCD tolerance"
    },
    {
        "pointer": "/solver/contact/CCD/max_iterations",
        "default": 1000000,
        "type": "int",
        "doc": "Maximum number of iterations for continuous collision detection"
    },
    {
        "pointer": "/solver/contact/friction_iterations",
        "default": 1,
        "type": "int",
        "doc": "Maximum number of update iterations for lagged friction formulation (see IPC paper)."
    },
    {
        "pointer": "/solver/contact/friction_convergence_tol",
        "default": 0.01,
        "type": "float",
        "doc": "Tolerence for friction convergence"
    },
    {
        "pointer": "/solver/contact/barrier_stiffness",
        "default": "adaptive",
        "options": [
            "adaptive"
        ],
        "type": "string",
        "doc": "How coefficient of clamped log-barrier function for contact is updated"
    },
    {
        "pointer": "/solver/contact/barrier_stiffness",
        "type": "float",
        "doc": "The coefficient of clamped log-barrier function value when not adaptive"
    },
    {
        "pointer": "/solver/rayleigh_damping",
        "type": "list",
        "default": [],
        "doc": "Apply Rayleigh damping."
    },
    {
        "pointer": "/solver/rayleigh_damping/*",
        "type": "object",
        "required": [
            "form",
            "stiffness_ratio"
        ],
        "optional": [
            "lagging_iterations"
        ],
        "doc": "Apply Rayleigh damping to the given Form with a stiffness ratio."
    },
    {
        "pointer": "/solver/rayleigh_damping/*",
        "type": "object",
        "required": [
            "form",
            "stiffness"
        ],
        "optional": [
            "lagging_iterations"
        ],
        "doc": "Apply Rayleigh damping to the given Form with a stiffness."
    },
    {
        "pointer": "/solver/rayleigh_damping/*/form",
        "type": "string",
        "options": [
            "elasticity",
            "contact",
            "friction"
        ],
        "doc": "Form to damp."
    },
    {
        "pointer": "/solver/rayleigh_damping/*/stiffness_ratio",
        "type": "float",
        "min": 0,
        "doc": "Ratio of to damp (stiffness = 0.75 * stiffness_ratio * Δt³)."
    },
    {
        "pointer": "/solver/rayleigh_damping/*/stiffness",
        "type": "float",
        "min": 0,
        "doc": "Ratio of to damp."
    },
    {
        "pointer": "/solver/rayleigh_damping/*/lagging_iterations",
        "default": 1,
        "type": "int",
        "doc": "Maximum number of update iterations for lagging."
    },
    {
        "pointer": "/solver/advanced",
        "default": null,
        "type": "object",
        "optional": [
            "cache_size",
            "lump_mass_matrix",
            "lagged_regularization_weight",
            "lagged_regularization_iterations"
        ],
        "doc": "Advanced settings for the solver"
    },
    {
        "pointer": "/solver/advanced/cache_size",
        "default": 900000,
        "type": "int",
        "doc": "Maximum number of elements when the assembly values are cached."
    },
    {
        "pointer": "/solver/advanced/lump_mass_matrix",
        "default": false,
        "type": "bool",
        "doc": "If true, use diagonal mass matrix with entries on the diagonal equal to the sum of entries in each row of the full mass matrix.}"
    },
    {
        "pointer": "/solver/advanced/lagged_regularization_weight",
        "default": 0,
        "type": "float",
        "doc": "Weight used to regularize singular static problems."
    },
    {
        "pointer": "/solver/advanced/lagged_regularization_iterations",
        "default": 1,
        "type": "int",
        "doc": "Number of regularize singular static problems."
    },
    {
        "pointer": "/materials",
        "type": "list",
        "doc": "Material Parameters lists including ID pointing to volume selection, Young's modulus ($E$), Poisson's ratio ($\\nu$), Density ($\\rho$), or Lamé constants ($\\lambda$ and $\\mu$)."
    },
    {
        "pointer": "/materials/*",
        "type": "object",
        "type_name": "NeoHookean",
        "required": [
            "type",
            "E",
            "nu"
        ],
        "optional": [
            "id",
            "rho",
            "phi",
            "psi"
        ],
        "doc": "Material Parameters including ID, Young's modulus ($E$), Poisson's ratio ($\\nu$), density ($\\rho$)"
    },
    {
        "pointer": "/materials/*",
        "type": "object",
        "type_name": "NeoHookean",
        "required": [
            "type",
            "lambda",
            "mu"
        ],
        "optional": [
            "id",
            "rho",
            "phi",
            "psi"
        ],
        "doc": "Material Parameters including ID, Lamé first ($\\lambda$), Lamé second ($\\mu$), density ($\\rho$)"
    },
    {
        "pointer": "/materials/*",
        "type": "object",
        "type_name": "MooneyRivlin",
        "required": [
            "type",
            "c1",
            "c2",
            "k"
        ],
        "optional": [
            "id",
            "rho"
        ],
        "doc": "Material Parameters including ID, for Mooney-Rivlin"
    },
    {
        "pointer": "/materials/*",
        "type": "object",
        "type_name": "MooneyRivlin3Param",
        "required": [
            "type",
            "c1",
            "c2",
            "c3",
            "d1"
        ],
        "optional": [
            "id",
            "rho"
        ],
        "doc": "Material Parameters including ID, for Mooney-Rivlin"
    },
    {
        "pointer": "/materials/*",
        "type": "object",
        "type_name": "MooneyRivlin3ParamSymbolic",
        "required": [
            "type",
            "c1",
            "c2",
            "c3",
            "d1"
        ],
        "optional": [
            "id",
            "rho"
        ],
        "doc": "Material Parameters including ID, for Mooney-Rivlin"
    },
    {
        "pointer": "/materials/*",
        "type": "object",
        "type_name": "UnconstrainedOgden",
        "required": [
            "type",
            "alphas",
            "mus",
            "Ds"
        ],
        "optional": [
            "id",
            "rho"
        ],
        "doc": "Material Parameters including ID, for [Ogden](https://en.wikipedia.org/wiki/Ogden_hyperelastic_model)."
    },
    {
        "pointer": "/materials/*",
        "type": "object",
        "type_name": "IncompressibleOgden",
        "required": [
            "type",
            "c",
            "m",
            "k"
        ],
        "optional": [
            "id",
            "rho"
        ],
        "doc": "Material Parameters including ID, for [Ogden](https://en.wikipedia.org/wiki/Ogden_hyperelastic_model)."
    },
    {
        "pointer": "/materials/*",
        "type": "object",
        "type_name": "LinearElasticity",
        "required": [
            "type",
            "E",
            "nu"
        ],
        "optional": [
            "id",
            "rho",
            "phi",
            "psi"
        ],
        "doc": "Material Parameters including ID, Young's modulus ($E$), Poisson's ratio ($\\nu$), density ($\\rho$)"
    },
    {
        "pointer": "/materials/*",
        "type": "object",
        "type_name": "LinearElasticity",
        "required": [
            "type",
            "lambda",
            "mu"
        ],
        "optional": [
            "id",
            "rho"
        ],
        "doc": "Material Parameters including ID, Lamé first ($\\lambda$), Lamé second ($\\mu$), density ($\\rho$)"
    },
    {
        "pointer": "/materials/*",
        "type": "object",
        "type_name": "HookeLinearElasticity",
        "required": [
            "type",
            "E",
            "nu"
        ],
        "optional": [
            "id",
            "rho"
        ],
        "doc": "Material Parameters including ID, E, nu, density ($\\rho$)"
    },
    {
        "pointer": "/materials/*",
        "type": "object",
        "type_name": "HookeLinearElasticity",
        "required": [
            "type",
            "elasticity_tensor"
        ],
        "optional": [
            "id",
            "rho"
        ],
        "doc": "Material Parameters including ID, E, nu, density ($\\rho$)"
    },
    {
        "pointer": "/materials/*",
        "type": "object",
        "type_name": "SaintVenant",
        "required": [
            "type",
            "E",
            "nu"
        ],
        "optional": [
            "id",
            "rho",
            "phi",
            "psi"
        ],
        "doc": "Material Parameters including ID, E, nu, density ($\\rho$)"
    },
    {
        "pointer": "/materials/*",
        "type": "object",
        "type_name": "SaintVenant",
        "required": [
            "type",
            "elasticity_tensor"
        ],
        "optional": [
            "id",
            "rho",
            "phi",
            "psi"
        ],
        "doc": "Material Parameters including ID, E, nu, density ($\\rho$)"
    },
    {
        "pointer": "/materials/*",
        "type": "object",
        "type_name": "Stokes",
        "required": [
            "type",
            "viscosity"
        ],
        "optional": [
            "id",
            "rho"
        ],
        "doc": "Material Parameters including ID, viscosity, density ($\\rho$)"
    },
    {
        "pointer": "/materials/*",
        "type": "object",
        "type_name": "NavierStokes",
        "required": [
            "type",
            "viscosity"
        ],
        "optional": [
            "id",
            "rho"
        ],
        "doc": "Material Parameters including ID, viscosity, density ($\\rho$)"
    },
    {
        "pointer": "/materials/*",
        "type": "object",
        "type_name": "OperatorSplitting",
        "required": [
            "type",
            "viscosity"
        ],
        "optional": [
            "id",
            "rho"
        ],
        "doc": "Material Parameters including ID, viscosity, density ($\\rho$)"
    },
    {
        "pointer": "/materials/*",
        "type": "object",
        "type_name": "IncompressibleLinearElasticity",
        "required": [
            "type",
            "E",
            "nu"
        ],
        "optional": [
            "id",
            "rho"
        ],
        "doc": "Material Parameters including ID, Young's modulus ($E$), Poisson's ratio ($\\nu$), density ($\\rho$)"
    },
    {
        "pointer": "/materials/*",
        "type": "object",
        "type_name": "IncompressibleLinearElasticity",
        "required": [
            "type",
            "lambda",
            "mu"
        ],
        "optional": [
            "id",
            "rho"
        ],
        "doc": "Material Parameters including ID, Lamé first ($\\lambda$), Lamé second ($\\mu$), density ($\\rho$)"
    },
    {
        "pointer": "/materials/*",
        "type": "object",
        "type_name": "Laplacian",
        "required": [
            "type"
        ],
        "optional": [
            "id",
            "rho"
        ],
        "doc": "Material Parameters including ID, density ($\\rho$)"
    },
    {
        "pointer": "/materials/*",
        "type": "object",
        "type_name": "Helmholtz",
        "required": [
            "type",
            "k"
        ],
        "optional": [
            "id",
            "rho"
        ],
        "doc": "Material Parameters including ID, k, density ($\\rho$)"
    },
    {
        "pointer": "/materials/*",
        "type": "object",
        "type_name": "Bilaplacian",
        "required": [
            "type"
        ],
        "optional": [
            "id",
            "rho"
        ],
        "doc": "Material Parameters including ID, density ($\\rho$)"
    },
    {
        "pointer": "/materials/*",
        "type": "object",
        "type_name": "AMIPS",
        "required": [
            "type"
        ],
        "optional": [
            "id",
            "rho"
        ],
        "doc": "Material Parameters including ID"
    },
    {
        "pointer": "/materials/*",
        "type": "object",
        "type_name": "AMIPSAutodiff",
        "required": [
            "type"
        ],
        "optional": [
            "id",
            "rho"
        ],
        "doc": "Material Parameters including ID"
    },
    {
        "pointer": "/materials/*",
        "type": "object",
        "type_name": "FixedCorotational",
        "required": [
            "type",
            "E",
            "nu"
        ],
        "optional": [
            "id",
            "rho",
            "phi",
            "psi"
        ],
        "doc": "Material Parameters including ID"
    },
    {
        "pointer": "/materials/*",
        "type": "object",
        "type_name": "FixedCorotational",
        "required": [
            "type",
            "lambda",
            "mu"
        ],
        "optional": [
            "id",
            "rho",
            "phi",
            "psi"
        ],
        "doc": "Material Parameters including ID"
    },
    {
        "pointer": "/materials/*/type",
        "type": "string",
        "options": [
            "LinearElasticity",
            "HookeLinearElasticity",
            "SaintVenant",
            "NeoHookean",
            "MooneyRivlin",
            "MooneyRivlin3Param",
            "MooneyRivlin3ParamSymbolic",
            "UnconstrainedOgden",
            "IncompressibleOgden",
            "Stokes",
            "NavierStokes",
            "OperatorSplitting",
            "IncompressibleLinearElasticity",
            "Laplacian",
            "Helmholtz",
            "Bilaplacian",
            "AMIPS",
            "AMIPSAutodiff",
            "FixedCorotational"
        ],
        "doc": "Type of material"
    },
    {
        "pointer": "/materials/*/id",
        "type": "int",
        "default": 0,
        "doc": "Volume selection ID"
    },
    {
        "pointer": "/materials/*/id",
        "type": "list",
        "doc": "Volume selection IDs"
    },
    {
        "pointer": "/materials/*/id/*",
        "type": "int",
        "doc": "Volume selection ID"
    },
    {
        "pointer": "/materials/*/E",
        "type": "include",
        "spec_file": "value-no.json",
        "doc": "Young's modulus"
    },
    {
        "pointer": "/materials/*/nu",
        "type": "include",
        "spec_file": "value-no.json",
        "doc": "Poisson's ratio"
    },
    {
        "pointer": "/materials/*/viscosity",
        "type": "include",
        "spec_file": "value-no.json",
        "doc": "Fuild's viscosity"
    },
    {
        "pointer": "/materials/*/elasticity_tensor",
        "type": "list",
        "doc": "Symmetric elasticity tensor"
    },
    {
        "pointer": "/materials/*/elasticity_tensor/*",
        "default": 0,
        "type": "include",
        "spec_file": "value0.json",
        "doc": "Entries of elasticity tensor"
    },
    {
        "pointer": "/materials/*/rho",
        "type": "include",
        "spec_file": "value1.json",
        "doc": "Density",
        "default": 1
    },
    {
        "pointer": "/materials/*/phi",
        "type": "include",
        "spec_file": "value0.json",
        "doc": "Damping parameter 1",
        "default": 0
    },
    {
        "pointer": "/materials/*/psi",
        "type": "include",
        "spec_file": "value0.json",
        "doc": "Damping parameter 2",
        "default": 0
    },
    {
        "pointer": "/materials/*/k",
        "type": "include",
        "spec_file": "value-no.json",
        "doc": "Scaling for Helmholtz/Bulk modulus for Ogden"
    },
    {
        "pointer": "/materials/*/mu",
        "type": "include",
        "spec_file": "value-no.json",
        "doc": "First Lamé parameters"
    },
    {
        "pointer": "/materials/*/lambda",
        "type": "include",
        "spec_file": "value-no.json",
        "doc": "Second Lamé parameter"
    },
    {
        "pointer": "/materials/*/c1",
        "type": "include",
        "spec_file": "value-no.json",
        "doc": "First Parameter for Mooney-Rivlin"
    },
    {
        "pointer": "/materials/*/c2",
        "type": "include",
        "spec_file": "value-no.json",
        "doc": "Second Parameter for Mooney-Rivlin"
    },
    {
        "pointer": "/materials/*/c3",
        "type": "include",
        "spec_file": "value-no.json",
        "doc": "Third Parameter for Mooney-Rivlin"
    },
    {
        "pointer": "/materials/*/d1",
        "type": "include",
        "spec_file": "value-no.json",
        "doc": "Fourth Parameter for Mooney-Rivlin"
    },
    {
        "pointer": "/materials/*/alphas",
        "type": "include",
        "spec_file": "value-no.json",
        "doc": "Ogden alpha"
    },
    {
        "pointer": "/materials/*/mus",
        "type": "list",
        "doc": "Ogden mu"
    },
    {
        "pointer": "/materials/*/Ds",
        "type": "list",
        "doc": "Ogden D"
    },
    {
        "pointer": "/materials/*/alphas/*",
        "type": "include",
        "spec_file": "value-no.json"
    },
    {
        "pointer": "/materials/*/mus/*",
        "type": "include",
        "spec_file": "value-no.json"
    },
    {
        "pointer": "/materials/*/Ds/*",
        "type": "include",
        "spec_file": "value-no.json"
    },
    {
        "pointer": "/materials/*/c",
        "type": "include",
        "spec_file": "value-no.json",
        "doc": "Coefficient(s) of Incompressible Ogden"
    },
    {
        "pointer": "/materials/*/m",
        "type": "include",
        "spec_file": "value-no.json",
        "doc": "Exponent(s) of Incompressible Ogden"
    },
    {
        "pointer": "/materials/*/c",
        "type": "list",
        "doc": "Coefficient(s) of Incompressible Ogden"
    },
    {
        "pointer": "/materials/*/m",
        "type": "list",
        "doc": "Exponent(s) of Incompressible Ogden"
    },
    {
        "pointer": "/materials/*/c/*",
        "type": "include",
        "spec_file": "value-no.json",
        "doc": "Coefficient of Incompressible Ogden"
    },
    {
        "pointer": "/materials/*/m/*",
        "type": "include",
        "spec_file": "value-no.json",
        "doc": "Exponent(s) of Incompressible Ogden"
    },
    {
        "pointer": "/boundary_conditions",
        "default": null,
        "type": "object",
        "optional": [
            "rhs",
            "dirichlet_boundary",
            "neumann_boundary",
            "normal_aligned_neumann_boundary",
            "pressure_boundary",
            "pressure_cavity",
            "obstacle_displacements",
            "periodic_boundary"
        ],
        "doc": "The settings for boundary conditions."
    },
    {
        "pointer": "/boundary_conditions/periodic_boundary",
        "type": "object",
        "default": null,
        "optional": [
            "enabled",
            "tolerance",
            "correspondence",
            "linear_displacement_offset",
            "fixed_macro_strain",
            "force_zero_mean"
        ],
        "doc": "Options for periodic boundary conditions."
    },
    {
        "pointer": "/boundary_conditions/periodic_boundary/force_zero_mean",
        "type": "bool",
        "default": false,
        "doc": "The periodic solution is not unique, set to true to find the solution with zero mean."
    },
    {
        "pointer": "/boundary_conditions/periodic_boundary/enabled",
        "type": "bool",
        "default": false,
        "doc": ""
    },
    {
        "pointer": "/boundary_conditions/periodic_boundary/tolerance",
        "type": "float",
        "default": 1e-5,
        "doc": "Relative tolerance of deciding periodic correspondence"
    },
    {
        "pointer": "/boundary_conditions/periodic_boundary/correspondence",
        "type": "list",
        "default": [],
        "doc": "Periodic directions for periodic boundary conditions. If not specified, default to axis-aligned directions."
    },
    {
        "pointer": "/boundary_conditions/periodic_boundary/correspondence/*",
        "type": "list",
        "default": [],
        "doc": "One periodic direction."
    },
    {
        "pointer": "/boundary_conditions/periodic_boundary/correspondence/*/*",
        "type": "float",
        "doc": "One entry of a periodic direction."
    },
    {
        "pointer": "/boundary_conditions/periodic_boundary/fixed_macro_strain",
        "type": "list",
        "default": [],
        "doc": ""
    },
    {
        "pointer": "/boundary_conditions/periodic_boundary/fixed_macro_strain/*",
        "type": "int",
        "doc": ""
    },
    {
        "pointer": "/boundary_conditions/periodic_boundary/linear_displacement_offset",
        "type": "list",
        "default": [],
        "doc": ""
    },
    {
        "pointer": "/boundary_conditions/periodic_boundary/linear_displacement_offset/*",
        "type": "list",
        "doc": ""
    },
    {
        "pointer": "/boundary_conditions/periodic_boundary/linear_displacement_offset/*/*",
        "type": "float",
        "doc": ""
    },
    {
        "pointer": "/boundary_conditions/periodic_boundary/linear_displacement_offset/*/*",
        "type": "string",
        "doc": ""
    },
    {
        "pointer": "/boundary_conditions/rhs",
        "type": "include",
        "spec_file": "value-no.json",
        "doc": "Right-hand side of the system being solved, value."
    },
    {
        "pointer": "/boundary_conditions/rhs",
        "default": [],
        "type": "list",
        "doc": "Right-hand side of the system being solved for vector-valued PDEs."
    },
    {
        "pointer": "/boundary_conditions/rhs/*",
        "type": "include",
        "spec_file": "value0.json",
        "default": 0,
        "doc": "Right-hand side of the system being solved, value."
    },
    {
        "pointer": "/boundary_conditions/dirichlet_boundary",
        "type": "include",
        "spec_file": "boundary-condition.json",
        "doc": "Dirichlet boundary conditions."
    },
    {
        "pointer": "/boundary_conditions/dirichlet_boundary/*",
        "type": "object",
        "default": null,
        "required": [
            "id",
            "value"
        ],
        "optional": [
            "time_reference",
            "interpolation",
            "dimension"
        ],
        "doc": "Dirichlet boundary condition."
    },
    {
        "pointer": "/boundary_conditions/dirichlet_boundary/*",
        "type": "string",
        "doc": "Dirichlet boundary condition loaded from a file, <node_id> <bc values>, 1 for scalar, 2/3 for tensor depending on dimension."
    },
    {
        "pointer": "/boundary_conditions/dirichlet_boundary/*/value/*",
        "type": "list",
        "doc": "Dirichlet boundary condition specified per timestep."
    },
    {
        "pointer": "/boundary_conditions/dirichlet_boundary/*/value/*/*",
        "type": "include",
        "spec_file": "value0.json",
        "doc": "Dirichlet boundary condition specified per timestep."
    },
    {
        "pointer": "/boundary_conditions/dirichlet_boundary/*/dimension",
        "type": "list",
        "default": [
            true,
            true,
            true
        ],
        "doc": "List of 2 (2D) or 3 (3D) boolean values indicating if the Dirichlet boundary condition  is applied for a particular dimension."
    },
    {
        "pointer": "/boundary_conditions/dirichlet_boundary/*/dimension/*",
        "type": "bool",
        "default": true,
        "doc": "value"
    },
    {
        "pointer": "/boundary_conditions/dirichlet_boundary/*/time_reference",
        "default": [],
        "type": "list",
        "doc": "List of times when the Dirichlet boundary condition is specified"
    },
    {
        "pointer": "/boundary_conditions/dirichlet_boundary/*/time_reference/*",
        "type": "float",
        "doc": "Values of Dirichlet boundary condition for timestep"
    },
    {
        "pointer": "/boundary_conditions/neumann_boundary",
        "type": "include",
        "spec_file": "boundary-condition.json",
        "doc": "Neumann boundary conditions."
    },
    {
        "pointer": "/boundary_conditions/neumann_boundary/*",
        "type": "object",
        "default": null,
        "required": [
            "id",
            "value"
        ],
        "optional": [
            "interpolation"
        ],
        "doc": "Neumann boundary condition"
    },
    {
        "pointer": "/boundary_conditions/normal_aligned_neumann_boundary",
        "default": [],
        "type": "list",
        "doc": "Neumann boundary condition for normal times value for vector-valued PDEs."
    },
    {
        "pointer": "/boundary_conditions/normal_aligned_neumann_boundary/*",
        "type": "object",
        "default": null,
        "required": [
            "id",
            "value"
        ],
        "optional": [
            "interpolation"
        ],
        "doc": "pressure BC entry"
    },
    {
        "pointer": "/boundary_conditions/normal_aligned_neumann_boundary/*/id",
        "type": "int",
        "min": 0,
        "max": 2147483646,
        "doc": "ID for the pressure Neumann boundary condition"
    },
    {
        "pointer": "/boundary_conditions/normal_aligned_neumann_boundary/*/value",
        "type": "include",
        "spec_file": "value-no.json",
        "doc": "Values of pressure boundary condition as a function of $x,y,z,t$"
    },
    {
        "pointer": "/boundary_conditions/normal_aligned_neumann_boundary/*/interpolation",
        "type": "include",
        "spec_file": "interpolation.json",
        "doc": "interpolation of boundary condition"
    },
    {
        "pointer": "/boundary_conditions/pressure_boundary",
        "default": [],
        "type": "list",
        "doc": "Neumann boundary condition for normal times value for vector-valued PDEs."
    },
    {
        "pointer": "/boundary_conditions/pressure_boundary/*",
        "type": "object",
        "default": null,
        "required": [
            "id",
            "value"
        ],
        "optional": [
            "time_reference"
        ],
        "doc": "pressure BC entry"
    },
    {
        "pointer": "/boundary_conditions/pressure_boundary/*/id",
        "type": "int",
        "min": 0,
        "max": 2147483646,
        "doc": "ID for the pressure Neumann boundary condition"
    },
    {
        "pointer": "/boundary_conditions/pressure_boundary/*/value",
        "type": "include",
        "spec_file": "value-no.json",
        "doc": "Values of pressure boundary condition as a function of $x,y,z,t$"
    },
    {
        "pointer": "/boundary_conditions/pressure_boundary/*/value",
        "type": "list",
        "doc": "Values of pressure boundary condition specified per timestep"
    },
    {
        "pointer": "/boundary_conditions/pressure_boundary/*/value/*",
        "type": "include",
        "spec_file": "value0.json",
        "doc": "Values of pressure boundary condition specified per timestep"
    },
    {
        "pointer": "/boundary_conditions/pressure_boundary/*/time_reference",
        "default": [],
        "type": "list",
        "doc": "List of times when the pressure boundary condition is specified"
    },
    {
        "pointer": "/boundary_conditions/pressure_boundary/*/time_reference/*",
        "type": "float",
        "doc": "Values of pressure boundary condition for timestep"
    },
    {
        "pointer": "/boundary_conditions/pressure_cavity",
        "default": [],
        "type": "list",
        "doc": "Neumann boundary condition for normal times value for vector-valued PDEs."
    },
    {
        "pointer": "/boundary_conditions/pressure_cavity/*",
        "type": "object",
        "default": null,
        "required": [
            "id",
            "value"
        ],
        "doc": "pressure BC entry"
    },
    {
        "pointer": "/boundary_conditions/pressure_cavity/*/id",
        "type": "int",
        "min": 0,
        "max": 2147483646,
        "doc": "ID for the pressure Neumann boundary condition"
    },
    {
        "pointer": "/boundary_conditions/pressure_cavity/*/value",
        "type": "include",
        "spec_file": "value-no.json",
        "doc": "Values of pressure boundary condition as a function of $x,y,z,t$"
    },
    {
        "pointer": "/boundary_conditions/obstacle_displacements",
        "type": "include",
        "spec_file": "boundary-condition.json",
        "doc": "Obstacle displacements"
    },
    {
        "pointer": "/boundary_conditions/obstacle_displacements/*",
        "type": "object",
        "default": null,
        "required": [
            "id",
            "value"
        ],
        "optional": [
            "interpolation"
        ],
        "doc": "Obstacle displacements"
    },
    {
        "pointer": "/initial_conditions",
        "default": null,
        "type": "object",
        "optional": [
            "solution",
            "velocity",
            "acceleration"
        ],
        "doc": "Initial conditions for the time-dependent problem, imposed on the main variable, its derivative or second derivative"
    },
    {
        "pointer": "/initial_conditions/solution",
        "default": [],
        "type": "list",
        "doc": "initial solution"
    },
    {
        "pointer": "/initial_conditions/solution/*",
        "default": null,
        "type": "object",
        "required": [
            "id",
            "value"
        ],
        "doc": "A list of (ID, value) pairs defining the initial conditions for the main variable values. Ids are set by selection, and values can be floats or formulas."
    },
    {
        "pointer": "/initial_conditions/solution/*/id",
        "type": "int",
        "doc": "ID from volume selections"
    },
    {
        "pointer": "/initial_conditions/solution/*/value",
        "type": "list",
        "doc": "value of the solution"
    },
    {
        "pointer": "/initial_conditions/solution/*/value/*",
        "type": "include",
        "spec_file": "value-no.json",
        "doc": "value"
    },
    {
        "pointer": "/initial_conditions/velocity",
        "default": [],
        "type": "list",
        "doc": "initial velocity"
    },
    {
        "pointer": "/initial_conditions/velocity/*",
        "default": null,
        "type": "object",
        "required": [
            "id",
            "value"
        ],
        "doc": "A list of (ID, value) pairs defining the initial conditions for the first derivative of the main variable values. Ids are set by selection, and values can be floats or formulas."
    },
    {
        "pointer": "/initial_conditions/velocity/*/id",
        "type": "int",
        "doc": "ID from volume selections"
    },
    {
        "pointer": "/initial_conditions/velocity/*/value",
        "type": "list",
        "min": 2,
        "max": 3,
        "doc": "value od the initial velocity"
    },
    {
        "pointer": "/initial_conditions/velocity/*/value/*",
        "type": "include",
        "spec_file": "value-no.json",
        "doc": "value"
    },
    {
        "pointer": "/initial_conditions/acceleration",
        "default": [],
        "type": "list",
        "doc": "initial acceleration"
    },
    {
        "pointer": "/initial_conditions/acceleration/*",
        "default": null,
        "type": "object",
        "required": [
            "id",
            "value"
        ],
        "doc": "entries"
    },
    {
        "pointer": "/initial_conditions/acceleration/*/id",
        "type": "int",
        "doc": "ID from volume selections"
    },
    {
        "pointer": "/initial_conditions/acceleration/*/value",
        "type": "list",
        "min": 2,
        "max": 3,
        "doc": "value"
    },
    {
        "pointer": "/initial_conditions/acceleration/*/value/*",
        "type": "include",
        "spec_file": "value-no.json",
        "doc": "value"
    },
    {
        "pointer": "/output",
        "default": null,
        "type": "object",
        "optional": [
            "directory",
            "log",
            "json",
            "restart_json",
            "paraview",
            "data",
            "advanced",
            "reference"
        ],
        "doc": "output settings"
    },
    {
        "pointer": "/output/directory",
        "default": "",
        "type": "string",
        "doc": "Directory for output files."
    },
    {
        "pointer": "/output/log",
        "spec_file": "log.json",
        "type": "include",
        "doc": "Setting for the output log."
    },
    {
        "pointer": "/output/json",
        "default": "",
        "type": "string",
        "doc": "File name for JSON output statistics on time/error/etc."
    },
    {
        "pointer": "/output/restart_json",
        "default": "",
        "type": "string",
        "doc": "File name for JSON output to restart the simulation."
    },
    {
        "pointer": "/output/paraview",
        "default": null,
        "type": "object",
        "optional": [
            "file_name",
            "vismesh_rel_area",
            "skip_frame",
            "high_order_mesh",
            "volume",
            "surface",
            "wireframe",
            "points",
            "options"
        ],
        "doc": "Output in paraview format"
    },
    {
        "pointer": "/output/paraview/file_name",
        "default": "",
        "type": "string",
        "doc": "Paraview output file name"
    },
    {
        "pointer": "/output/paraview/vismesh_rel_area",
        "default": 1e-05,
        "type": "float",
        "doc": "relative area for the upsampled visualisation mesh"
    },
    {
        "pointer": "/output/paraview/skip_frame",
        "default": 1,
        "type": "int",
        "doc": "export every skip_frame-th frames for time dependent simulations"
    },
    {
        "pointer": "/output/paraview/high_order_mesh",
        "default": true,
        "type": "bool",
        "doc": "Enables/disables high-order output for paraview. Supported only for isoparametric or linear meshes with high-order solutions."
    },
    {
        "pointer": "/output/paraview/volume",
        "default": true,
        "type": "bool",
        "doc": "Export volumetric mesh"
    },
    {
        "pointer": "/output/paraview/surface",
        "default": false,
        "type": "bool",
        "doc": "Export surface mesh (in 2d polygon)"
    },
    {
        "pointer": "/output/paraview/wireframe",
        "default": false,
        "type": "bool",
        "doc": "Export the wireframe of the mesh"
    },
    {
        "pointer": "/output/paraview/points",
        "default": false,
        "type": "bool",
        "doc": "Export the Dirichlet points"
    },
    {
        "pointer": "/output/paraview/options",
        "default": null,
        "type": "object",
        "optional": [
            "use_hdf5",
            "material",
            "body_ids",
            "contact_forces",
            "friction_forces",
            "velocity",
            "acceleration",
            "scalar_values",
            "tensor_values",
            "discretization_order",
            "nodes",
            "forces"
        ],
        "doc": "Optional fields in the output"
    },
    {
        "pointer": "/output/paraview/options/use_hdf5",
        "default": false,
        "type": "bool",
        "doc": "If true, export the data as hdf5, compatible with paraview >5.11"
    },
    {
        "pointer": "/output/paraview/options/material",
        "default": false,
        "type": "bool",
        "doc": "If true, write out material values sampled on the vertices of the mesh"
    },
    {
        "pointer": "/output/paraview/options/body_ids",
        "default": false,
        "type": "bool",
        "doc": "Export volumes ids"
    },
    {
        "pointer": "/output/paraview/options/contact_forces",
        "default": false,
        "type": "bool",
        "doc": "If true, write out contact forces for surface"
    },
    {
        "pointer": "/output/paraview/options/friction_forces",
        "default": false,
        "type": "bool",
        "doc": "If true, write out friction forces for surface"
    },
    {
        "pointer": "/output/paraview/options/velocity",
        "default": false,
        "type": "bool",
        "doc": "If true, write out velocities"
    },
    {
        "pointer": "/output/paraview/options/acceleration",
        "default": false,
        "type": "bool",
        "doc": "If true, write out accelerations"
    },
    {
        "pointer": "/output/paraview/options/scalar_values",
        "default": true,
        "type": "bool",
        "doc": "If true, write out scalar values"
    },
    {
        "pointer": "/output/paraview/options/tensor_values",
        "default": true,
        "type": "bool",
        "doc": "If true, write out tensor values"
    },
    {
        "pointer": "/output/paraview/options/discretization_order",
        "default": true,
        "type": "bool",
        "doc": "If true, write out discretization order"
    },
    {
        "pointer": "/output/paraview/options/nodes",
        "default": true,
        "type": "bool",
        "doc": "If true, write out node order"
    },
    {
        "pointer": "/output/paraview/options/forces",
        "default": false,
        "type": "bool",
        "doc": "If true, write out all variational forces on the FE mesh "
    },
    {
        "pointer": "/output/data",
        "default": null,
        "type": "object",
        "optional": [
            "solution",
            "full_mat",
            "stiffness_mat",
            "stress_mat",
            "state",
            "rest_mesh",
            "mises",
            "nodes",
            "advanced"
        ],
        "doc": "File names to write output data to."
    },
    {
        "pointer": "/output/data/solution",
        "default": "",
        "type": "string",
        "doc": "Main variable solution. Unrolled [xyz, xyz, ...] using PolyFEM ordering. If reorder_nodes exports the solution with the same order the vertices of the input mesh as a #n x d file"
    },
    {
        "pointer": "/output/data/full_mat",
        "default": "",
        "type": "string",
        "doc": "System matrix without boundary conditions. Doesn't work for nonlinear problems"
    },
    {
        "pointer": "/output/data/stiffness_mat",
        "default": "",
        "type": "string",
        "doc": "System matrix with boundary conditions. Doesn't work for nonlinear problems"
    },
    {
        "pointer": "/output/data/stress_mat",
        "default": "",
        "type": "string",
        "doc": "Exports stress"
    },
    {
        "pointer": "/output/data/state",
        "default": "",
        "type": "string",
        "doc": "Writes the complete state in PolyFEM hdf5 format, used to restart the sim"
    },
    {
        "pointer": "/output/data/rest_mesh",
        "default": "",
        "type": "string",
        "doc": "Writes the rest mesh in MSH format, used to restart the sim"
    },
    {
        "pointer": "/output/data/mises",
        "default": "",
        "type": "string",
        "doc": "File name to write per-node Von Mises stress values to."
    },
    {
        "pointer": "/output/data/nodes",
        "default": "",
        "type": "string",
        "doc": "Writes the FEM nodes"
    },
    {
        "pointer": "/output/data/advanced",
        "default": null,
        "type": "object",
        "optional": [
            "reorder_nodes"
        ],
        "doc": "advanced options"
    },
    {
        "pointer": "/output/data/advanced/reorder_nodes",
        "default": false,
        "type": "bool",
        "doc": "Reorder nodes accodring to input"
    },
    {
        "pointer": "/output/reference",
        "default": null,
        "optional": [
            "solution",
            "gradient"
        ],
        "type": "object",
        "doc": "Write out the analytic/numerical ground-truth solution and or its gradient"
    },
    {
        "pointer": "/output/reference/solution",
        "default": [],
        "type": "list",
        "doc": "reference solution used to compute errors"
    },
    {
        "pointer": "/output/reference/solution/*",
        "default": "",
        "type": "string",
        "doc": "value as a function of $x,y,z,t$"
    },
    {
        "pointer": "/output/reference/gradient",
        "default": [],
        "type": "list",
        "doc": "gradient of the reference solution to compute errors"
    },
    {
        "pointer": "/output/reference/gradient/*",
        "default": "",
        "type": "string",
        "doc": "value as a function of $x,y,z,t$"
    },
    {
        "pointer": "/output/advanced",
        "default": null,
        "type": "object",
        "optional": [
            "timestep_prefix",
            "sol_on_grid",
            "compute_error",
            "sol_at_node",
            "vis_boundary_only",
            "curved_mesh_size",
            "save_solve_sequence_debug",
            "save_ccd_debug_meshes",
            "save_time_sequence",
            "save_nl_solve_sequence",
            "spectrum"
        ],
        "doc": "Additional output options"
    },
    {
        "pointer": "/output/advanced/timestep_prefix",
        "default": "step_",
        "type": "string",
        "doc": "Prefix for output file names for each time step, the final file is step_i.[vtu|vtm] where i is the time index."
    },
    {
        "pointer": "/output/advanced/sol_on_grid",
        "default": -1,
        "type": "float",
        "doc": "exports the solution sampled on a grid, specify the grid spacing"
    },
    {
        "pointer": "/output/advanced/compute_error",
        "default": true,
        "type": "bool",
        "doc": "Enables the computation of the error. If no reference solution is provided, return the norms of the solution"
    },
    {
        "pointer": "/output/advanced/sol_at_node",
        "default": -1,
        "type": "int",
        "doc": "Write out solution values at a specific node. the values will be written in the output JSON file"
    },
    {
        "pointer": "/output/advanced/vis_boundary_only",
        "default": false,
        "type": "bool",
        "doc": "saves only elements touching the boundaries"
    },
    {
        "pointer": "/output/advanced/curved_mesh_size",
        "default": false,
        "type": "bool",
        "doc": "upsample curved edges to compute mesh size"
    },
    {
        "pointer": "/output/advanced/save_solve_sequence_debug",
        "default": false,
        "type": "bool",
        "doc": "saves AL internal steps, for debugging"
    },
    {
        "pointer": "/output/advanced/save_ccd_debug_meshes",
        "default": false,
        "type": "bool",
        "doc": "saves AL internal steps, for debugging"
    },
    {
        "pointer": "/output/advanced/save_time_sequence",
        "default": true,
        "type": "bool",
        "doc": "saves timesteps"
    },
    {
        "pointer": "/output/advanced/save_nl_solve_sequence",
        "default": false,
        "type": "bool",
        "doc": "saves obj after every nonlinear iteration, for debugging"
    },
    {
        "pointer": "/output/advanced/spectrum",
        "default": false,
        "type": "bool",
        "doc": "exports the spectrum of the matrix in the output JSON. Works only if POLYSOLVE_WITH_SPECTRA is enabled"
    },
    {
        "pointer": "/input",
        "default": null,
        "type": "object",
        "optional": [
            "data"
        ],
        "doc": "input data"
    },
    {
        "pointer": "/input/data",
        "default": null,
        "type": "object",
        "optional": [
            "state",
            "reorder"
        ],
        "doc": "input to restart time dependent sim"
    },
    {
        "pointer": "/input/data/state",
        "default": "",
        "type": "file",
        "doc": "input state as hdf5"
    },
    {
        "pointer": "/input/data/reorder",
        "default": false,
        "type": "bool",
        "doc": "reorder input data"
    },
    {
        "pointer": "/preset_problem",
        "default": "skip",
        "type_name": "Linear",
        "type": "object",
        "required": [
            "type"
        ],
        "doc": "TODO"
    },
    {
        "pointer": "/preset_problem",
        "type_name": "Quadratic",
        "type": "object",
        "required": [
            "type"
        ],
        "doc": "TODO"
    },
    {
        "pointer": "/preset_problem",
        "type_name": "Cubic",
        "type": "object",
        "required": [
            "type"
        ],
        "doc": "TODO"
    },
    {
        "pointer": "/preset_problem",
        "type_name": "Sine",
        "type": "object",
        "required": [
            "type"
        ],
        "doc": "TODO"
    },
    {
        "pointer": "/preset_problem",
        "type_name": "Franke",
        "type": "object",
        "required": [
            "type"
        ],
        "doc": "TODO"
    },
    {
        "pointer": "/preset_problem",
        "type_name": "FrankeOld",
        "type": "object",
        "required": [
            "type"
        ],
        "doc": "TODO"
    },
    {
        "pointer": "/preset_problem",
        "type_name": "GenericScalarExact",
        "type": "object",
        "required": [
            "type"
        ],
        "optional": [
            "func"
        ],
        "doc": "TODO"
    },
    {
        "pointer": "/preset_problem/func",
        "type": "int",
        "default": 0,
        "doc": "TODO"
    },
    {
        "pointer": "/preset_problem",
        "type_name": "Zero_BC",
        "type": "object",
        "required": [
            "type"
        ],
        "doc": "TODO"
    },
    {
        "pointer": "/preset_problem",
        "type_name": "Elastic",
        "type": "object",
        "required": [
            "type"
        ],
        "doc": "TODO"
    },
    {
        "pointer": "/preset_problem",
        "type_name": "Walk",
        "type": "object",
        "required": [
            "type"
        ],
        "doc": "TODO"
    },
    {
        "pointer": "/preset_problem",
        "type_name": "TorsionElastic",
        "type": "object",
        "required": [
            "type"
        ],
        "optional": [
            "axis_coordiante",
            "n_turns",
            "fixed_boundary",
            "turning_boundary",
            "bbox_center"
        ],
        "doc": "TODO"
    },
    {
        "pointer": "/preset_problem/axis_coordiante",
        "type": "int",
        "default": 2,
        "doc": "TODO"
    },
    {
        "pointer": "/preset_problem/n_turns",
        "type": "float",
        "default": 0.5,
        "doc": "TODO"
    },
    {
        "pointer": "/preset_problem/fixed_boundary",
        "type": "int",
        "default": 5,
        "doc": "TODO"
    },
    {
        "pointer": "/preset_problem/turning_boundary",
        "type": "int",
        "default": 6,
        "doc": "TODO"
    },
    {
        "pointer": "/preset_problem/bbox_center",
        "type": "list",
        "default": [],
        "doc": "TODO"
    },
    {
        "pointer": "/preset_problem/bbox_center/*",
        "type": "float",
        "default": 0,
        "doc": "TODO"
    },
    {
        "pointer": "/preset_problem",
        "type_name": "DoubleTorsionElastic",
        "type": "object",
        "required": [
            "type"
        ],
        "optional": [
            "axis_coordiante0",
            "axis_coordiante1",
            "angular_v0",
            "angular_v1",
            "turning_boundary0",
            "turning_boundary1",
            "bbox_center"
        ],
        "doc": "TODO"
    },
    {
        "pointer": "/preset_problem/axis_coordiante0",
        "type": "int",
        "default": 2,
        "doc": "TODO"
    },
    {
        "pointer": "/preset_problem/axis_coordiante1",
        "type": "int",
        "default": 2,
        "doc": "TODO"
    },
    {
        "pointer": "/preset_problem/angular_v0",
        "type": "float",
        "default": 0.5,
        "doc": "TODO"
    },
    {
        "pointer": "/preset_problem/angular_v1",
        "type": "float",
        "default": -0.5,
        "doc": "TODO"
    },
    {
        "pointer": "/preset_problem/turning_boundary0",
        "type": "int",
        "default": 5,
        "doc": "TODO"
    },
    {
        "pointer": "/preset_problem/turning_boundary1",
        "type": "int",
        "default": 6,
        "doc": "TODO"
    },
    {
        "pointer": "/preset_problem",
        "type_name": "ElasticZeroBC",
        "type": "object",
        "required": [
            "type"
        ],
        "doc": "TODO"
    },
    {
        "pointer": "/preset_problem",
        "type_name": "ElasticExact",
        "type": "object",
        "required": [
            "type"
        ],
        "doc": "TODO"
    },
    {
        "pointer": "/preset_problem",
        "type_name": "ElasticCantileverExact",
        "type": "object",
        "required": [
            "type"
        ],
        "doc": "TODO, add displacement, E, nu, formulation, mesh_size"
    },
    {
        "pointer": "/preset_problem",
        "type_name": "CompressionElasticExact",
        "type": "object",
        "required": [
            "type"
        ],
        "doc": "TODO"
    },
    {
        "pointer": "/preset_problem",
        "type_name": "QuadraticElasticExact",
        "type": "object",
        "required": [
            "type"
        ],
        "doc": "TODO"
    },
    {
        "pointer": "/preset_problem",
        "type_name": "LinearElasticExact",
        "type": "object",
        "required": [
            "type"
        ],
        "doc": "TODO"
    },
    {
        "pointer": "/preset_problem",
        "type_name": "PointBasedTensor",
        "type": "object",
        "required": [
            "type"
        ],
        "doc": "TODO, add optionals"
    },
    {
        "pointer": "/preset_problem",
        "type_name": "Kernel",
        "type": "object",
        "required": [
            "type"
        ],
        "optional": [
            "formulation",
            "n_kernels",
            "kernel_distance",
            "kernel_weights"
        ],
        "doc": "TODO, add optionals"
    },
    {
        "pointer": "/preset_problem/formulation",
        "type": "string",
        "default": "",
        "doc": "TODO"
    },
    {
        "pointer": "/preset_problem/n_kernels",
        "type": "int",
        "default": 0,
        "doc": "TODO"
    },
    {
        "pointer": "/preset_problem/kernel_distance",
        "type": "float",
        "default": 0,
        "doc": "TODO"
    },
    {
        "pointer": "/preset_problem/kernel_weights",
        "type": "string",
        "default": "",
        "doc": "TODO"
    },
    {
        "pointer": "/preset_problem",
        "type_name": "Node",
        "type": "object",
        "required": [
            "type"
        ],
        "doc": "TODO, add optionals"
    },
    {
        "pointer": "/preset_problem",
        "type_name": "TimeDependentScalar",
        "type": "object",
        "required": [
            "type"
        ],
        "doc": "TODO"
    },
    {
        "pointer": "/preset_problem",
        "type_name": "MinSurf",
        "type": "object",
        "required": [
            "type"
        ],
        "doc": "TODO"
    },
    {
        "pointer": "/preset_problem",
        "type_name": "Gravity",
        "type": "object",
        "required": [
            "type"
        ],
        "optional": [
            "force"
        ],
        "doc": "TODO"
    },
    {
        "pointer": "/preset_problem/n_kernels/force",
        "type": "list",
        "default": [],
        "doc": "TODO"
    },
    {
        "pointer": "/preset_problem/n_kernels/force/*",
        "type": "float",
        "default": 0,
        "doc": "TODO"
    },
    {
        "pointer": "/preset_problem",
        "type_name": "ConstantVelocity",
        "type": "object",
        "required": [
            "type"
        ],
        "doc": "TODO"
    },
    {
        "pointer": "/preset_problem",
        "type_name": "TwoSpheres",
        "type": "object",
        "required": [
            "type"
        ],
        "doc": "TODO"
    },
    {
        "pointer": "/preset_problem",
        "type_name": "DrivenCavity",
        "type": "object",
        "required": [
            "type"
        ],
        "doc": "TODO"
    },
    {
        "pointer": "/preset_problem",
        "type_name": "DrivenCavityC0",
        "type": "object",
        "required": [
            "type"
        ],
        "doc": "TODO"
    },
    {
        "pointer": "/preset_problem",
        "type_name": "DrivenCavitySmooth",
        "type": "object",
        "required": [
            "type"
        ],
        "doc": "TODO"
    },
    {
        "pointer": "/preset_problem",
        "type_name": "Flow",
        "type": "object",
        "required": [
            "type"
        ],
        "doc": "TODO, add inflow, outflow, inflow_amout, outflow_amout, direction, obstacle"
    },
    {
        "pointer": "/preset_problem",
        "type_name": "FlowWithObstacle",
        "type": "object",
        "required": [
            "type"
        ],
        "optional": [
            "U"
        ],
        "doc": "TODO"
    },
    {
        "pointer": "/preset_problem/n_kernels/U",
        "type": "float",
        "default": 0,
        "doc": "TODO"
    },
    {
        "pointer": "/preset_problem/n_kernels/time_dependent",
        "type": "bool",
        "default": false,
        "doc": "TODO"
    },
    {
        "pointer": "/preset_problem",
        "type_name": "CornerFlow",
        "type": "object",
        "required": [
            "type"
        ],
        "optional": [
            "U",
            "time_dependent"
        ],
        "doc": "TODO"
    },
    {
        "pointer": "/preset_problem",
        "type_name": "UnitFlowWithObstacle",
        "type": "object",
        "required": [
            "type"
        ],
        "optional": [
            "U"
        ],
        "doc": "TODO, add inflow_id, direction, no_slip"
    },
    {
        "pointer": "/preset_problem",
        "type_name": "StokesLaw",
        "type": "object",
        "required": [
            "type"
        ],
        "optional": [
            "time_dependent",
            "viscosity"
        ],
        "doc": "TODO, add radius"
    },
    {
        "pointer": "/preset_problem/n_kernels/viscosity",
        "type": "float",
        "default": 0,
        "doc": "TODO"
    },
    {
        "pointer": "/preset_problem",
        "type_name": "TaylorGreenVortex",
        "type": "object",
        "required": [
            "type"
        ],
        "optional": [
            "viscosity"
        ],
        "doc": "TODO"
    },
    {
        "pointer": "/preset_problem/viscosity",
        "type": "float",
        "default": 1,
        "doc": "TODO"
    },
    {
        "pointer": "/preset_problem",
        "type_name": "SimpleStokeProblemExact",
        "type": "object",
        "required": [
            "type"
        ],
        "optional": [
            "func"
        ],
        "doc": "TODO"
    },
    {
        "pointer": "/preset_problem",
        "type_name": "SineStokeProblemExact",
        "type": "object",
        "required": [
            "type"
        ],
        "doc": "TODO"
    },
    {
        "pointer": "/preset_problem",
        "type_name": "TransientStokeProblemExact",
        "type": "object",
        "required": [
            "type"
        ],
        "optional": [
            "func",
            "viscosity"
        ],
        "doc": "TODO"
    },
    {
        "pointer": "/preset_problem",
        "type_name": "Kovnaszy",
        "type": "object",
        "required": [
            "type"
        ],
        "optional": [
            "viscosity"
        ],
        "doc": "TODO"
    },
    {
        "pointer": "/preset_problem",
        "type_name": "Airfoil",
        "type": "object",
        "required": [
            "type"
        ],
        "optional": [
            "time_dependent"
        ],
        "doc": "TODO"
    },
    {
        "pointer": "/preset_problem",
        "type_name": "Lshape",
        "type": "object",
        "required": [
            "type"
        ],
        "optional": [
            "U",
            "time_dependent"
        ],
        "doc": "TODO"
    },
    {
        "pointer": "/preset_problem",
        "type_name": "TestProblem",
        "type": "object",
        "required": [
            "type"
        ],
        "doc": "TODO, type, omega, is_scalar"
    },
    {
        "pointer": "/preset_problem",
        "type_name": "BilaplacianProblemWithSolution",
        "type": "object",
        "required": [
            "type"
        ],
        "doc": "TODO, type, omega, is_scalar"
    },
    {
        "pointer": "/preset_problem/type",
        "type": "string",
        "doc": "Type of preset problem to use.",
        "options": [
            "Linear",
            "Quadratic",
            "Cubic",
            "Sine",
            "Franke",
            "FrankeOld",
            "GenericScalarExact",
            "Zero_BC",
            "Elastic",
            "Walk",
            "TorsionElastic",
            "DoubleTorsionElastic",
            "ElasticZeroBC",
            "ElasticExact",
            "ElasticCantileverExact",
            "CompressionElasticExact",
            "QuadraticElasticExact",
            "LinearElasticExact",
            "PointBasedTensor",
            "Kernel",
            "Node",
            "TimeDependentScalar",
            "MinSurf",
            "Gravity",
            "ConstantVelocity",
            "TwoSpheres",
            "DrivenCavity",
            "DrivenCavityC0",
            "DrivenCavitySmooth",
            "Flow",
            "FlowWithObstacle",
            "CornerFlow",
            "UnitFlowWithObstacle",
            "StokesLaw",
            "TaylorGreenVortex",
            "SimpleStokeProblemExact",
            "SineStokeProblemExact",
            "TransientStokeProblemExact",
            "Kovnaszy",
            "Airfoil",
            "Lshape",
            "TestProblem",
            "BilaplacianProblemWithSolution"
        ]
    }
]<|MERGE_RESOLUTION|>--- conflicted
+++ resolved
@@ -1191,7 +1191,6 @@
             "friction_coefficient",
             "use_convergent_formulation",
             "collision_mesh",
-<<<<<<< HEAD
             "use_smooth_formulation",
             "alpha_n",
             "beta_n",
@@ -1199,10 +1198,8 @@
             "beta_t",
             "min_distance_ratio",
             "use_adaptive_dhat",
-            "initial_barrier_stiffness"
-=======
+            "initial_barrier_stiffness",
             "periodic"
->>>>>>> 2c72dfb2
         ],
         "doc": "Contact handling parameters."
     },
