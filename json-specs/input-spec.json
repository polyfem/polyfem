[
    {
        "pointer": "/",
        "type": "object",
        "required": [
            "geometry",
            "materials"
        ],
        "optional": [
            "units",
            "preset_problem",
            "common",
            "root_path",
            "space",
            "time",
            "contact",
            "solver",
            "boundary_conditions",
            "initial_conditions",
            "constraints",
            "output",
            "input",
            "tests"
        ],
        "doc": "Root of the configuration file."
    },
    {
        "pointer": "/common",
        "default": "",
        "type": "file",
        "extensions": [
            ".json"
        ],
        "doc": "Path to common settings will patch the current file."
    },
    {
        "pointer": "/root_path",
        "default": "",
        "type": "string",
        "doc": "Path for all relative paths, set automatically to the folder containing this JSON."
    },
    {
        "pointer": "/units",
        "default": null,
        "type": "object",
        "optional": [
            "length",
            "mass",
            "time",
            "characteristic_length"
        ],
        "doc": "Basic units used in the code."
    },
    {
        "pointer": "/units/length",
        "default": "m",
        "type": "string",
        "doc": "Length unit."
    },
    {
        "pointer": "/units/mass",
        "default": "kg",
        "type": "string",
        "doc": "Mass unit."
    },
    {
        "pointer": "/units/time",
        "default": "s",
        "type": "string",
        "doc": "Time unit."
    },
    {
        "pointer": "/units/characteristic_length",
        "default": 1,
        "type": "float",
        "doc": "Characteristic length, used for tolerances."
    },
    {
        "pointer": "/tests",
        "default": null,
        "type": "object",
        "optional": [
            "err_h1",
            "err_h1_semi",
            "err_l2",
            "err_linf",
            "err_linf_grad",
            "err_lp",
            "margin",
            "time_steps"
        ],
        "doc": "Used to test to compare different norms of solutions."
    },
    {
        "pointer": "/tests/err_h1",
        "default": 0,
        "type": "float",
        "doc": "Reference h1 solution's norm."
    },
    {
        "pointer": "/tests/err_h1_semi",
        "default": 0,
        "type": "float",
        "doc": "Reference h1 seminorm solution's norm."
    },
    {
        "pointer": "/tests/err_l2",
        "default": 0,
        "type": "float",
        "doc": "Reference $L^2$ solution's norm."
    },
    {
        "pointer": "/tests/err_linf",
        "default": 0,
        "type": "float",
        "doc": "Reference $L^\\infty$ solution's norm."
    },
    {
        "pointer": "/tests/err_linf_grad",
        "default": 0,
        "type": "float",
        "doc": "Reference $L^\\infty$ solution's gradient norm."
    },
    {
        "pointer": "/tests/err_lp",
        "default": 0,
        "type": "float",
        "doc": "Reference $L^8$ solution's gradient norm."
    },
    {
        "pointer": "/tests/margin",
        "default": 1e-5,
        "type": "float",
        "doc": "Reference tolerance used in tests."
    },
    {
        "pointer": "/tests/time_steps",
        "default": 1,
        "type": "int",
        "min": 1,
        "doc": "Number of time steps to test."
    },
    {
        "pointer": "/tests/time_steps",
        "type": "string",
        "options": [
            "all",
            "static"
        ],
        "doc": "Number of time steps to test."
    },
    {
        "pointer": "/geometry",
        "type": "list",
        "min": 1,
        "doc": "List of geometry objects."
    },
    {
        "pointer": "/geometry/*",
        "type": "object",
        "required": [
            "mesh"
        ],
        "optional": [
            "type",
            "extract",
            "unit",
            "transformation",
            "volume_selection",
            "surface_selection",
            "curve_selection",
            "point_selection",
            "n_refs",
            "advanced",
            "enabled",
            "is_obstacle"
        ],
        "#type_name": "mesh",
        "doc": "Each geometry object stores a mesh, a set of transformations applied to it after loading, and a set of selections, which can be used to specify boundary conditions, materials, optimization parameters and other quantities that can be associated with a part of an object."
    },
    {
        "pointer": "/geometry/*",
        "type": "object",
        "required": [
            "mesh",
            "array"
        ],
        "optional": [
            "type",
            "extract",
            "unit",
            "transformation",
            "volume_selection",
            "surface_selection",
            "curve_selection",
            "point_selection",
            "n_refs",
            "advanced",
            "enabled",
            "is_obstacle"
        ],
        "type_name": "mesh_array",
        "doc": "Each geometry object stores a mesh, a set of transformations applied to it after loading, and a set of selections, which can be used to specify boundary conditions, materials, optimization parameters and other quantities that can be associated with a part of an object."
    },
    {
        "pointer": "/geometry/*",
        "type": "object",
        "required": [
            "point",
            "normal"
        ],
        "optional": [
            "type",
            "enabled",
            "is_obstacle"
        ],
        "type_name": "plane",
        "doc": "Plane geometry object defined by its origin and normal."
    },
    {
        "pointer": "/geometry/*",
        "type": "object",
        "required": [
            "height"
        ],
        "optional": [
            "type",
            "enabled",
            "is_obstacle"
        ],
        "type_name": "ground",
        "doc": "Plane orthogonal to gravity defined by its height."
    },
    {
        "pointer": "/geometry/*",
        "type": "object",
        "required": [
            "mesh_sequence",
            "fps"
        ],
        "optional": [
            "type",
            "extract",
            "unit",
            "transformation",
            "n_refs",
            "advanced",
            "enabled",
            "is_obstacle"
        ],
        "type_name": "mesh_sequence",
        "doc": "Mesh sequence."
    },
    {
        "pointer": "/geometry/*/mesh",
        "type": "file",
        "extensions": [
            ".obj",
            ".msh",
            ".stl",
            ".ply",
            ".mesh"
        ],
        "doc": "Path of the mesh file to load."
    },
    {
        "pointer": "/geometry/*/type",
        "type": "string",
        "options": [
            "mesh",
            "plane",
            "ground",
            "mesh_sequence",
            "mesh_array"
        ],
        "default": "mesh",
        "doc": "Type of geometry, currently only one supported. In future we will add stuff like planes, spheres, etc."
    },
    {
        "pointer": "/geometry/*/extract",
        "type": "string",
        "options": [
            "volume",
            "edges",
            "points",
            "surface"
        ],
        "default": "volume",
        "doc": "Used to extract stuff from the mesh. Eg extract surface extracts the surface from a tet mesh."
    },
    {
        "pointer": "/geometry/*/unit",
        "type": "string",
        "default": "",
        "doc": "Units of the geometric model."
    },
    {
        "pointer": "/geometry/*/transformation",
        "type": "object",
        "default": null,
        "optional": [
            "translation",
            "rotation",
            "rotation_mode",
            "scale",
            "dimensions"
        ],
        "doc": "Geometric transformations applied to the geometry after loading it."
    },
    {
        "pointer": "/geometry/*/transformation/rotation_mode",
        "type": "string",
        "default": "xyz",
        "doc": "Type of rotation, supported are any permutation of [xyz]+, axis_angle, quaternion, or rotation_vector."
    },
    {
        "pointer": "/geometry/*/transformation/translation",
        "type": "list",
        "default": [],
        "doc": "Translate (two entries for 2D problems or three entries for 3D problems)."
    },
    {
        "pointer": "/geometry/*/transformation/rotation",
        "type": "list",
        "default": [],
        "doc": "Rotate, in 2D, one number, the rotation angle, in 3D, three or four Euler angles, axis+angle, or a unit quaternion. Depends on rotation mode."
    },
    {
        "pointer": "/geometry/*/transformation/scale",
        "type": "list",
        "default": [],
        "doc": "Scale by specified factors along axes (two entries for 2D problems or three entries for 3D problems)."
    },
    {
        "pointer": "/geometry/*/transformation/dimensions",
        "type": "float",
        "default": 1,
        "doc": "Scale the object so that bounding box dimensions match specified dimensions, 2 entries for 2D problems, 3 entries for 3D problems."
    },
    {
        "pointer": "/geometry/*/transformation/dimensions",
        "type": "list",
        "doc": "Scale the object so that bounding box dimensions match specified dimensions, 2 entries for 2D problems, 3 entries for 3D problems."
    },
    {
        "pointer": "/geometry/*/transformation/dimensions/*",
        "type": "float",
        "default": 0
    },
    {
        "pointer": "/geometry/*/transformation/translation/*",
        "type": "float",
        "default": 0
    },
    {
        "pointer": "/geometry/*/transformation/rotation/*",
        "default": 0,
        "type": "float"
    },
    {
        "pointer": "/geometry/*/transformation/scale/*",
        "default": 0,
        "type": "float"
    },
    {
        "pointer": "/geometry/*/volume_selection",
        "type": "include",
        "spec_file": "selection.json",
        "doc": "Selection of volume elements"
    },
    {
        "pointer": "/geometry/*/volume_selection",
        "type": "object",
        "optional": [
            "id_offset"
        ],
        "#type_name": "id_offset",
        "default": null,
        "doc": "Offsets the volume IDs loaded from the mesh."
    },
    {
        "pointer": "/geometry/*/volume_selection/id_offset",
        "type": "int",
        "default": 0,
        "doc": "Offsets the volume IDs loaded from the mesh."
    },
    {
        "pointer": "/geometry/*/volume_selection",
        "type": "list",
        "doc": "List of selection (ID assignment) operations to apply to the geometry; operations can be box, sphere, etc."
    },
    {
        "pointer": "/geometry/*/surface_selection",
        "type": "include",
        "spec_file": "selection.json",
        "doc": "Selection of surface elements"
    },
    {
        "pointer": "/geometry/*/surface_selection",
        "type": "list",
        "default": "skip",
        "doc": "List of selection (ID assignment) operations to apply to the geometry; operations can be box, sphere, etc."
    },
    {
        "pointer": "/geometry/*/surface_selection/*",
        "type": "object",
        "required": [
            "threshold"
        ],
        "optional": [
            "id_offset"
        ],
        "default": null,
        "#type_name": "box_side",
        "doc": "Assigns ids to sides touching the bbox of the model using a threshold. Assigns 1+offset to left, 2+offset to bottom, 3+offset to right, 4+offset to top, 5+offset to front, 6+offset to back, 7+offset to everything else."
    },
    {
        "pointer": "/geometry/*/point_selection/*/id_offset",
        "type": "int",
        "default": 0,
        "doc": "ID offset of box side selection."
    },
    {
        "pointer": "/geometry/*/curve_selection",
        "type": "object",
        "default": null,
        "doc": "Selection of curves"
    },
    {
        "pointer": "/geometry/*/point_selection",
        "type": "include",
        "spec_file": "selection.json",
        "doc": "Selection of points"
    },
    {
        "pointer": "/geometry/*/point_selection",
        "type": "list",
        "default": "skip",
        "doc": "List of selection (ID assignment) operations to apply to the geometry; operations can be box, sphere, etc."
    },
    {
        "pointer": "/geometry/*/point_selection/*",
        "type": "object",
        "required": [
            "threshold"
        ],
        "optional": [
            "id_offset"
        ],
        "default": null,
        "#type_name": "box_side",
        "doc": "Assigns ids to sides touching the bbox of the model using a threshold. Assigns 1+offset to left, 2+offset to bottom, 3+offset to right, 4+offset to top, 5+offset to front, 6+offset to back, 7+offset to everything else."
    },
    {
        "pointer": "/geometry/*/surface_selection/*/id_offset",
        "type": "int",
        "default": 0,
        "doc": "ID offset of box side selection."
    },
    {
        "pointer": "/geometry/*/n_refs",
        "type": "int",
        "default": 0,
        "doc": "number of uniform refinements"
    },
    {
        "pointer": "/geometry/*/advanced",
        "type": "object",
        "optional": [
            "normalize_mesh",
            "force_linear_geometry",
            "refinement_location",
            "min_component"
        ],
        "default": null,
        "doc": "Advanced options for geometry"
    },
    {
        "pointer": "/geometry/*/advanced/normalize_mesh",
        "type": "bool",
        "default": false,
        "doc": "Rescale the mesh to it fits in the biunit cube"
    },
    {
        "pointer": "/geometry/*/advanced/force_linear_geometry",
        "type": "bool",
        "default": false,
        "doc": "Discard high-order nodes for curved geometries"
    },
    {
        "pointer": "/geometry/*/advanced/refinement_location",
        "type": "float",
        "default": 0.5,
        "doc": "parametric location of the refinement"
    },
    {
        "pointer": "/geometry/*/advanced/min_component",
        "type": "int",
        "default": -1,
        "doc": "Size of the minimum component for collision"
    },
    {
        "pointer": "/geometry/*/is_obstacle",
        "type": "bool",
        "default": false,
        "doc": "The geometry elements are not included in deforming geometry, only in collision computations"
    },
    {
        "pointer": "/geometry/*/enabled",
        "type": "bool",
        "default": true,
        "doc": "Skips the geometry if false"
    },
    {
        "pointer": "/geometry/*/point",
        "type": "list",
        "doc": "Point on plane (two entries for 2D problems or three entries for 3D problems)."
    },
    {
        "pointer": "/geometry/*/point/*",
        "type": "float"
    },
    {
        "pointer": "/geometry/*/normal",
        "type": "list",
        "doc": "Normal of plane (two entries for 2D problems or three entries for 3D problems)."
    },
    {
        "pointer": "/geometry/*/normal/*",
        "type": "float"
    },
    {
        "pointer": "/geometry/*/height",
        "type": "float",
        "doc": "Height of ground plane."
    },
    {
        "pointer": "/geometry/*/mesh_sequence",
        "type": "string",
        "doc": "Directory (or GLOB) of meshes for the mesh sequence."
    },
    {
        "pointer": "/geometry/*/mesh_sequence",
        "type": "list",
        "doc": "List of mesh files for the mesh sequence."
    },
    {
        "pointer": "/geometry/*/mesh_sequence/*",
        "type": "file",
        "extensions": [
            ".obj",
            ".msh",
            ".stl",
            ".ply",
            ".mesh"
        ],
        "doc": "Path of the mesh file to load."
    },
    {
        "pointer": "/geometry/*/fps",
        "type": "int",
        "doc": "Frames of the mesh sequence per second."
    },
    {
        "pointer": "/geometry/*/array",
        "type": "object",
        "required": [
            "offset",
            "size"
        ],
        "optional": [
            "relative"
        ],
        "doc": "Array of meshes"
    },
    {
        "pointer": "/geometry/*/array/relative",
        "type": "bool",
        "default": false,
        "doc": "Is the offset value relative to the mesh's dimensions."
    },
    {
        "pointer": "/geometry/*/array/offset",
        "type": "float",
        "doc": "Offset of the mesh in the array."
    },
    {
        "pointer": "/geometry/*/array/size",
        "type": "list",
        "doc": "Size of the array (two entries for 2D problems or three entries for 3D problems)."
    },
    {
        "pointer": "/geometry/*/array/size/*",
        "type": "int",
        "min": 1,
        "doc": "Size of the array (two entries for 2D problems or three entries for 3D problems)."
    },
    {
        "pointer": "/space",
        "default": null,
        "type": "object",
        "optional": [
            "discr_order",
            "pressure_discr_order",
            "basis_type",
            "poly_basis_type",
            "use_p_ref",
            "remesh",
            "advanced"
        ],
        "doc": "Options related to the FE space."
    },
    {
        "pointer": "/space/discr_order",
        "default": 1,
        "type": "int",
        "doc": "Lagrange element order for the space for the main unknown, for all elements."
    },
    {
        "pointer": "/space/discr_order",
        "type": "file",
        "extensions": [
            ".txt",
            ".bin"
        ],
        "doc": "Path to file containing Lagrange element order for the space for the main unknown per element."
    },
    {
        "pointer": "/space/discr_order",
        "type": "list",
        "doc": "List of Lagrange element order for the space for the main unknown with volume IDs."
    },
    {
        "pointer": "/space/discr_order/*",
        "type": "object",
        "required": [
            "id",
            "order"
        ],
        "doc": "Lagrange element order for the a space tagged with volume ID for the main unknown."
    },
    {
        "pointer": "/space/discr_order/*/id",
        "type": "int",
        "doc": "Volume selection ID to apply the discr_order to."
    },
    {
        "pointer": "/space/discr_order/*/id",
        "type": "list",
        "doc": "List of volume selection IDs to apply the discr_order to."
    },
    {
        "pointer": "/space/discr_order/*/id/*",
        "type": "int",
        "doc": "Volume selection ID to apply the discr_order to."
    },
    {
        "pointer": "/space/discr_order/*/order",
        "type": "int",
        "doc": "Lagrange element order for the space for the main unknown, for all elements."
    },
    {
        "pointer": "/space/pressure_discr_order",
        "default": 1,
        "type": "int",
        "doc": " Lagrange element order for the space for the pressure unknown, for all elements."
    },
    {
        "pointer": "/space/basis_type",
        "default": "Lagrange",
        "options": [
            "Lagrange",
            "Spline",
            "Serendipity",
            "Bernstein"
        ],
        "type": "string",
        "doc": "Type of basis to use for non polygonal element, one of Lagrange, Spline, or Serendipity. Spline or Serendipity work only for quad/hex meshes"
    },
    {
        "pointer": "/space/poly_basis_type",
        "default": "MFSHarmonic",
        "options": [
            "MFSHarmonic",
            "MeanValue",
            "Wachspress"
        ],
        "type": "string",
        "doc": "Type of basis to use for a polygonal element, one of MFSHarmonic, MeanValue, or Wachspress see 'PolySpline..' paper for details."
    },
    {
        "pointer": "/space/use_p_ref",
        "default": false,
        "type": "bool",
        "doc": "Perform a priori p-refinement based on element shape, as described in 'Decoupling..' paper."
    },
    {
        "pointer": "/space/remesh",
        "default": null,
        "type": "object",
        "optional": [
            "enabled",
            "split",
            "collapse",
            "swap",
            "smooth",
            "local_relaxation",
            "type"
        ],
        "doc": "Settings for adaptive remeshing"
    },
    {
        "pointer": "/space/remesh/enabled",
        "default": false,
        "type": "bool",
        "doc": "Whether to do adaptive remeshing"
    },
    {
        "pointer": "/space/remesh/split",
        "default": null,
        "type": "object",
        "optional": [
            "enabled",
            "acceptance_tolerance",
            "culling_threshold",
            "max_depth",
            "min_edge_length"
        ],
        "doc": "Settings for adaptive remeshing edge splitting operations"
    },
    {
        "pointer": "/space/remesh/split/enabled",
        "default": true,
        "type": "bool",
        "doc": "Whether to do edge splitting in adaptive remeshing"
    },
    {
        "pointer": "/space/remesh/split/acceptance_tolerance",
        "default": 1e-3,
        "min": 0,
        "type": "float",
        "doc": "Accept split operation if energy decreased by at least x"
    },
    {
        "pointer": "/space/remesh/split/culling_threshold",
        "default": 0.95,
        "type": "float",
        "min": 0,
        "max": 1,
        "doc": "Split operation culling threshold on energy"
    },
    {
        "pointer": "/space/remesh/split/max_depth",
        "default": 3,
        "type": "int",
        "min": 1,
        "doc": "Maximum depth split per time-step"
    },
    {
        "pointer": "/space/remesh/split/min_edge_length",
        "default": 1e-6,
        "type": "float",
        "min": 0,
        "doc": "Minimum edge length to split"
    },
    {
        "pointer": "/space/remesh/collapse",
        "default": null,
        "type": "object",
        "optional": [
            "enabled",
            "acceptance_tolerance",
            "culling_threshold",
            "max_depth",
            "rel_max_edge_length",
            "abs_max_edge_length"
        ],
        "doc": "Settings for adaptive remeshing edge collapse operations"
    },
    {
        "pointer": "/space/remesh/collapse/enabled",
        "default": true,
        "type": "bool",
        "doc": "Whether to do edge collapse in adaptive remeshing"
    },
    {
        "pointer": "/space/remesh/collapse/acceptance_tolerance",
        "default": -1e-8,
        "max": 0,
        "type": "float",
        "doc": "Accept collapse operation if energy decreased by at least x"
    },
    {
        "pointer": "/space/remesh/collapse/culling_threshold",
        "default": 0.01,
        "type": "float",
        "min": 0,
        "max": 1,
        "doc": "Collapse operation culling threshold on energy"
    },
    {
        "pointer": "/space/remesh/collapse/max_depth",
        "default": 3,
        "type": "int",
        "min": 1,
        "doc": "Maximum depth collapse per time-step"
    },
    {
        "pointer": "/space/remesh/collapse/rel_max_edge_length",
        "default": 1,
        "type": "float",
        "min": 0,
        "doc": "Length of maximum edge length to collapse relative to initial minimum edge length"
    },
    {
        "pointer": "/space/remesh/collapse/abs_max_edge_length",
        "default": 1e100,
        "type": "float",
        "min": 0,
        "doc": "Length of maximum edge length to collapse in absolute units of distance"
    },
    {
        "pointer": "/space/remesh/swap",
        "default": null,
        "type": "object",
        "optional": [
            "enabled",
            "acceptance_tolerance",
            "max_depth"
        ],
        "doc": "Settings for adaptive remeshing edge/face swap operations"
    },
    {
        "pointer": "/space/remesh/swap/enabled",
        "default": false,
        "type": "bool",
        "doc": "Whether to do edge/face swap in adaptive remeshing"
    },
    {
        "pointer": "/space/remesh/swap/acceptance_tolerance",
        "default": -1e-8,
        "max": 0,
        "type": "float",
        "doc": "Accept swap operation if energy decreased by at least x"
    },
    {
        "pointer": "/space/remesh/swap/max_depth",
        "default": 3,
        "type": "int",
        "min": 1,
        "doc": "Maximum depth swap per time-step"
    },
    {
        "pointer": "/space/remesh/smooth",
        "default": null,
        "type": "object",
        "optional": [
            "enabled",
            "acceptance_tolerance",
            "max_iters"
        ],
        "doc": "Settings for adaptive remeshing vertex smoothing operations"
    },
    {
        "pointer": "/space/remesh/smooth/enabled",
        "default": false,
        "type": "bool",
        "doc": "Whether to do vertex smoothing in adaptive remeshing"
    },
    {
        "pointer": "/space/remesh/smooth/acceptance_tolerance",
        "default": -1e-8,
        "max": 0,
        "type": "float",
        "doc": "Accept smooth operation if energy decreased by at least x"
    },
    {
        "pointer": "/space/remesh/smooth/max_iters",
        "default": 1,
        "type": "int",
        "min": 1,
        "doc": "Maximum number of smoothing iterations per time-step"
    },
    {
        "pointer": "/space/remesh/local_relaxation",
        "default": null,
        "type": "object",
        "optional": [
            "local_mesh_n_ring",
            "local_mesh_rel_area",
            "max_nl_iterations"
        ],
        "doc": "Settings for adaptive remeshing local relaxation"
    },
    {
        "pointer": "/space/remesh/local_relaxation/local_mesh_n_ring",
        "default": 2,
        "type": "int",
        "doc": "Size of n-ring for local relaxation"
    },
    {
        "pointer": "/space/remesh/local_relaxation/local_mesh_rel_area",
        "default": 0.01,
        "type": "float",
        "doc": "Minimum area for local relaxation"
    },
    {
        "pointer": "/space/remesh/local_relaxation/max_nl_iterations",
        "default": 1,
        "type": "int",
        "doc": "Maximum number of nonlinear solver iterations before acceptance check"
    },
    {
        "pointer": "/space/remesh/type",
        "default": "physics",
        "type": "string",
        "options": [
            "physics",
            "sizing_field"
        ],
        "doc": "Type of adaptive remeshing to use."
    },
    {
        "pointer": "/space/advanced",
        "default": null,
        "type": "object",
        "optional": [
            "discr_order_max",
            "isoparametric",
            "bc_method",
            "n_boundary_samples",
            "quadrature_order",
            "mass_quadrature_order",
            "use_corner_quadrature",
            "integral_constraints",
            "n_harmonic_samples",
            "force_no_ref_for_harmonic",
            "B",
            "h1_formula",
            "count_flipped_els",
            "count_flipped_els_continuous",
            "use_particle_advection"
        ],
        "doc": "Advanced settings for the FE space."
    },
    {
        "pointer": "/space/advanced/discr_order_max",
        "default": 4,
        "type": "int",
        "doc": "Maximal discretization order in adaptive p-refinement and hp-refinement"
    },
    {
        "pointer": "/space/advanced/isoparametric",
        "default": false,
        "type": "bool",
        "doc": "Forces geometric map basis to be the same degree as the main variable basis, irrespective of the degree associated with the geom. map degrees associated with the elements of the geometry."
    },
    {
        "pointer": "/space/advanced/bc_method",
        "default": "sample",
        "options": [
            "lsq",
            "sample"
        ],
        "type": "string",
        "doc": "Method for imposing analytic Dirichet boundary conditions. If 'lsq' (least-squares fit), then the bc function is sampled at quadrature points, and the FEspace nodal values on the boundary are determined by minimizing L2 norm of the difference. If 'sample', then the analytic bc function is sampled at the boundary nodes."
    },
    {
        "pointer": "/space/advanced/n_boundary_samples",
        "default": -1,
        "type": "int",
        "doc": "Per-element number of boundary samples for analytic Dirichlet and Neumann boundary conditions."
    },
    {
        "pointer": "/space/advanced/quadrature_order",
        "default": -1,
        "type": "int",
        "doc": "Minimal quadrature order to use in matrix and rhs assembly; the actual order is determined as min(2*(p-1)+1,quadrature_order)."
    },
    {
        "pointer": "/space/advanced/use_corner_quadrature",
        "default": false,
        "type": "bool",
        "doc": "Use quadrature rules that always include all the vertices of the element."
    },
    {
        "pointer": "/space/advanced/mass_quadrature_order",
        "default": -1,
        "type": "int",
        "doc": "Minimal quadrature order to use in mass matrix assembler; the actual order is determined as min(2*p+1,quadrature_order)"
    },
    {
        "pointer": "/space/advanced/integral_constraints",
        "default": 2,
        "type": "int",
        "doc": "Number of constraints for non-conforming polygonal basis;  0, 1, or 2; see 'PolySpline..' paper for details."
    },
    {
        "pointer": "/space/advanced/n_harmonic_samples",
        "default": 10,
        "type": "int",
        "doc": "If MFSHarmonics is used for a polygonal element, number of collocation samples used in the basis construction;see 'PolySpline..' paper for details."
    },
    {
        "pointer": "/space/advanced/force_no_ref_for_harmonic",
        "default": false,
        "type": "bool",
        "doc": "If true, do not do uniform global refinement if the mesh contains polygonal elements."
    },
    {
        "pointer": "/space/advanced/B",
        "default": 3,
        "type": "int",
        "doc": "The target deviation of the error on elements from perfect element error, for a priori geometry-dependent p-refinement, see 'Decoupling .. ' paper."
    },
    {
        "pointer": "/space/advanced/h1_formula",
        "default": false,
        "type": "bool",
        "doc": ""
    },
    {
        "pointer": "/space/advanced/count_flipped_els",
        "default": true,
        "type": "bool",
        "doc": "Count the number of elements with Jacobian of the geometric map not positive at quadrature points."
    },
    {
        "pointer": "/space/advanced/count_flipped_els_continuous",
        "default": false,
        "type": "bool",
        "doc": "Count the number of elements with Jacobian of the geometric map not positive at any point."
    },
    {
        "pointer": "/space/advanced/use_particle_advection",
        "default": false,
        "type": "bool",
        "doc": "Use particle advection in splitting method for solving NS equation."
    },
    {
        "pointer": "/time",
        "default": "skip",
        "type": "object",
        "required": [
            "tend",
            "dt"
        ],
        "optional": [
            "t0",
            "integrator",
            "quasistatic"
        ],
        "doc": "The time parameters: start time `t0`, end time `tend`, time step `dt`."
    },
    {
        "pointer": "/time",
        "type": "object",
        "required": [
            "time_steps",
            "dt"
        ],
        "optional": [
            "t0",
            "integrator",
            "quasistatic"
        ],
        "doc": "The time parameters: start time `t0`, time step `dt`, number of time steps."
    },
    {
        "pointer": "/time",
        "type": "object",
        "required": [
            "time_steps",
            "tend"
        ],
        "optional": [
            "t0",
            "integrator",
            "quasistatic"
        ],
        "doc": "The time parameters: start time `t0`, end time `tend`, number of time steps."
    },
    {
        "pointer": "/time/t0",
        "type": "float",
        "min": 0,
        "default": 0,
        "doc": "Startning time"
    },
    {
        "pointer": "/time/tend",
        "type": "float",
        "min": 0,
        "doc": "Ending time"
    },
    {
        "pointer": "/time/dt",
        "type": "float",
        "min": 0,
        "doc": "Time step size $\\Delta t$"
    },
    {
        "pointer": "/time/time_steps",
        "type": "int",
        "min": 0,
        "doc": "Number of time steps"
    },
    {
        "pointer": "/time/integrator",
        "type": "string",
        "default": "ImplicitEuler",
        "options": [
            "ImplicitEuler",
            "BDF1",
            "BDF2",
            "BDF3",
            "BDF4",
            "BDF5",
            "BDF6",
            "ImplicitNewmark"
        ],
        "doc": "Time integrator"
    },
    {
        "pointer": "/time/integrator",
        "type": "object",
        "type_name": "ImplicitEuler",
        "required": [
            "type"
        ],
        "doc": "Implicit Euler time integration"
    },
    {
        "pointer": "/time/integrator",
        "type": "object",
        "type_name": "BDF",
        "required": [
            "type"
        ],
        "optional": [
            "steps"
        ],
        "doc": "Backwards differentiation formula time integration"
    },
    {
        "pointer": "/time/integrator",
        "type": "object",
        "type_name": "ImplicitNewmark",
        "required": [
            "type"
        ],
        "optional": [
            "gamma",
            "beta"
        ],
        "doc": "Implicit Newmark time integration"
    },
    {
        "pointer": "/time/integrator/type",
        "type": "string",
        "options": [
            "ImplicitEuler",
            "BDF",
            "ImplicitNewmark"
        ],
        "doc": "Type of time integrator to use"
    },
    {
        "pointer": "/time/integrator/gamma",
        "type": "float",
        "default": 0.5,
        "min": 0,
        "max": 1,
        "doc": "Newmark gamma"
    },
    {
        "pointer": "/time/integrator/beta",
        "type": "float",
        "default": 0.25,
        "min": 0,
        "max": 0.5,
        "doc": "Newmark beta"
    },
    {
        "pointer": "/time/integrator/steps",
        "type": "int",
        "default": 1,
        "min": 1,
        "max": 6,
        "doc": "BDF order"
    },
    {
        "pointer": "/time/quasistatic",
        "type": "bool",
        "default": false,
        "doc": "Ignore inertia in time dependent. Used for doing incremental load."
    },
    {
        "pointer": "/contact",
        "default": null,
        "type": "object",
        "optional": [
            "enabled",
            "dhat",
            "dhat_percentage",
            "epsv",
            "friction_coefficient",
            "use_convergent_formulation",
            "use_area_weighting",
            "use_improved_max_operator",
            "use_physical_barrier",
            "collision_mesh",
<<<<<<< HEAD
            "use_smooth_formulation",
            "alpha_n",
            "beta_n",
            "alpha_t",
            "beta_t",
            "min_distance_ratio",
            "use_adaptive_dhat",
            "initial_barrier_stiffness",
            "periodic"
=======
            "periodic",
            "adhesion"
>>>>>>> dd62de56
        ],
        "doc": "Contact handling parameters."
    },
    {
        "pointer": "/contact/initial_barrier_stiffness",
        "default": 1,
        "type": "float",
        "doc": "Initial barrier stiffness if adaptive barrier is used."
    },
    {
        "pointer": "/contact/use_adaptive_dhat",
        "default": false,
        "type": "bool",
        "doc": "True if adaptive epsilon is used."
    },
    {
        "pointer": "/contact/min_distance_ratio",
        "default": 0.5,
        "min": 0,
        "type": "float",
        "doc": "Ratio of the minimum distance to contact to define local epsilon."
    },
    {
        "pointer": "/contact/use_smooth_formulation",
        "default": false,
        "type": "bool",
        "doc": "True if the smooth contact formulation is used."
    },
    {
        "pointer": "/contact/alpha_t",
        "default": 0.5,
        "max": 1,
        "min": -1,
        "type": "float",
        "doc": "Control the smoothness of tangent angle contraints of contact pairs."
    },
    {
        "pointer": "/contact/beta_t",
        "default": 0,
        "max": 1,
        "min": -1,
        "type": "float",
        "doc": "Control the threshold of tangent angle constraints of contact pairs."
    },
    {
        "pointer": "/contact/alpha_n",
        "default": 0.5,
        "max": 1,
        "min": -1,
        "type": "float",
        "doc": "Control the smoothness of normal angle contraints of contact pairs."
    },
    {
        "pointer": "/contact/beta_n",
        "default": 0,
        "max": 1,
        "min": -1,
        "type": "float",
        "doc": "Control the threshold of normal angle constraints of contact pairs."
    },
    {
        "pointer": "/contact/enabled",
        "default": false,
        "type": "bool",
        "doc": "True if contact handling is enabled."
    },
    {
        "pointer": "/contact/dhat",
        "default": 0.001,
        "min": 0,
        "type": "float",
        "doc": "Contact barrier activation distance."
    },
    {
        "pointer": "/contact/dhat_percentage",
        "default": 0.8,
        "type": "float",
        "doc": "$\\hat{d}$ as percentage of the diagonal of the bounding box"
    },
    {
        "pointer": "/contact/epsv",
        "default": 0.001,
        "min": 0,
        "type": "float",
        "doc": "Friction smoothing parameter."
    },
    {
        "pointer": "/contact/friction_coefficient",
        "default": 0,
        "type": "float",
        "doc": "Coefficient of friction (global)"
    },
    {
        "pointer": "/contact/use_convergent_formulation",
        "default": false,
        "type": "bool",
        "doc": "Whether to use the convergent (area weighted) formulation of IPC."
    },
    {
        "pointer": "/contact/use_area_weighting",
        "default": true,
        "type": "bool",
        "doc": "If using the convergent formulation, whether or not to use area weighting. Currently not implemented."
    },
    {
        "pointer": "/contact/use_improved_max_operator",
        "default": true,
        "type": "bool",
        "doc": "If using the convergent formulation, whether or not to use improved max operator. Currently not implemented."
    },
    {
        "pointer": "/contact/use_physical_barrier",
        "default": true,
        "type": "bool",
        "doc": "If using the convergent formulation, whether or not to use physical barrier stiffness. Currently not implemented."
    },
    {
        "pointer": "/contact/collision_mesh",
        "type": "object",
        "required": [
            "mesh",
            "linear_map"
        ],
        "optional": [
            "enabled",
            "no_self_contact"
        ],
        "default": "skip",
        "doc": "Load a preconstructed collision mesh."
    },
    {
        "pointer": "/contact/collision_mesh",
        "type": "object",
        "required": [
            "max_edge_length"
        ],
        "optional": [
            "tessellation_type",
            "enabled",
            "no_self_contact"
        ],
        "doc": "Construct a collision mesh with a maximum edge length."
    },
    {
        "pointer": "/contact/collision_mesh",
        "type": "object",
        "optional": [
            "enabled",
            "no_self_contact"
        ],
        "doc": "Construct a collision mesh."
    },
    {
        "pointer": "/contact/collision_mesh/no_self_contact",
        "default": false,
        "type": "bool",
        "doc": "Skip self-contact check, only check collision between different body ids."
    },
    {
        "pointer": "/contact/collision_mesh/mesh",
        "type": "string",
        "doc": "Path to preconstructed collision mesh."
    },
    {
        "pointer": "/contact/collision_mesh/linear_map",
        "type": "string",
        "doc": "HDF file storing the linear mapping of displacements."
    },
    {
        "pointer": "/contact/collision_mesh/max_edge_length",
        "type": "float",
        "doc": "Maximum edge length to use for building the collision mesh."
    },
    {
        "pointer": "/contact/collision_mesh/tessellation_type",
        "type": "string",
        "options": [
            "regular",
            "irregular"
        ],
        "default": "regular",
        "doc": "Type of tessellation to use for building the collision mesh."
    },
    {
        "pointer": "/contact/collision_mesh/enabled",
        "type": "bool",
        "default": true,
        "doc": ""
    },
    {
        "pointer": "/contact/periodic",
        "default": false,
        "type": "bool",
        "doc": "Set to true to check collision between adjacent periodic cells."
    },
    {
        "pointer": "/contact/adhesion",
        "default": null,
        "type": "object",
        "doc": "Adhesion settings.",
        "optional": [
            "adhesion_enabled",
            "dhat_p",
            "dhat_a",
            "adhesion_strength",
            "tangential_adhesion_coefficient",
            "epsa"
        ]
    },
    {
        "pointer": "/contact/adhesion/adhesion_enabled",
        "default": false,
        "type": "bool",
        "doc": "Set to true to enable normal adhesion forces."
    },
    {
        "pointer": "/contact/adhesion/dhat_p",
        "default": 0.001,
        "type": "float",
        "doc": "Distance at which normal adhesion force reaches its maximum."
    },
    {
        "pointer": "/contact/adhesion/dhat_a",
        "default": 0.01,
        "type": "float",
        "doc": "Distance at which normal adhesion force is activated."
    },
    {
        "pointer": "/contact/adhesion/adhesion_strength",
        "default": 0.001,
        "type": "float",
        "doc": "Parameter that sets the strength of the normal adhesion force."
    },
    {
        "pointer": "/contact/adhesion/tangential_adhesion_coefficient",
        "default": 0.0,
        "type": "float",
        "doc": "Coefficient of tangential adhesion (global)"
    },
    {
        "pointer": "/contact/adhesion/epsa",
        "default": 0.001,
        "min": 0,
        "type": "float",
        "doc": "Tangential adhesion smoothing parameter."
    },
    {
        "pointer": "/solver",
        "type": "include",
        "spec_file": "polysolve.json",
        "doc": "Settings for the solver."
    },
    {
        "pointer": "/solver",
        "default": null,
        "type": "object",
        "optional": [
            "max_threads",
            "linear",
            "adjoint_linear",
            "nonlinear",
            "augmented_lagrangian",
            "contact",
            "rayleigh_damping",
            "advanced"
        ],
        "doc": "The settings for the solver including linear solver, nonlinear solver, and some advanced options."
    },
    {
        "pointer": "/solver/max_threads",
        "default": 0,
        "type": "int",
        "min": 0,
        "doc": "Maximum number of threads used; 0 is unlimited."
    },
    {
        "pointer": "/solver/linear/adjoint_solver",
        "type": "include",
        "spec_file": "linear-solver-spec.json"
    },
    {
        "pointer": "/solver/augmented_lagrangian",
        "default": null,
        "type": "object",
        "optional": [
            "initial_weight",
            "scaling",
            "max_weight",
            "eta",
            "nonlinear"
        ],
        "doc": "Parameters for the AL for imposing Dirichlet BCs. If the bc are not imposable, we add $w\\|u - bc\\|^2$ to the energy ($u$ is the solution at the Dirichlet nodes and $bc$ are the Dirichlet values). After convergence, we try to impose bc again. The algorithm computes E + a/2*AL^2 - lambda AL, where E is the current energy (elastic, inertia, contact, etc.) and AL is the augmented Lagrangian energy. a starts at `initial_weight` and, in case DBC cannot be imposed, we update a as `a *= scaling` until `max_weight`. See IPC additional material"
    },
    {
        "pointer": "/solver/augmented_lagrangian/nonlinear",
        "type": "include",
        "spec_file": "nonlinear-solver-spec.json",
        "doc": "Settings for nonlinear solver in augmented lagrangian."
    },
    {
        "pointer": "/solver/augmented_lagrangian/initial_weight",
        "default": 1e6,
        "min": 0,
        "type": "float",
        "doc": "Initial weight for AL"
    },
    {
        "pointer": "/solver/augmented_lagrangian/error",
        "default": 1e-2,
        "min": 0,
        "type": "float",
        "doc": "Don't stop AL unless the error is smaller than this number."
    },
    {
        "pointer": "/solver/augmented_lagrangian/scaling",
        "default": 2.0,
        "type": "float",
        "doc": "Multiplication factor"
    },
    {
        "pointer": "/solver/augmented_lagrangian/max_weight",
        "default": 1e8,
        "type": "float",
        "doc": "Maximum weight"
    },
    {
        "pointer": "/solver/augmented_lagrangian/eta",
        "default": 0.99,
        "min": 0,
        "max": 1,
        "type": "float",
        "doc": "Tolerance for increasing the weight or updating the lagrangian"
    },
    {
        "pointer": "/solver/contact",
        "default": null,
        "type": "object",
        "optional": [
            "CCD",
            "friction_iterations",
            "tangential_adhesion_iterations",
            "friction_convergence_tol",
            "barrier_stiffness"
        ],
        "doc": "Settings for contact handling in the solver."
    },
    {
        "pointer": "/solver/contact/CCD",
        "default": null,
        "type": "object",
        "optional": [
            "broad_phase",
            "tolerance",
            "max_iterations"
        ],
        "doc": "CCD options"
    },
    {
        "pointer": "/solver/contact/CCD/broad_phase",
        "default": "hash_grid",
        "type": "string",
        "options": [
            "hash_grid",
            "HG",
            "brute_force",
            "BF",
            "spatial_hash",
            "SH",
            "bvh",
            "BVH",
            "sweep_and_prune",
            "SAP",
            "sweep_and_tiniest_queue",
            "STQ"
        ],
        "doc": "Broad phase collision-detection algorithm to use"
    },
    {
        "pointer": "/solver/contact/CCD/tolerance",
        "default": 1e-06,
        "type": "float",
        "doc": "CCD tolerance"
    },
    {
        "pointer": "/solver/contact/CCD/max_iterations",
        "default": 1000000,
        "type": "int",
        "doc": "Maximum number of iterations for continuous collision detection"
    },
    {
        "pointer": "/solver/contact/friction_iterations",
        "default": 1,
        "type": "int",
        "doc": "Maximum number of update iterations for lagged friction formulation (see IPC paper)."
    },
    {
        "pointer": "/solver/contact/tangential_adhesion_iterations",
        "default": 1,
        "type": "int",
        "doc": "Maximum number of update iterations for lagged tangential adhesion formulation (see IPC paper)."
    },
    {
        "pointer": "/solver/contact/friction_convergence_tol",
        "default": 0.01,
        "type": "float",
        "doc": "Tolerence for friction convergence"
    },
    {
        "pointer": "/solver/contact/barrier_stiffness",
        "default": "adaptive",
        "options": [
            "adaptive"
        ],
        "type": "string",
        "doc": "How coefficient of clamped log-barrier function for contact is updated"
    },
    {
        "pointer": "/solver/contact/barrier_stiffness",
        "type": "float",
        "doc": "The coefficient of clamped log-barrier function value when not adaptive"
    },
    {
        "pointer": "/solver/rayleigh_damping",
        "type": "list",
        "default": [],
        "doc": "Apply Rayleigh damping."
    },
    {
        "pointer": "/solver/rayleigh_damping/*",
        "type": "object",
        "required": [
            "form",
            "stiffness_ratio"
        ],
        "optional": [
            "lagging_iterations"
        ],
        "doc": "Apply Rayleigh damping to the given Form with a stiffness ratio."
    },
    {
        "pointer": "/solver/rayleigh_damping/*",
        "type": "object",
        "required": [
            "form",
            "stiffness"
        ],
        "optional": [
            "lagging_iterations"
        ],
        "doc": "Apply Rayleigh damping to the given Form with a stiffness."
    },
    {
        "pointer": "/solver/rayleigh_damping/*/form",
        "type": "string",
        "options": [
            "elasticity",
            "contact",
            "friction"
        ],
        "doc": "Form to damp."
    },
    {
        "pointer": "/solver/rayleigh_damping/*/stiffness_ratio",
        "type": "float",
        "min": 0,
        "doc": "Ratio of to damp (stiffness = 0.75 * stiffness_ratio * Δt³)."
    },
    {
        "pointer": "/solver/rayleigh_damping/*/stiffness",
        "type": "float",
        "min": 0,
        "doc": "Ratio of to damp."
    },
    {
        "pointer": "/solver/rayleigh_damping/*/lagging_iterations",
        "default": 1,
        "type": "int",
        "doc": "Maximum number of update iterations for lagging."
    },
    {
        "pointer": "/solver/advanced/check_inversion",
        "type": "string",
        "default": "Discrete",
        "options": [
            "Discrete",
            "Conservative"
        ],
        "doc": "The method for checking if any element is flipped."
    },
    {
        "pointer": "/solver/advanced/jacobian_threshold",
        "type": "float",
        "default": 0,
        "doc": "."
    },
    {
        "pointer": "/solver/advanced",
        "default": null,
        "type": "object",
        "optional": [
            "cache_size",
            "lump_mass_matrix",
            "lagged_regularization_weight",
            "lagged_regularization_iterations",
            "check_inversion",
            "jacobian_threshold"
        ],
        "doc": "Advanced settings for the solver"
    },
    {
        "pointer": "/solver/advanced/cache_size",
        "default": 900000,
        "type": "int",
        "doc": "Maximum number of elements when the assembly values are cached."
    },
    {
        "pointer": "/solver/advanced/lump_mass_matrix",
        "default": false,
        "type": "bool",
        "doc": "If true, use diagonal mass matrix with entries on the diagonal equal to the sum of entries in each row of the full mass matrix.}"
    },
    {
        "pointer": "/solver/advanced/lagged_regularization_weight",
        "default": 0,
        "type": "float",
        "doc": "Weight used to regularize singular static problems."
    },
    {
        "pointer": "/solver/advanced/lagged_regularization_iterations",
        "default": 1,
        "type": "int",
        "doc": "Number of regularize singular static problems."
    },
    {
        "pointer": "/materials",
        "type": "list",
        "doc": "Material Parameters lists including ID pointing to volume selection, Young's modulus ($E$), Poisson's ratio ($\\nu$), Density ($\\rho$), or Lamé constants ($\\lambda$ and $\\mu$)."
    },
    {
        "pointer": "/materials/*",
        "type": "include",
        "spec_file": "material-parameters.json"
    },
    {
        "pointer": "/boundary_conditions",
        "default": null,
        "type": "object",
        "optional": [
            "rhs",
            "dirichlet_boundary",
            "neumann_boundary",
            "normal_aligned_neumann_boundary",
            "pressure_boundary",
            "pressure_cavity",
            "obstacle_displacements",
            "periodic_boundary"
        ],
        "doc": "The settings for boundary conditions."
    },
    {
        "pointer": "/boundary_conditions/periodic_boundary",
        "type": "object",
        "default": null,
        "optional": [
            "enabled",
            "tolerance",
            "correspondence",
            "linear_displacement_offset",
            "fixed_macro_strain",
            "force_zero_mean"
        ],
        "doc": "Options for periodic boundary conditions."
    },
    {
        "pointer": "/boundary_conditions/periodic_boundary/force_zero_mean",
        "type": "bool",
        "default": false,
        "doc": "The periodic solution is not unique, set to true to find the solution with zero mean."
    },
    {
        "pointer": "/boundary_conditions/periodic_boundary/enabled",
        "type": "bool",
        "default": false,
        "doc": ""
    },
    {
        "pointer": "/boundary_conditions/periodic_boundary/tolerance",
        "type": "float",
        "default": 1e-5,
        "doc": "Relative tolerance of deciding periodic correspondence"
    },
    {
        "pointer": "/boundary_conditions/periodic_boundary/correspondence",
        "type": "list",
        "default": [],
        "doc": "Periodic directions for periodic boundary conditions. If not specified, default to axis-aligned directions."
    },
    {
        "pointer": "/boundary_conditions/periodic_boundary/correspondence/*",
        "type": "list",
        "default": [],
        "doc": "One periodic direction."
    },
    {
        "pointer": "/boundary_conditions/periodic_boundary/correspondence/*/*",
        "type": "float",
        "doc": "One entry of a periodic direction."
    },
    {
        "pointer": "/boundary_conditions/periodic_boundary/fixed_macro_strain",
        "type": "list",
        "default": [],
        "doc": ""
    },
    {
        "pointer": "/boundary_conditions/periodic_boundary/fixed_macro_strain/*",
        "type": "int",
        "doc": ""
    },
    {
        "pointer": "/boundary_conditions/periodic_boundary/linear_displacement_offset",
        "type": "list",
        "default": [],
        "doc": ""
    },
    {
        "pointer": "/boundary_conditions/periodic_boundary/linear_displacement_offset/*",
        "type": "list",
        "doc": ""
    },
    {
        "pointer": "/boundary_conditions/periodic_boundary/linear_displacement_offset/*/*",
        "type": "float",
        "doc": ""
    },
    {
        "pointer": "/boundary_conditions/periodic_boundary/linear_displacement_offset/*/*",
        "type": "string",
        "doc": ""
    },
    {
        "pointer": "/boundary_conditions/rhs",
        "type": "include",
        "spec_file": "value-no.json",
        "doc": "Right-hand side of the system being solved, value."
    },
    {
        "pointer": "/boundary_conditions/rhs",
        "default": [],
        "type": "list",
        "doc": "Right-hand side of the system being solved for vector-valued PDEs."
    },
    {
        "pointer": "/boundary_conditions/rhs/*",
        "type": "include",
        "spec_file": "value0.json",
        "default": 0,
        "doc": "Right-hand side of the system being solved, value."
    },
    {
        "pointer": "/boundary_conditions/dirichlet_boundary",
        "type": "include",
        "spec_file": "boundary-condition.json",
        "doc": "Dirichlet boundary conditions."
    },
    {
        "pointer": "/boundary_conditions/dirichlet_boundary/*",
        "type": "object",
        "default": null,
        "required": [
            "id",
            "value"
        ],
        "optional": [
            "time_reference",
            "interpolation",
            "dimension"
        ],
        "doc": "Dirichlet boundary condition."
    },
    {
        "pointer": "/boundary_conditions/dirichlet_boundary/*",
        "type": "string",
        "doc": "Dirichlet boundary condition loaded from a file, <node_id> <bc values>, 1 for scalar, 2/3 for tensor depending on dimension."
    },
    {
        "pointer": "/boundary_conditions/dirichlet_boundary/*/value/*",
        "type": "list",
        "doc": "Dirichlet boundary condition specified per timestep."
    },
    {
        "pointer": "/boundary_conditions/dirichlet_boundary/*/value/*/*",
        "type": "include",
        "spec_file": "value0.json",
        "doc": "Dirichlet boundary condition specified per timestep."
    },
    {
        "pointer": "/boundary_conditions/dirichlet_boundary/*/dimension",
        "type": "list",
        "default": [
            true,
            true,
            true
        ],
        "doc": "List of 2 (2D) or 3 (3D) boolean values indicating if the Dirichlet boundary condition  is applied for a particular dimension."
    },
    {
        "pointer": "/boundary_conditions/dirichlet_boundary/*/dimension/*",
        "type": "bool",
        "default": true,
        "doc": "value"
    },
    {
        "pointer": "/boundary_conditions/dirichlet_boundary/*/time_reference",
        "default": [],
        "type": "list",
        "doc": "List of times when the Dirichlet boundary condition is specified"
    },
    {
        "pointer": "/boundary_conditions/dirichlet_boundary/*/time_reference/*",
        "type": "float",
        "doc": "Values of Dirichlet boundary condition for timestep"
    },
    {
        "pointer": "/boundary_conditions/neumann_boundary",
        "type": "include",
        "spec_file": "boundary-condition.json",
        "doc": "Neumann boundary conditions."
    },
    {
        "pointer": "/boundary_conditions/neumann_boundary/*",
        "type": "object",
        "default": null,
        "required": [
            "id",
            "value"
        ],
        "optional": [
            "interpolation"
        ],
        "doc": "Neumann boundary condition"
    },
    {
        "pointer": "/boundary_conditions/normal_aligned_neumann_boundary",
        "default": [],
        "type": "list",
        "doc": "Neumann boundary condition for normal times value for vector-valued PDEs."
    },
    {
        "pointer": "/boundary_conditions/normal_aligned_neumann_boundary/*",
        "type": "object",
        "default": null,
        "required": [
            "id",
            "value"
        ],
        "optional": [
            "interpolation"
        ],
        "doc": "pressure BC entry"
    },
    {
        "pointer": "/boundary_conditions/normal_aligned_neumann_boundary/*/id",
        "type": "int",
        "min": 0,
        "max": 2147483646,
        "doc": "ID for the pressure Neumann boundary condition"
    },
    {
        "pointer": "/boundary_conditions/normal_aligned_neumann_boundary/*/value",
        "type": "include",
        "spec_file": "value-no.json",
        "doc": "Values of pressure boundary condition as a function of $x,y,z,t$"
    },
    {
        "pointer": "/boundary_conditions/normal_aligned_neumann_boundary/*/interpolation",
        "type": "include",
        "spec_file": "interpolation.json",
        "doc": "interpolation of boundary condition"
    },
    {
        "pointer": "/boundary_conditions/pressure_boundary",
        "default": [],
        "type": "list",
        "doc": "Neumann boundary condition for normal times value for vector-valued PDEs."
    },
    {
        "pointer": "/boundary_conditions/pressure_boundary/*",
        "type": "object",
        "default": null,
        "required": [
            "id",
            "value"
        ],
        "optional": [
            "time_reference"
        ],
        "doc": "pressure BC entry"
    },
    {
        "pointer": "/boundary_conditions/pressure_boundary/*/id",
        "type": "int",
        "min": 0,
        "max": 2147483646,
        "doc": "ID for the pressure Neumann boundary condition"
    },
    {
        "pointer": "/boundary_conditions/pressure_boundary/*/value",
        "type": "include",
        "spec_file": "value-no.json",
        "doc": "Values of pressure boundary condition as a function of $x,y,z,t$"
    },
    {
        "pointer": "/boundary_conditions/pressure_boundary/*/value",
        "type": "list",
        "doc": "Values of pressure boundary condition specified per timestep"
    },
    {
        "pointer": "/boundary_conditions/pressure_boundary/*/value/*",
        "type": "include",
        "spec_file": "value0.json",
        "doc": "Values of pressure boundary condition specified per timestep"
    },
    {
        "pointer": "/boundary_conditions/pressure_boundary/*/time_reference",
        "default": [],
        "type": "list",
        "doc": "List of times when the pressure boundary condition is specified"
    },
    {
        "pointer": "/boundary_conditions/pressure_boundary/*/time_reference/*",
        "type": "float",
        "doc": "Values of pressure boundary condition for timestep"
    },
    {
        "pointer": "/boundary_conditions/pressure_cavity",
        "default": [],
        "type": "list",
        "doc": "Neumann boundary condition for normal times value for vector-valued PDEs."
    },
    {
        "pointer": "/boundary_conditions/pressure_cavity/*",
        "type": "object",
        "default": null,
        "required": [
            "id",
            "value"
        ],
        "doc": "pressure BC entry"
    },
    {
        "pointer": "/boundary_conditions/pressure_cavity/*/id",
        "type": "int",
        "min": 0,
        "max": 2147483646,
        "doc": "ID for the pressure Neumann boundary condition"
    },
    {
        "pointer": "/boundary_conditions/pressure_cavity/*/value",
        "type": "include",
        "spec_file": "value-no.json",
        "doc": "Values of pressure boundary condition as a function of $x,y,z,t$"
    },
    {
        "pointer": "/boundary_conditions/obstacle_displacements",
        "type": "include",
        "spec_file": "boundary-condition.json",
        "doc": "Obstacle displacements"
    },
    {
        "pointer": "/boundary_conditions/obstacle_displacements/*",
        "type": "object",
        "default": null,
        "required": [
            "id",
            "value"
        ],
        "optional": [
            "interpolation"
        ],
        "doc": "Obstacle displacements"
    },
    {
        "pointer": "/initial_conditions",
        "default": null,
        "type": "object",
        "optional": [
            "solution",
            "velocity",
            "acceleration"
        ],
        "doc": "Initial conditions for the time-dependent problem, imposed on the main variable, its derivative or second derivative"
    },
    {
        "pointer": "/initial_conditions/solution",
        "default": [],
        "type": "list",
        "doc": "initial solution"
    },
    {
        "pointer": "/initial_conditions/solution/*",
        "default": null,
        "type": "object",
        "required": [
            "id",
            "value"
        ],
        "doc": "A list of (ID, value) pairs defining the initial conditions for the main variable values. Ids are set by selection, and values can be floats or formulas."
    },
    {
        "pointer": "/initial_conditions/solution/*/id",
        "type": "int",
        "doc": "ID from volume selections"
    },
    {
        "pointer": "/initial_conditions/solution/*/value",
        "type": "list",
        "doc": "value of the solution"
    },
    {
        "pointer": "/initial_conditions/solution/*/value/*",
        "type": "include",
        "spec_file": "value-no.json",
        "doc": "value"
    },
    {
        "pointer": "/initial_conditions/velocity",
        "default": [],
        "type": "list",
        "doc": "initial velocity"
    },
    {
        "pointer": "/initial_conditions/velocity/*",
        "default": null,
        "type": "object",
        "required": [
            "id",
            "value"
        ],
        "doc": "A list of (ID, value) pairs defining the initial conditions for the first derivative of the main variable values. Ids are set by selection, and values can be floats or formulas."
    },
    {
        "pointer": "/initial_conditions/velocity/*/id",
        "type": "int",
        "doc": "ID from volume selections"
    },
    {
        "pointer": "/initial_conditions/velocity/*/value",
        "type": "list",
        "min": 2,
        "max": 3,
        "doc": "value od the initial velocity"
    },
    {
        "pointer": "/initial_conditions/velocity/*/value/*",
        "type": "include",
        "spec_file": "value-no.json",
        "doc": "value"
    },
    {
        "pointer": "/initial_conditions/acceleration",
        "default": [],
        "type": "list",
        "doc": "initial acceleration"
    },
    {
        "pointer": "/initial_conditions/acceleration/*",
        "default": null,
        "type": "object",
        "required": [
            "id",
            "value"
        ],
        "doc": "entries"
    },
    {
        "pointer": "/initial_conditions/acceleration/*/id",
        "type": "int",
        "doc": "ID from volume selections"
    },
    {
        "pointer": "/initial_conditions/acceleration/*/value",
        "type": "list",
        "min": 2,
        "max": 3,
        "doc": "value"
    },
    {
        "pointer": "/initial_conditions/acceleration/*/value/*",
        "type": "include",
        "spec_file": "value-no.json",
        "doc": "value"
    },
    {
        "pointer": "/constraints",
        "default": null,
        "type": "object",
        "optional": [
            "soft",
            "hard"
        ],
        "doc": "soft and hard constraints"
    },
    {
        "pointer": "/constraints/hard",
        "default": [],
        "type": "list",
        "doc": "list of file containing hard constraints"
    },
    {
        "pointer": "/constraints/hard/*",
        "default": "",
        "type": "string",
        "doc": "constraint hdf5 file for hard constraint Ax=b. The file must contain these datasets: local2global, dense/sparse matrix A, and vector b. The colums of b nees to be the same as the dimentionality of the problem. if A is sparse it should contain A_triplets/value A_triplets/cols A_triplets/rows A_triplets/shape"
    },
    {
        "pointer": "/constraints/soft",
        "default": [],
        "type": "list",
        "doc": "list of file containing soft constraints"
    },
    {
        "pointer": "/constraints/soft/*",
        "default": "",
        "type": "object",
        "optional": [
            "weight",
            "data"
        ],
        "doc": "constraint hdf5 file for soft constraint w||Ax-b||^2. The file must contain these datasets: weight w, local2global, dense/sparse matrix A, and vector b. The colums of b nees to be the same as the dimentionality of the problem. if A is sparse it should contain A_triplets/value A_triplets/cols A_triplets/rows A_triplets/shape"
    },
    {
        "pointer": "/constraints/soft/*/weight",
        "default": 0,
        "type": "float",
        "doc": "weight"
    },
    {
        "pointer": "/constraints/soft/*/data",
        "default": "",
        "type": "string",
        "doc": "constraint hdf5 file for soft constraint w||Ax-b||^2. The file must contain these datasets: local2global, dense/sparse matrix A, and vector b. The colums of b nees to be the same as the dimentionality of the problem. if A is sparse it should contain A_triplets/value A_triplets/col A_triplets/rows A_triplets/shape"
    },
    {
        "pointer": "/output",
        "default": null,
        "type": "object",
        "optional": [
            "directory",
            "log",
            "json",
            "restart_json",
            "paraview",
            "data",
            "advanced",
            "reference",
            "stats"
        ],
        "doc": "output settings"
    },
    {
        "pointer": "/output/directory",
        "default": "",
        "type": "string",
        "doc": "Directory for output files."
    },
    {
        "pointer": "/output/stats",
        "default": false,
        "type": "bool",
        "doc": "Saves csv for energy and stats of the non linear solver."
    },
    {
        "pointer": "/output/log",
        "spec_file": "log.json",
        "type": "include",
        "doc": "Setting for the output log."
    },
    {
        "pointer": "/output/json",
        "default": "",
        "type": "string",
        "doc": "File name for JSON output statistics on time/error/etc."
    },
    {
        "pointer": "/output/restart_json",
        "default": "",
        "type": "string",
        "doc": "File name for JSON output to restart the simulation."
    },
    {
        "pointer": "/output/paraview",
        "default": null,
        "type": "object",
        "optional": [
            "file_name",
            "vismesh_rel_area",
            "skip_frame",
            "high_order_mesh",
            "volume",
            "surface",
            "wireframe",
            "fields",
            "points",
            "options"
        ],
        "doc": "Output in paraview format"
    },
    {
        "pointer": "/output/paraview/file_name",
        "default": "",
        "type": "string",
        "doc": "Paraview output file name"
    },
    {
        "pointer": "/output/paraview/vismesh_rel_area",
        "default": 1e-05,
        "type": "float",
        "doc": "relative area for the upsampled visualisation mesh"
    },
    {
        "pointer": "/output/paraview/skip_frame",
        "default": 1,
        "type": "int",
        "doc": "export every skip_frame-th frames for time dependent simulations"
    },
    {
        "pointer": "/output/paraview/high_order_mesh",
        "default": true,
        "type": "bool",
        "doc": "Enables/disables high-order output for paraview. Supported only for isoparametric or linear meshes with high-order solutions."
    },
    {
        "pointer": "/output/paraview/volume",
        "default": true,
        "type": "bool",
        "doc": "Export volumetric mesh"
    },
    {
        "pointer": "/output/paraview/surface",
        "default": false,
        "type": "bool",
        "doc": "Export surface mesh (in 2d polygon)"
    },
    {
        "pointer": "/output/paraview/wireframe",
        "default": false,
        "type": "bool",
        "doc": "Export the wireframe of the mesh"
    },
    {
        "pointer": "/output/paraview/points",
        "default": false,
        "type": "bool",
        "doc": "Export the Dirichlet points"
    },
    {
        "pointer": "/output/paraview/fields",
        "default": [],
        "type": "list",
        "doc": "list of names of fields to export. If empty, all fields are exported."
    },
    {
        "pointer": "/output/paraview/fields/*",
        "default": "",
        "type": "string",
        "doc": "field name"
    },
    {
        "pointer": "/output/paraview/options",
        "default": null,
        "type": "object",
        "optional": [
            "use_hdf5",
            "material",
            "body_ids",
            "contact_forces",
            "friction_forces",
            "normal_adhesion_forces",
            "tangential_adhesion_forces",
            "velocity",
            "acceleration",
            "scalar_values",
            "tensor_values",
            "discretization_order",
            "nodes",
            "forces",
            "force_high_order",
            "jacobian_validity"
        ],
        "doc": "Optional fields in the output"
    },
    {
        "pointer": "/output/paraview/options/use_hdf5",
        "default": false,
        "type": "bool",
        "doc": "If true, export the data as hdf5, compatible with paraview >5.11"
    },
    {
        "pointer": "/output/paraview/options/material",
        "default": false,
        "type": "bool",
        "doc": "If true, write out material values sampled on the vertices of the mesh"
    },
    {
        "pointer": "/output/paraview/options/body_ids",
        "default": false,
        "type": "bool",
        "doc": "Export volumes ids"
    },
    {
        "pointer": "/output/paraview/options/contact_forces",
        "default": false,
        "type": "bool",
        "doc": "If true, write out contact forces for surface"
    },
    {
        "pointer": "/output/paraview/options/friction_forces",
        "default": false,
        "type": "bool",
        "doc": "If true, write out friction forces for surface"
    },
    {
        "pointer": "/output/paraview/options/normal_adhesion_forces",
        "default": false,
        "type": "bool",
        "doc": "If true, write out normal adhesion forces for surface"
    },
    {
        "pointer": "/output/paraview/options/tangential_adhesion_forces",
        "default": false,
        "type": "bool",
        "doc": "If true, write out tangential adhesion forces for surface"
    },
    {
        "pointer": "/output/paraview/options/velocity",
        "default": false,
        "type": "bool",
        "doc": "If true, write out velocities"
    },
    {
        "pointer": "/output/paraview/options/acceleration",
        "default": false,
        "type": "bool",
        "doc": "If true, write out accelerations"
    },
    {
        "pointer": "/output/paraview/options/scalar_values",
        "default": true,
        "type": "bool",
        "doc": "If true, write out scalar values"
    },
    {
        "pointer": "/output/paraview/options/tensor_values",
        "default": true,
        "type": "bool",
        "doc": "If true, write out tensor values"
    },
    {
        "pointer": "/output/paraview/options/discretization_order",
        "default": true,
        "type": "bool",
        "doc": "If true, write out discretization order"
    },
    {
        "pointer": "/output/paraview/options/nodes",
        "default": true,
        "type": "bool",
        "doc": "If true, write out node order"
    },
    {
        "pointer": "/output/paraview/options/forces",
        "default": false,
        "type": "bool",
        "doc": "If true, write out all variational forces on the FE mesh"
    },
    {
        "pointer": "/output/paraview/options/force_high_order",
        "default": false,
        "type": "bool",
        "doc": "If true, force write out high-order mesh, might break the output"
    },
    {
        "pointer": "/output/paraview/options/jacobian_validity",
        "default": false,
        "type": "bool",
        "doc": "If true, perform robust Jacobian check on the deformed elements and mark elements with non-positive Jacobian."
    },
    {
        "pointer": "/output/data",
        "default": null,
        "type": "object",
        "optional": [
            "solution",
            "full_mat",
            "stiffness_mat",
            "stress_mat",
            "state",
            "rest_mesh",
            "mises",
            "nodes",
            "advanced"
        ],
        "doc": "File names to write output data to."
    },
    {
        "pointer": "/output/data/solution",
        "default": "",
        "type": "string",
        "doc": "Main variable solution. Unrolled [xyz, xyz, ...] using PolyFEM ordering. If reorder_nodes exports the solution with the same order the vertices of the input mesh as a #n x d file"
    },
    {
        "pointer": "/output/data/full_mat",
        "default": "",
        "type": "string",
        "doc": "System matrix without boundary conditions. Doesn't work for nonlinear problems"
    },
    {
        "pointer": "/output/data/stiffness_mat",
        "default": "",
        "type": "string",
        "doc": "System matrix with boundary conditions. Doesn't work for nonlinear problems"
    },
    {
        "pointer": "/output/data/stress_mat",
        "default": "",
        "type": "string",
        "doc": "Exports stress"
    },
    {
        "pointer": "/output/data/state",
        "default": "",
        "type": "string",
        "doc": "Writes the complete state in PolyFEM hdf5 format, used to restart the sim"
    },
    {
        "pointer": "/output/data/rest_mesh",
        "default": "",
        "type": "string",
        "doc": "Writes the rest mesh in MSH format, used to restart the sim"
    },
    {
        "pointer": "/output/data/mises",
        "default": "",
        "type": "string",
        "doc": "File name to write per-node Von Mises stress values to."
    },
    {
        "pointer": "/output/data/nodes",
        "default": "",
        "type": "string",
        "doc": "Writes the FEM nodes"
    },
    {
        "pointer": "/output/data/advanced",
        "default": null,
        "type": "object",
        "optional": [
            "reorder_nodes"
        ],
        "doc": "advanced options"
    },
    {
        "pointer": "/output/data/advanced/reorder_nodes",
        "default": false,
        "type": "bool",
        "doc": "Reorder nodes accodring to input"
    },
    {
        "pointer": "/output/reference",
        "default": null,
        "optional": [
            "solution",
            "gradient"
        ],
        "type": "object",
        "doc": "Write out the analytic/numerical ground-truth solution and or its gradient"
    },
    {
        "pointer": "/output/reference/solution",
        "default": [],
        "type": "list",
        "doc": "reference solution used to compute errors"
    },
    {
        "pointer": "/output/reference/solution/*",
        "default": "",
        "type": "string",
        "doc": "value as a function of $x,y,z,t$"
    },
    {
        "pointer": "/output/reference/gradient",
        "default": [],
        "type": "list",
        "doc": "gradient of the reference solution to compute errors"
    },
    {
        "pointer": "/output/reference/gradient/*",
        "default": "",
        "type": "string",
        "doc": "value as a function of $x,y,z,t$"
    },
    {
        "pointer": "/output/advanced",
        "default": null,
        "type": "object",
        "optional": [
            "timestep_prefix",
            "sol_on_grid",
            "compute_error",
            "sol_at_node",
            "vis_boundary_only",
            "curved_mesh_size",
            "save_solve_sequence_debug",
            "save_ccd_debug_meshes",
            "save_time_sequence",
            "save_nl_solve_sequence",
            "spectrum"
        ],
        "doc": "Additional output options"
    },
    {
        "pointer": "/output/advanced/timestep_prefix",
        "default": "step_",
        "type": "string",
        "doc": "Prefix for output file names for each time step, the final file is step_i.[vtu|vtm] where i is the time index."
    },
    {
        "pointer": "/output/advanced/sol_on_grid",
        "default": -1,
        "type": "float",
        "doc": "exports the solution sampled on a grid, specify the grid spacing"
    },
    {
        "pointer": "/output/advanced/compute_error",
        "default": true,
        "type": "bool",
        "doc": "Enables the computation of the error. If no reference solution is provided, return the norms of the solution"
    },
    {
        "pointer": "/output/advanced/sol_at_node",
        "default": -1,
        "type": "int",
        "doc": "Write out solution values at a specific node. the values will be written in the output JSON file"
    },
    {
        "pointer": "/output/advanced/vis_boundary_only",
        "default": false,
        "type": "bool",
        "doc": "saves only elements touching the boundaries"
    },
    {
        "pointer": "/output/advanced/curved_mesh_size",
        "default": false,
        "type": "bool",
        "doc": "upsample curved edges to compute mesh size"
    },
    {
        "pointer": "/output/advanced/save_solve_sequence_debug",
        "default": false,
        "type": "bool",
        "doc": "saves AL internal steps, for debugging"
    },
    {
        "pointer": "/output/advanced/save_ccd_debug_meshes",
        "default": false,
        "type": "bool",
        "doc": "saves AL internal steps, for debugging"
    },
    {
        "pointer": "/output/advanced/save_time_sequence",
        "default": true,
        "type": "bool",
        "doc": "saves timesteps"
    },
    {
        "pointer": "/output/advanced/save_nl_solve_sequence",
        "default": false,
        "type": "bool",
        "doc": "saves obj after every nonlinear iteration, for debugging"
    },
    {
        "pointer": "/output/advanced/spectrum",
        "default": false,
        "type": "bool",
        "doc": "exports the spectrum of the matrix in the output JSON. Works only if POLYSOLVE_WITH_SPECTRA is enabled"
    },
    {
        "pointer": "/input",
        "default": null,
        "type": "object",
        "optional": [
            "data"
        ],
        "doc": "input data"
    },
    {
        "pointer": "/input/data",
        "default": null,
        "type": "object",
        "optional": [
            "state",
            "reorder"
        ],
        "doc": "input to restart time dependent sim"
    },
    {
        "pointer": "/input/data/state",
        "default": "",
        "type": "file",
        "doc": "input state as hdf5"
    },
    {
        "pointer": "/input/data/reorder",
        "default": false,
        "type": "bool",
        "doc": "reorder input data"
    },
    {
        "pointer": "/preset_problem",
        "default": "skip",
        "type_name": "Linear",
        "type": "object",
        "required": [
            "type"
        ],
        "doc": "TODO"
    },
    {
        "pointer": "/preset_problem",
        "type_name": "Quadratic",
        "type": "object",
        "required": [
            "type"
        ],
        "doc": "TODO"
    },
    {
        "pointer": "/preset_problem",
        "type_name": "Cubic",
        "type": "object",
        "required": [
            "type"
        ],
        "doc": "TODO"
    },
    {
        "pointer": "/preset_problem",
        "type_name": "Sine",
        "type": "object",
        "required": [
            "type"
        ],
        "doc": "TODO"
    },
    {
        "pointer": "/preset_problem",
        "type_name": "Franke",
        "type": "object",
        "required": [
            "type"
        ],
        "doc": "TODO"
    },
    {
        "pointer": "/preset_problem",
        "type_name": "FrankeOld",
        "type": "object",
        "required": [
            "type"
        ],
        "doc": "TODO"
    },
    {
        "pointer": "/preset_problem",
        "type_name": "GenericScalarExact",
        "type": "object",
        "required": [
            "type"
        ],
        "optional": [
            "func"
        ],
        "doc": "TODO"
    },
    {
        "pointer": "/preset_problem/func",
        "type": "int",
        "default": 0,
        "doc": "TODO"
    },
    {
        "pointer": "/preset_problem",
        "type_name": "Zero_BC",
        "type": "object",
        "required": [
            "type"
        ],
        "doc": "TODO"
    },
    {
        "pointer": "/preset_problem",
        "type_name": "Elastic",
        "type": "object",
        "required": [
            "type"
        ],
        "doc": "TODO"
    },
    {
        "pointer": "/preset_problem",
        "type_name": "Walk",
        "type": "object",
        "required": [
            "type"
        ],
        "doc": "TODO"
    },
    {
        "pointer": "/preset_problem",
        "type_name": "TorsionElastic",
        "type": "object",
        "required": [
            "type"
        ],
        "optional": [
            "axis_coordiante",
            "n_turns",
            "fixed_boundary",
            "turning_boundary",
            "bbox_center"
        ],
        "doc": "TODO"
    },
    {
        "pointer": "/preset_problem/axis_coordiante",
        "type": "int",
        "default": 2,
        "doc": "TODO"
    },
    {
        "pointer": "/preset_problem/n_turns",
        "type": "float",
        "default": 0.5,
        "doc": "TODO"
    },
    {
        "pointer": "/preset_problem/fixed_boundary",
        "type": "int",
        "default": 5,
        "doc": "TODO"
    },
    {
        "pointer": "/preset_problem/turning_boundary",
        "type": "int",
        "default": 6,
        "doc": "TODO"
    },
    {
        "pointer": "/preset_problem/bbox_center",
        "type": "list",
        "default": [],
        "doc": "TODO"
    },
    {
        "pointer": "/preset_problem/bbox_center/*",
        "type": "float",
        "default": 0,
        "doc": "TODO"
    },
    {
        "pointer": "/preset_problem",
        "type_name": "DoubleTorsionElastic",
        "type": "object",
        "required": [
            "type"
        ],
        "optional": [
            "axis_coordiante0",
            "axis_coordiante1",
            "angular_v0",
            "angular_v1",
            "turning_boundary0",
            "turning_boundary1",
            "bbox_center"
        ],
        "doc": "TODO"
    },
    {
        "pointer": "/preset_problem/axis_coordiante0",
        "type": "int",
        "default": 2,
        "doc": "TODO"
    },
    {
        "pointer": "/preset_problem/axis_coordiante1",
        "type": "int",
        "default": 2,
        "doc": "TODO"
    },
    {
        "pointer": "/preset_problem/angular_v0",
        "type": "float",
        "default": 0.5,
        "doc": "TODO"
    },
    {
        "pointer": "/preset_problem/angular_v1",
        "type": "float",
        "default": -0.5,
        "doc": "TODO"
    },
    {
        "pointer": "/preset_problem/turning_boundary0",
        "type": "int",
        "default": 5,
        "doc": "TODO"
    },
    {
        "pointer": "/preset_problem/turning_boundary1",
        "type": "int",
        "default": 6,
        "doc": "TODO"
    },
    {
        "pointer": "/preset_problem",
        "type_name": "ElasticZeroBC",
        "type": "object",
        "required": [
            "type"
        ],
        "doc": "TODO"
    },
    {
        "pointer": "/preset_problem",
        "type_name": "ElasticExact",
        "type": "object",
        "required": [
            "type"
        ],
        "doc": "TODO"
    },
    {
        "pointer": "/preset_problem",
        "type_name": "ElasticCantileverExact",
        "type": "object",
        "required": [
            "type"
        ],
        "doc": "TODO, add displacement, E, nu, formulation, mesh_size"
    },
    {
        "pointer": "/preset_problem",
        "type_name": "CompressionElasticExact",
        "type": "object",
        "required": [
            "type"
        ],
        "doc": "TODO"
    },
    {
        "pointer": "/preset_problem",
        "type_name": "QuadraticElasticExact",
        "type": "object",
        "required": [
            "type"
        ],
        "doc": "TODO"
    },
    {
        "pointer": "/preset_problem",
        "type_name": "LinearElasticExact",
        "type": "object",
        "required": [
            "type"
        ],
        "doc": "TODO"
    },
    {
        "pointer": "/preset_problem",
        "type_name": "PointBasedTensor",
        "type": "object",
        "required": [
            "type"
        ],
        "doc": "TODO, add optionals"
    },
    {
        "pointer": "/preset_problem",
        "type_name": "Kernel",
        "type": "object",
        "required": [
            "type"
        ],
        "optional": [
            "formulation",
            "n_kernels",
            "kernel_distance",
            "kernel_weights"
        ],
        "doc": "TODO, add optionals"
    },
    {
        "pointer": "/preset_problem/formulation",
        "type": "string",
        "default": "",
        "doc": "TODO"
    },
    {
        "pointer": "/preset_problem/n_kernels",
        "type": "int",
        "default": 0,
        "doc": "TODO"
    },
    {
        "pointer": "/preset_problem/kernel_distance",
        "type": "float",
        "default": 0,
        "doc": "TODO"
    },
    {
        "pointer": "/preset_problem/kernel_weights",
        "type": "string",
        "default": "",
        "doc": "TODO"
    },
    {
        "pointer": "/preset_problem",
        "type_name": "Node",
        "type": "object",
        "required": [
            "type"
        ],
        "doc": "TODO, add optionals"
    },
    {
        "pointer": "/preset_problem",
        "type_name": "TimeDependentScalar",
        "type": "object",
        "required": [
            "type"
        ],
        "doc": "TODO"
    },
    {
        "pointer": "/preset_problem",
        "type_name": "MinSurf",
        "type": "object",
        "required": [
            "type"
        ],
        "doc": "TODO"
    },
    {
        "pointer": "/preset_problem",
        "type_name": "Gravity",
        "type": "object",
        "required": [
            "type"
        ],
        "optional": [
            "force"
        ],
        "doc": "TODO"
    },
    {
        "pointer": "/preset_problem/n_kernels/force",
        "type": "list",
        "default": [],
        "doc": "TODO"
    },
    {
        "pointer": "/preset_problem/n_kernels/force/*",
        "type": "float",
        "default": 0,
        "doc": "TODO"
    },
    {
        "pointer": "/preset_problem",
        "type_name": "ConstantVelocity",
        "type": "object",
        "required": [
            "type"
        ],
        "doc": "TODO"
    },
    {
        "pointer": "/preset_problem",
        "type_name": "TwoSpheres",
        "type": "object",
        "required": [
            "type"
        ],
        "doc": "TODO"
    },
    {
        "pointer": "/preset_problem",
        "type_name": "DrivenCavity",
        "type": "object",
        "required": [
            "type"
        ],
        "doc": "TODO"
    },
    {
        "pointer": "/preset_problem",
        "type_name": "DrivenCavityC0",
        "type": "object",
        "required": [
            "type"
        ],
        "doc": "TODO"
    },
    {
        "pointer": "/preset_problem",
        "type_name": "DrivenCavitySmooth",
        "type": "object",
        "required": [
            "type"
        ],
        "doc": "TODO"
    },
    {
        "pointer": "/preset_problem",
        "type_name": "Flow",
        "type": "object",
        "required": [
            "type"
        ],
        "doc": "TODO, add inflow, outflow, inflow_amout, outflow_amout, direction, obstacle"
    },
    {
        "pointer": "/preset_problem",
        "type_name": "FlowWithObstacle",
        "type": "object",
        "required": [
            "type"
        ],
        "optional": [
            "U"
        ],
        "doc": "TODO"
    },
    {
        "pointer": "/preset_problem/n_kernels/U",
        "type": "float",
        "default": 0,
        "doc": "TODO"
    },
    {
        "pointer": "/preset_problem/n_kernels/time_dependent",
        "type": "bool",
        "default": false,
        "doc": "TODO"
    },
    {
        "pointer": "/preset_problem",
        "type_name": "CornerFlow",
        "type": "object",
        "required": [
            "type"
        ],
        "optional": [
            "U",
            "time_dependent"
        ],
        "doc": "TODO"
    },
    {
        "pointer": "/preset_problem",
        "type_name": "UnitFlowWithObstacle",
        "type": "object",
        "required": [
            "type"
        ],
        "optional": [
            "U"
        ],
        "doc": "TODO, add inflow_id, direction, no_slip"
    },
    {
        "pointer": "/preset_problem",
        "type_name": "StokesLaw",
        "type": "object",
        "required": [
            "type"
        ],
        "optional": [
            "time_dependent",
            "viscosity"
        ],
        "doc": "TODO, add radius"
    },
    {
        "pointer": "/preset_problem/n_kernels/viscosity",
        "type": "float",
        "default": 0,
        "doc": "TODO"
    },
    {
        "pointer": "/preset_problem",
        "type_name": "TaylorGreenVortex",
        "type": "object",
        "required": [
            "type"
        ],
        "optional": [
            "viscosity"
        ],
        "doc": "TODO"
    },
    {
        "pointer": "/preset_problem/viscosity",
        "type": "float",
        "default": 1,
        "doc": "TODO"
    },
    {
        "pointer": "/preset_problem",
        "type_name": "SimpleStokeProblemExact",
        "type": "object",
        "required": [
            "type"
        ],
        "optional": [
            "func"
        ],
        "doc": "TODO"
    },
    {
        "pointer": "/preset_problem",
        "type_name": "SineStokeProblemExact",
        "type": "object",
        "required": [
            "type"
        ],
        "doc": "TODO"
    },
    {
        "pointer": "/preset_problem",
        "type_name": "TransientStokeProblemExact",
        "type": "object",
        "required": [
            "type"
        ],
        "optional": [
            "func",
            "viscosity"
        ],
        "doc": "TODO"
    },
    {
        "pointer": "/preset_problem",
        "type_name": "Kovnaszy",
        "type": "object",
        "required": [
            "type"
        ],
        "optional": [
            "viscosity"
        ],
        "doc": "TODO"
    },
    {
        "pointer": "/preset_problem",
        "type_name": "Airfoil",
        "type": "object",
        "required": [
            "type"
        ],
        "optional": [
            "time_dependent"
        ],
        "doc": "TODO"
    },
    {
        "pointer": "/preset_problem",
        "type_name": "Lshape",
        "type": "object",
        "required": [
            "type"
        ],
        "optional": [
            "U",
            "time_dependent"
        ],
        "doc": "TODO"
    },
    {
        "pointer": "/preset_problem",
        "type_name": "TestProblem",
        "type": "object",
        "required": [
            "type"
        ],
        "doc": "TODO, type, omega, is_scalar"
    },
    {
        "pointer": "/preset_problem",
        "type_name": "BilaplacianProblemWithSolution",
        "type": "object",
        "required": [
            "type"
        ],
        "doc": "TODO, type, omega, is_scalar"
    },
    {
        "pointer": "/preset_problem/type",
        "type": "string",
        "doc": "Type of preset problem to use.",
        "options": [
            "Linear",
            "Quadratic",
            "Cubic",
            "Sine",
            "Franke",
            "FrankeOld",
            "GenericScalarExact",
            "Zero_BC",
            "Elastic",
            "Walk",
            "TorsionElastic",
            "DoubleTorsionElastic",
            "ElasticZeroBC",
            "ElasticExact",
            "ElasticCantileverExact",
            "CompressionElasticExact",
            "QuadraticElasticExact",
            "LinearElasticExact",
            "PointBasedTensor",
            "Kernel",
            "Node",
            "TimeDependentScalar",
            "MinSurf",
            "Gravity",
            "ConstantVelocity",
            "TwoSpheres",
            "DrivenCavity",
            "DrivenCavityC0",
            "DrivenCavitySmooth",
            "Flow",
            "FlowWithObstacle",
            "CornerFlow",
            "UnitFlowWithObstacle",
            "StokesLaw",
            "TaylorGreenVortex",
            "SimpleStokeProblemExact",
            "SineStokeProblemExact",
            "TransientStokeProblemExact",
            "Kovnaszy",
            "Airfoil",
            "Lshape",
            "TestProblem",
            "BilaplacianProblemWithSolution"
        ]
    }
]<|MERGE_RESOLUTION|>--- conflicted
+++ resolved
@@ -1210,7 +1210,6 @@
             "use_improved_max_operator",
             "use_physical_barrier",
             "collision_mesh",
-<<<<<<< HEAD
             "use_smooth_formulation",
             "alpha_n",
             "beta_n",
@@ -1219,11 +1218,8 @@
             "min_distance_ratio",
             "use_adaptive_dhat",
             "initial_barrier_stiffness",
-            "periodic"
-=======
             "periodic",
             "adhesion"
->>>>>>> dd62de56
         ],
         "doc": "Contact handling parameters."
     },
