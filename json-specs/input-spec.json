[
    {
        "pointer": "/",
        "type": "object",
        "required": [
            "geometry",
            "materials"
        ],
        "optional": [
            "units",
            "preset_problem",
            "common",
            "root_path",
            "space",
            "time",
            "contact",
            "solver",
            "boundary_conditions",
            "initial_conditions",
            "constraints",
            "output",
            "input",
            "tests"
        ],
        "doc": "Root of the configuration file."
    },
    {
        "pointer": "/common",
        "default": "",
        "type": "file",
        "extensions": [
            ".json"
        ],
        "doc": "Path to common settings will patch the current file."
    },
    {
        "pointer": "/root_path",
        "default": "",
        "type": "string",
        "doc": "Path for all relative paths, set automatically to the folder containing this JSON."
    },
    {
        "pointer": "/units",
        "default": null,
        "type": "object",
        "optional": [
            "length",
            "mass",
            "time",
            "characteristic_length"
        ],
        "doc": "Basic units used in the code."
    },
    {
        "pointer": "/units/length",
        "default": "m",
        "type": "string",
        "doc": "Length unit."
    },
    {
        "pointer": "/units/mass",
        "default": "kg",
        "type": "string",
        "doc": "Mass unit."
    },
    {
        "pointer": "/units/time",
        "default": "s",
        "type": "string",
        "doc": "Time unit."
    },
    {
        "pointer": "/units/characteristic_length",
        "default": 1,
        "type": "float",
        "doc": "Characteristic length, used for tolerances."
    },
    {
        "pointer": "/tests",
        "default": null,
        "type": "object",
        "optional": [
            "err_h1",
            "err_h1_semi",
            "err_l2",
            "err_linf",
            "err_linf_grad",
            "err_lp",
            "margin",
            "time_steps"
        ],
        "doc": "Used to test to compare different norms of solutions."
    },
    {
        "pointer": "/tests/err_h1",
        "default": 0,
        "type": "float",
        "doc": "Reference h1 solution's norm."
    },
    {
        "pointer": "/tests/err_h1_semi",
        "default": 0,
        "type": "float",
        "doc": "Reference h1 seminorm solution's norm."
    },
    {
        "pointer": "/tests/err_l2",
        "default": 0,
        "type": "float",
        "doc": "Reference $L^2$ solution's norm."
    },
    {
        "pointer": "/tests/err_linf",
        "default": 0,
        "type": "float",
        "doc": "Reference $L^\\infty$ solution's norm."
    },
    {
        "pointer": "/tests/err_linf_grad",
        "default": 0,
        "type": "float",
        "doc": "Reference $L^\\infty$ solution's gradient norm."
    },
    {
        "pointer": "/tests/err_lp",
        "default": 0,
        "type": "float",
        "doc": "Reference $L^8$ solution's gradient norm."
    },
    {
        "pointer": "/tests/margin",
        "default": 1e-5,
        "type": "float",
        "doc": "Reference tolerance used in tests."
    },
    {
        "pointer": "/tests/time_steps",
        "default": 1,
        "type": "int",
        "min": 1,
        "doc": "Number of time steps to test."
    },
    {
        "pointer": "/tests/time_steps",
        "type": "string",
        "options": [
            "all",
            "static"
        ],
        "doc": "Number of time steps to test."
    },
    {
        "pointer": "/geometry",
        "type": "list",
        "min": 1,
        "doc": "List of geometry objects."
    },
    {
        "pointer": "/geometry/*",
        "type": "object",
        "required": [
            "mesh"
        ],
        "optional": [
            "type",
            "extract",
            "unit",
            "transformation",
            "volume_selection",
            "surface_selection",
            "curve_selection",
            "point_selection",
            "n_refs",
            "advanced",
            "enabled",
            "is_obstacle"
        ],
        "#type_name": "mesh",
        "doc": "Each geometry object stores a mesh, a set of transformations applied to it after loading, and a set of selections, which can be used to specify boundary conditions, materials, optimization parameters and other quantities that can be associated with a part of an object."
    },
    {
        "pointer": "/geometry/*",
        "type": "object",
        "required": [
            "mesh",
            "array"
        ],
        "optional": [
            "type",
            "extract",
            "unit",
            "transformation",
            "volume_selection",
            "surface_selection",
            "curve_selection",
            "point_selection",
            "n_refs",
            "advanced",
            "enabled",
            "is_obstacle"
        ],
        "type_name": "mesh_array",
        "doc": "Each geometry object stores a mesh, a set of transformations applied to it after loading, and a set of selections, which can be used to specify boundary conditions, materials, optimization parameters and other quantities that can be associated with a part of an object."
    },
    {
        "pointer": "/geometry/*",
        "type": "object",
        "required": [
            "point",
            "normal"
        ],
        "optional": [
            "type",
            "enabled",
            "is_obstacle"
        ],
        "type_name": "plane",
        "doc": "Plane geometry object defined by its origin and normal."
    },
    {
        "pointer": "/geometry/*",
        "type": "object",
        "required": [
            "height"
        ],
        "optional": [
            "type",
            "enabled",
            "is_obstacle"
        ],
        "type_name": "ground",
        "doc": "Plane orthogonal to gravity defined by its height."
    },
    {
        "pointer": "/geometry/*",
        "type": "object",
        "required": [
            "mesh_sequence",
            "fps"
        ],
        "optional": [
            "type",
            "extract",
            "unit",
            "transformation",
            "n_refs",
            "advanced",
            "enabled",
            "is_obstacle"
        ],
        "type_name": "mesh_sequence",
        "doc": "Mesh sequence."
    },
    {
        "pointer": "/geometry/*/mesh",
        "type": "file",
        "extensions": [
            ".obj",
            ".msh",
            ".stl",
            ".ply",
            ".mesh"
        ],
        "doc": "Path of the mesh file to load."
    },
    {
        "pointer": "/geometry/*/type",
        "type": "string",
        "options": [
            "mesh",
            "plane",
            "ground",
            "mesh_sequence",
            "mesh_array"
        ],
        "default": "mesh",
        "doc": "Type of geometry, currently only one supported. In future we will add stuff like planes, spheres, etc."
    },
    {
        "pointer": "/geometry/*/extract",
        "type": "string",
        "options": [
            "volume",
            "edges",
            "points",
            "surface"
        ],
        "default": "volume",
        "doc": "Used to extract stuff from the mesh. Eg extract surface extracts the surface from a tet mesh."
    },
    {
        "pointer": "/geometry/*/unit",
        "type": "string",
        "default": "",
        "doc": "Units of the geometric model."
    },
    {
        "pointer": "/geometry/*/transformation",
        "type": "object",
        "default": null,
        "optional": [
            "translation",
            "rotation",
            "rotation_mode",
            "scale",
            "dimensions"
        ],
        "doc": "Geometric transformations applied to the geometry after loading it."
    },
    {
        "pointer": "/geometry/*/transformation/rotation_mode",
        "type": "string",
        "default": "xyz",
        "doc": "Type of rotation, supported are any permutation of [xyz]+, axis_angle, quaternion, or rotation_vector."
    },
    {
        "pointer": "/geometry/*/transformation/translation",
        "type": "list",
        "default": [],
        "doc": "Translate (two entries for 2D problems or three entries for 3D problems)."
    },
    {
        "pointer": "/geometry/*/transformation/rotation",
        "type": "list",
        "default": [],
        "doc": "Rotate, in 2D, one number, the rotation angle, in 3D, three or four Euler angles, axis+angle, or a unit quaternion. Depends on rotation mode."
    },
    {
        "pointer": "/geometry/*/transformation/scale",
        "type": "list",
        "default": [],
        "doc": "Scale by specified factors along axes (two entries for 2D problems or three entries for 3D problems)."
    },
    {
        "pointer": "/geometry/*/transformation/dimensions",
        "type": "float",
        "default": 1,
        "doc": "Scale the object so that bounding box dimensions match specified dimensions, 2 entries for 2D problems, 3 entries for 3D problems."
    },
    {
        "pointer": "/geometry/*/transformation/dimensions",
        "type": "list",
        "doc": "Scale the object so that bounding box dimensions match specified dimensions, 2 entries for 2D problems, 3 entries for 3D problems."
    },
    {
        "pointer": "/geometry/*/transformation/dimensions/*",
        "type": "float",
        "default": 0
    },
    {
        "pointer": "/geometry/*/transformation/translation/*",
        "type": "float",
        "default": 0
    },
    {
        "pointer": "/geometry/*/transformation/rotation/*",
        "default": 0,
        "type": "float"
    },
    {
        "pointer": "/geometry/*/transformation/scale/*",
        "default": 0,
        "type": "float"
    },
    {
        "pointer": "/geometry/*/volume_selection",
        "type": "include",
        "spec_file": "selection.json",
        "doc": "Selection of volume elements"
    },
    {
        "pointer": "/geometry/*/volume_selection",
        "type": "object",
        "optional": [
            "id_offset"
        ],
        "#type_name": "id_offset",
        "default": null,
        "doc": "Offsets the volume IDs loaded from the mesh."
    },
    {
        "pointer": "/geometry/*/volume_selection/id_offset",
        "type": "int",
        "default": 0,
        "doc": "Offsets the volume IDs loaded from the mesh."
    },
    {
        "pointer": "/geometry/*/volume_selection",
        "type": "list",
        "doc": "List of selection (ID assignment) operations to apply to the geometry; operations can be box, sphere, etc."
    },
    {
        "pointer": "/geometry/*/surface_selection",
        "type": "include",
        "spec_file": "selection.json",
        "doc": "Selection of surface elements"
    },
    {
        "pointer": "/geometry/*/surface_selection",
        "type": "list",
        "default": "skip",
        "doc": "List of selection (ID assignment) operations to apply to the geometry; operations can be box, sphere, etc."
    },
    {
        "pointer": "/geometry/*/surface_selection/*",
        "type": "object",
        "required": [
            "threshold"
        ],
        "optional": [
            "id_offset"
        ],
        "default": null,
        "#type_name": "box_side",
        "doc": "Assigns ids to sides touching the bbox of the model using a threshold. Assigns 1+offset to left, 2+offset to bottom, 3+offset to right, 4+offset to top, 5+offset to front, 6+offset to back, 7+offset to everything else."
    },
    {
        "pointer": "/geometry/*/point_selection/*/id_offset",
        "type": "int",
        "default": 0,
        "doc": "ID offset of box side selection."
    },
    {
        "pointer": "/geometry/*/curve_selection",
        "type": "object",
        "default": null,
        "doc": "Selection of curves"
    },
    {
        "pointer": "/geometry/*/point_selection",
        "type": "include",
        "spec_file": "selection.json",
        "doc": "Selection of points"
    },
    {
        "pointer": "/geometry/*/point_selection",
        "type": "list",
        "default": "skip",
        "doc": "List of selection (ID assignment) operations to apply to the geometry; operations can be box, sphere, etc."
    },
    {
        "pointer": "/geometry/*/point_selection/*",
        "type": "object",
        "required": [
            "threshold"
        ],
        "optional": [
            "id_offset"
        ],
        "default": null,
        "#type_name": "box_side",
        "doc": "Assigns ids to sides touching the bbox of the model using a threshold. Assigns 1+offset to left, 2+offset to bottom, 3+offset to right, 4+offset to top, 5+offset to front, 6+offset to back, 7+offset to everything else."
    },
    {
        "pointer": "/geometry/*/surface_selection/*/id_offset",
        "type": "int",
        "default": 0,
        "doc": "ID offset of box side selection."
    },
    {
        "pointer": "/geometry/*/n_refs",
        "type": "int",
        "default": 0,
        "doc": "number of uniform refinements"
    },
    {
        "pointer": "/geometry/*/advanced",
        "type": "object",
        "optional": [
            "normalize_mesh",
            "force_linear_geometry",
            "refinement_location",
            "min_component"
        ],
        "default": null,
        "doc": "Advanced options for geometry"
    },
    {
        "pointer": "/geometry/*/advanced/normalize_mesh",
        "type": "bool",
        "default": false,
        "doc": "Rescale the mesh to it fits in the biunit cube"
    },
    {
        "pointer": "/geometry/*/advanced/force_linear_geometry",
        "type": "bool",
        "default": false,
        "doc": "Discard high-order nodes for curved geometries"
    },
    {
        "pointer": "/geometry/*/advanced/refinement_location",
        "type": "float",
        "default": 0.5,
        "doc": "parametric location of the refinement"
    },
    {
        "pointer": "/geometry/*/advanced/min_component",
        "type": "int",
        "default": -1,
        "doc": "Size of the minimum component for collision"
    },
    {
        "pointer": "/geometry/*/is_obstacle",
        "type": "bool",
        "default": false,
        "doc": "The geometry elements are not included in deforming geometry, only in collision computations"
    },
    {
        "pointer": "/geometry/*/enabled",
        "type": "bool",
        "default": true,
        "doc": "Skips the geometry if false"
    },
    {
        "pointer": "/geometry/*/point",
        "type": "list",
        "doc": "Point on plane (two entries for 2D problems or three entries for 3D problems)."
    },
    {
        "pointer": "/geometry/*/point/*",
        "type": "float"
    },
    {
        "pointer": "/geometry/*/normal",
        "type": "list",
        "doc": "Normal of plane (two entries for 2D problems or three entries for 3D problems)."
    },
    {
        "pointer": "/geometry/*/normal/*",
        "type": "float"
    },
    {
        "pointer": "/geometry/*/height",
        "type": "float",
        "doc": "Height of ground plane."
    },
    {
        "pointer": "/geometry/*/mesh_sequence",
        "type": "string",
        "doc": "Directory (or GLOB) of meshes for the mesh sequence."
    },
    {
        "pointer": "/geometry/*/mesh_sequence",
        "type": "list",
        "doc": "List of mesh files for the mesh sequence."
    },
    {
        "pointer": "/geometry/*/mesh_sequence/*",
        "type": "file",
        "extensions": [
            ".obj",
            ".msh",
            ".stl",
            ".ply",
            ".mesh"
        ],
        "doc": "Path of the mesh file to load."
    },
    {
        "pointer": "/geometry/*/fps",
        "type": "int",
        "doc": "Frames of the mesh sequence per second."
    },
    {
        "pointer": "/geometry/*/array",
        "type": "object",
        "required": [
            "offset",
            "size"
        ],
        "optional": [
            "relative"
        ],
        "doc": "Array of meshes"
    },
    {
        "pointer": "/geometry/*/array/relative",
        "type": "bool",
        "default": false,
        "doc": "Is the offset value relative to the mesh's dimensions."
    },
    {
        "pointer": "/geometry/*/array/offset",
        "type": "float",
        "doc": "Offset of the mesh in the array."
    },
    {
        "pointer": "/geometry/*/array/size",
        "type": "list",
        "doc": "Size of the array (two entries for 2D problems or three entries for 3D problems)."
    },
    {
        "pointer": "/geometry/*/array/size/*",
        "type": "int",
        "min": 1,
        "doc": "Size of the array (two entries for 2D problems or three entries for 3D problems)."
    },
    {
        "pointer": "/space",
        "default": null,
        "type": "object",
        "optional": [
            "discr_order",
            "pressure_discr_order",
            "basis_type",
            "poly_basis_type",
            "use_p_ref",
            "remesh",
            "advanced"
        ],
        "doc": "Options related to the FE space."
    },
    {
        "pointer": "/space/discr_order",
        "default": 1,
        "type": "int",
        "doc": "Lagrange element order for the space for the main unknown, for all elements."
    },
    {
        "pointer": "/space/discr_order",
        "type": "file",
        "extensions": [
            ".txt",
            ".bin"
        ],
        "doc": "Path to file containing Lagrange element order for the space for the main unknown per element."
    },
    {
        "pointer": "/space/discr_order",
        "type": "list",
        "doc": "List of Lagrange element order for the space for the main unknown with volume IDs."
    },
    {
        "pointer": "/space/discr_order/*",
        "type": "object",
        "required": [
            "id",
            "order"
        ],
        "doc": "Lagrange element order for the a space tagged with volume ID for the main unknown."
    },
    {
        "pointer": "/space/discr_order/*/id",
        "type": "int",
        "doc": "Volume selection ID to apply the discr_order to."
    },
    {
        "pointer": "/space/discr_order/*/id",
        "type": "list",
        "doc": "List of volume selection IDs to apply the discr_order to."
    },
    {
        "pointer": "/space/discr_order/*/id/*",
        "type": "int",
        "doc": "Volume selection ID to apply the discr_order to."
    },
    {
        "pointer": "/space/discr_order/*/order",
        "type": "int",
        "doc": "Lagrange element order for the space for the main unknown, for all elements."
    },
    {
        "pointer": "/space/pressure_discr_order",
        "default": 1,
        "type": "int",
        "doc": " Lagrange element order for the space for the pressure unknown, for all elements."
    },
    {
        "pointer": "/space/basis_type",
        "default": "Lagrange",
        "options": [
            "Lagrange",
            "Spline",
            "Serendipity",
            "Bernstein"
        ],
        "type": "string",
        "doc": "Type of basis to use for non polygonal element, one of Lagrange, Spline, or Serendipity. Spline or Serendipity work only for quad/hex meshes"
    },
    {
        "pointer": "/space/poly_basis_type",
        "default": "MFSHarmonic",
        "options": [
            "MFSHarmonic",
            "MeanValue",
            "Wachspress"
        ],
        "type": "string",
        "doc": "Type of basis to use for a polygonal element, one of MFSHarmonic, MeanValue, or Wachspress see 'PolySpline..' paper for details."
    },
    {
        "pointer": "/space/use_p_ref",
        "default": false,
        "type": "bool",
        "doc": "Perform a priori p-refinement based on element shape, as described in 'Decoupling..' paper."
    },
    {
        "pointer": "/space/remesh",
        "default": null,
        "type": "object",
        "optional": [
            "enabled",
            "split",
            "collapse",
            "swap",
            "smooth",
            "local_relaxation",
            "type"
        ],
        "doc": "Settings for adaptive remeshing"
    },
    {
        "pointer": "/space/remesh/enabled",
        "default": false,
        "type": "bool",
        "doc": "Whether to do adaptive remeshing"
    },
    {
        "pointer": "/space/remesh/split",
        "default": null,
        "type": "object",
        "optional": [
            "enabled",
            "acceptance_tolerance",
            "culling_threshold",
            "max_depth",
            "min_edge_length"
        ],
        "doc": "Settings for adaptive remeshing edge splitting operations"
    },
    {
        "pointer": "/space/remesh/split/enabled",
        "default": true,
        "type": "bool",
        "doc": "Whether to do edge splitting in adaptive remeshing"
    },
    {
        "pointer": "/space/remesh/split/acceptance_tolerance",
        "default": 1e-3,
        "min": 0,
        "type": "float",
        "doc": "Accept split operation if energy decreased by at least x"
    },
    {
        "pointer": "/space/remesh/split/culling_threshold",
        "default": 0.95,
        "type": "float",
        "min": 0,
        "max": 1,
        "doc": "Split operation culling threshold on energy"
    },
    {
        "pointer": "/space/remesh/split/max_depth",
        "default": 3,
        "type": "int",
        "min": 1,
        "doc": "Maximum depth split per time-step"
    },
    {
        "pointer": "/space/remesh/split/min_edge_length",
        "default": 1e-6,
        "type": "float",
        "min": 0,
        "doc": "Minimum edge length to split"
    },
    {
        "pointer": "/space/remesh/collapse",
        "default": null,
        "type": "object",
        "optional": [
            "enabled",
            "acceptance_tolerance",
            "culling_threshold",
            "max_depth",
            "rel_max_edge_length",
            "abs_max_edge_length"
        ],
        "doc": "Settings for adaptive remeshing edge collapse operations"
    },
    {
        "pointer": "/space/remesh/collapse/enabled",
        "default": true,
        "type": "bool",
        "doc": "Whether to do edge collapse in adaptive remeshing"
    },
    {
        "pointer": "/space/remesh/collapse/acceptance_tolerance",
        "default": -1e-8,
        "max": 0,
        "type": "float",
        "doc": "Accept collapse operation if energy decreased by at least x"
    },
    {
        "pointer": "/space/remesh/collapse/culling_threshold",
        "default": 0.01,
        "type": "float",
        "min": 0,
        "max": 1,
        "doc": "Collapse operation culling threshold on energy"
    },
    {
        "pointer": "/space/remesh/collapse/max_depth",
        "default": 3,
        "type": "int",
        "min": 1,
        "doc": "Maximum depth collapse per time-step"
    },
    {
        "pointer": "/space/remesh/collapse/rel_max_edge_length",
        "default": 1,
        "type": "float",
        "min": 0,
        "doc": "Length of maximum edge length to collapse relative to initial minimum edge length"
    },
    {
        "pointer": "/space/remesh/collapse/abs_max_edge_length",
        "default": 1e100,
        "type": "float",
        "min": 0,
        "doc": "Length of maximum edge length to collapse in absolute units of distance"
    },
    {
        "pointer": "/space/remesh/swap",
        "default": null,
        "type": "object",
        "optional": [
            "enabled",
            "acceptance_tolerance",
            "max_depth"
        ],
        "doc": "Settings for adaptive remeshing edge/face swap operations"
    },
    {
        "pointer": "/space/remesh/swap/enabled",
        "default": false,
        "type": "bool",
        "doc": "Whether to do edge/face swap in adaptive remeshing"
    },
    {
        "pointer": "/space/remesh/swap/acceptance_tolerance",
        "default": -1e-8,
        "max": 0,
        "type": "float",
        "doc": "Accept swap operation if energy decreased by at least x"
    },
    {
        "pointer": "/space/remesh/swap/max_depth",
        "default": 3,
        "type": "int",
        "min": 1,
        "doc": "Maximum depth swap per time-step"
    },
    {
        "pointer": "/space/remesh/smooth",
        "default": null,
        "type": "object",
        "optional": [
            "enabled",
            "acceptance_tolerance",
            "max_iters"
        ],
        "doc": "Settings for adaptive remeshing vertex smoothing operations"
    },
    {
        "pointer": "/space/remesh/smooth/enabled",
        "default": false,
        "type": "bool",
        "doc": "Whether to do vertex smoothing in adaptive remeshing"
    },
    {
        "pointer": "/space/remesh/smooth/acceptance_tolerance",
        "default": -1e-8,
        "max": 0,
        "type": "float",
        "doc": "Accept smooth operation if energy decreased by at least x"
    },
    {
        "pointer": "/space/remesh/smooth/max_iters",
        "default": 1,
        "type": "int",
        "min": 1,
        "doc": "Maximum number of smoothing iterations per time-step"
    },
    {
        "pointer": "/space/remesh/local_relaxation",
        "default": null,
        "type": "object",
        "optional": [
            "local_mesh_n_ring",
            "local_mesh_rel_area",
            "max_nl_iterations"
        ],
        "doc": "Settings for adaptive remeshing local relaxation"
    },
    {
        "pointer": "/space/remesh/local_relaxation/local_mesh_n_ring",
        "default": 2,
        "type": "int",
        "doc": "Size of n-ring for local relaxation"
    },
    {
        "pointer": "/space/remesh/local_relaxation/local_mesh_rel_area",
        "default": 0.01,
        "type": "float",
        "doc": "Minimum area for local relaxation"
    },
    {
        "pointer": "/space/remesh/local_relaxation/max_nl_iterations",
        "default": 1,
        "type": "int",
        "doc": "Maximum number of nonlinear solver iterations before acceptance check"
    },
    {
        "pointer": "/space/remesh/type",
        "default": "physics",
        "type": "string",
        "options": [
            "physics",
            "sizing_field"
        ],
        "doc": "Type of adaptive remeshing to use."
    },
    {
        "pointer": "/space/advanced",
        "default": null,
        "type": "object",
        "optional": [
            "discr_order_max",
            "isoparametric",
            "bc_method",
            "n_boundary_samples",
            "quadrature_order",
            "mass_quadrature_order",
            "use_corner_quadrature",
            "integral_constraints",
            "n_harmonic_samples",
            "force_no_ref_for_harmonic",
            "B",
            "h1_formula",
            "count_flipped_els",
            "count_flipped_els_continuous",
            "use_particle_advection"
        ],
        "doc": "Advanced settings for the FE space."
    },
    {
        "pointer": "/space/advanced/discr_order_max",
        "default": 4,
        "type": "int",
        "doc": "Maximal discretization order in adaptive p-refinement and hp-refinement"
    },
    {
        "pointer": "/space/advanced/isoparametric",
        "default": false,
        "type": "bool",
        "doc": "Forces geometric map basis to be the same degree as the main variable basis, irrespective of the degree associated with the geom. map degrees associated with the elements of the geometry."
    },
    {
        "pointer": "/space/advanced/bc_method",
        "default": "sample",
        "options": [
            "lsq",
            "sample"
        ],
        "type": "string",
        "doc": "Method for imposing analytic Dirichet boundary conditions. If 'lsq' (least-squares fit), then the bc function is sampled at quadrature points, and the FEspace nodal values on the boundary are determined by minimizing L2 norm of the difference. If 'sample', then the analytic bc function is sampled at the boundary nodes."
    },
    {
        "pointer": "/space/advanced/n_boundary_samples",
        "default": -1,
        "type": "int",
        "doc": "Per-element number of boundary samples for analytic Dirichlet and Neumann boundary conditions."
    },
    {
        "pointer": "/space/advanced/quadrature_order",
        "default": -1,
        "type": "int",
        "doc": "Minimal quadrature order to use in matrix and rhs assembly; the actual order is determined as min(2*(p-1)+1,quadrature_order)."
    },
    {
        "pointer": "/space/advanced/use_corner_quadrature",
        "default": false,
        "type": "bool",
        "doc": "Use quadrature rules that always include all the vertices of the element."
    },
    {
        "pointer": "/space/advanced/mass_quadrature_order",
        "default": -1,
        "type": "int",
        "doc": "Minimal quadrature order to use in mass matrix assembler; the actual order is determined as min(2*p+1,quadrature_order)"
    },
    {
        "pointer": "/space/advanced/integral_constraints",
        "default": 2,
        "type": "int",
        "doc": "Number of constraints for non-conforming polygonal basis;  0, 1, or 2; see 'PolySpline..' paper for details."
    },
    {
        "pointer": "/space/advanced/n_harmonic_samples",
        "default": 10,
        "type": "int",
        "doc": "If MFSHarmonics is used for a polygonal element, number of collocation samples used in the basis construction;see 'PolySpline..' paper for details."
    },
    {
        "pointer": "/space/advanced/force_no_ref_for_harmonic",
        "default": false,
        "type": "bool",
        "doc": "If true, do not do uniform global refinement if the mesh contains polygonal elements."
    },
    {
        "pointer": "/space/advanced/B",
        "default": 3,
        "type": "int",
        "doc": "The target deviation of the error on elements from perfect element error, for a priori geometry-dependent p-refinement, see 'Decoupling .. ' paper."
    },
    {
        "pointer": "/space/advanced/h1_formula",
        "default": false,
        "type": "bool",
        "doc": ""
    },
    {
        "pointer": "/space/advanced/count_flipped_els",
        "default": true,
        "type": "bool",
        "doc": "Count the number of elements with Jacobian of the geometric map not positive at quadrature points."
    },
    {
        "pointer": "/space/advanced/count_flipped_els_continuous",
        "default": false,
        "type": "bool",
        "doc": "Count the number of elements with Jacobian of the geometric map not positive at any point."
    },
    {
        "pointer": "/space/advanced/use_particle_advection",
        "default": false,
        "type": "bool",
        "doc": "Use particle advection in splitting method for solving NS equation."
    },
    {
        "pointer": "/time",
        "default": "skip",
        "type": "object",
        "required": [
            "tend",
            "dt"
        ],
        "optional": [
            "t0",
            "integrator",
            "quasistatic"
        ],
        "doc": "The time parameters: start time `t0`, end time `tend`, time step `dt`."
    },
    {
        "pointer": "/time",
        "type": "object",
        "required": [
            "time_steps",
            "dt"
        ],
        "optional": [
            "t0",
            "integrator",
            "quasistatic"
        ],
        "doc": "The time parameters: start time `t0`, time step `dt`, number of time steps."
    },
    {
        "pointer": "/time",
        "type": "object",
        "required": [
            "time_steps",
            "tend"
        ],
        "optional": [
            "t0",
            "integrator",
            "quasistatic"
        ],
        "doc": "The time parameters: start time `t0`, end time `tend`, number of time steps."
    },
    {
        "pointer": "/time/t0",
        "type": "float",
        "min": 0,
        "default": 0,
        "doc": "Startning time"
    },
    {
        "pointer": "/time/tend",
        "type": "float",
        "min": 0,
        "doc": "Ending time"
    },
    {
        "pointer": "/time/dt",
        "type": "float",
        "min": 0,
        "doc": "Time step size $\\Delta t$"
    },
    {
        "pointer": "/time/time_steps",
        "type": "int",
        "min": 0,
        "doc": "Number of time steps"
    },
    {
        "pointer": "/time/integrator",
        "type": "string",
        "default": "ImplicitEuler",
        "options": [
            "ImplicitEuler",
            "BDF1",
            "BDF2",
            "BDF3",
            "BDF4",
            "BDF5",
            "BDF6",
            "ImplicitNewmark"
        ],
        "doc": "Time integrator"
    },
    {
        "pointer": "/time/integrator",
        "type": "object",
        "type_name": "ImplicitEuler",
        "required": [
            "type"
        ],
        "doc": "Implicit Euler time integration"
    },
    {
        "pointer": "/time/integrator",
        "type": "object",
        "type_name": "BDF",
        "required": [
            "type"
        ],
        "optional": [
            "steps"
        ],
        "doc": "Backwards differentiation formula time integration"
    },
    {
        "pointer": "/time/integrator",
        "type": "object",
        "type_name": "ImplicitNewmark",
        "required": [
            "type"
        ],
        "optional": [
            "gamma",
            "beta"
        ],
        "doc": "Implicit Newmark time integration"
    },
    {
        "pointer": "/time/integrator/type",
        "type": "string",
        "options": [
            "ImplicitEuler",
            "BDF",
            "ImplicitNewmark"
        ],
        "doc": "Type of time integrator to use"
    },
    {
        "pointer": "/time/integrator/gamma",
        "type": "float",
        "default": 0.5,
        "min": 0,
        "max": 1,
        "doc": "Newmark gamma"
    },
    {
        "pointer": "/time/integrator/beta",
        "type": "float",
        "default": 0.25,
        "min": 0,
        "max": 0.5,
        "doc": "Newmark beta"
    },
    {
        "pointer": "/time/integrator/steps",
        "type": "int",
        "default": 1,
        "min": 1,
        "max": 6,
        "doc": "BDF order"
    },
    {
        "pointer": "/time/quasistatic",
        "type": "bool",
        "default": false,
        "doc": "Ignore inertia in time dependent. Used for doing incremental load."
    },
    {
        "pointer": "/contact",
        "default": null,
        "type": "object",
        "optional": [
            "enabled",
            "dhat",
            "dhat_percentage",
            "epsv",
            "friction_coefficient",
            "use_convergent_formulation",
            "use_area_weighting",
            "use_improved_max_operator",
            "use_physical_barrier",
            "collision_mesh",
            "periodic",
            "adhesion"
        ],
        "doc": "Contact handling parameters."
    },
    {
        "pointer": "/contact/enabled",
        "default": false,
        "type": "bool",
        "doc": "True if contact handling is enabled."
    },
    {
        "pointer": "/contact/dhat",
        "default": 0.001,
        "min": 0,
        "type": "float",
        "doc": "Contact barrier activation distance."
    },
    {
        "pointer": "/contact/dhat_percentage",
        "default": 0.8,
        "type": "float",
        "doc": "$\\hat{d}$ as percentage of the diagonal of the bounding box"
    },
    {
        "pointer": "/contact/epsv",
        "default": 0.001,
        "min": 0,
        "type": "float",
        "doc": "Friction smoothing parameter."
    },
    {
        "pointer": "/contact/friction_coefficient",
        "default": 0,
        "type": "float",
        "doc": "Coefficient of friction (global)"
    },
    {
        "pointer": "/contact/use_convergent_formulation",
        "default": false,
        "type": "bool",
        "doc": "Whether to use the convergent (area weighted) formulation of IPC."
    },
    {
        "pointer": "/contact/use_area_weighting",
        "default": true,
        "type": "bool",
        "doc": "If using the convergent formulation, whether or not to use area weighting. Currently not implemented."
    },
    {
        "pointer": "/contact/use_improved_max_operator",
        "default": true,
        "type": "bool",
        "doc": "If using the convergent formulation, whether or not to use improved max operator. Currently not implemented."
    },
    {
        "pointer": "/contact/use_physical_barrier",
        "default": true,
        "type": "bool",
        "doc": "If using the convergent formulation, whether or not to use physical barrier stiffness. Currently not implemented."
    },
    {
        "pointer": "/contact/collision_mesh",
        "type": "object",
        "required": [
            "mesh",
            "linear_map"
        ],
        "optional": [
            "enabled"
        ],
        "default": "skip",
        "doc": "Load a preconstructed collision mesh."
    },
    {
        "pointer": "/contact/collision_mesh",
        "type": "object",
        "required": [
            "max_edge_length"
        ],
        "optional": [
            "tessellation_type",
            "enabled"
        ],
        "doc": "Construct a collision mesh with a maximum edge length."
    },
    {
        "pointer": "/contact/collision_mesh/mesh",
        "type": "string",
        "doc": "Path to preconstructed collision mesh."
    },
    {
        "pointer": "/contact/collision_mesh/linear_map",
        "type": "string",
        "doc": "HDF file storing the linear mapping of displacements."
    },
    {
        "pointer": "/contact/collision_mesh/max_edge_length",
        "type": "float",
        "doc": "Maximum edge length to use for building the collision mesh."
    },
    {
        "pointer": "/contact/collision_mesh/tessellation_type",
        "type": "string",
        "options": [
            "regular",
            "irregular"
        ],
        "default": "regular",
        "doc": "Type of tessellation to use for building the collision mesh."
    },
    {
        "pointer": "/contact/collision_mesh/enabled",
        "type": "bool",
        "default": true,
        "doc": ""
    },
    {
        "pointer": "/contact/periodic",
        "default": false,
        "type": "bool",
        "doc": "Set to true to check collision between adjacent periodic cells."
    },
    {
        "pointer": "/contact/adhesion",
        "default": null,
        "type": "object",
        "doc": "Adhesion settings.",
        "optional": [
            "adhesion_enabled",
            "dhat_p",
            "dhat_a",
            "adhesion_strength",
            "tangential_adhesion_coefficient",
            "epsa"
        ]
    },
    {
        "pointer": "/contact/adhesion/adhesion_enabled",
        "default": false,
        "type": "bool",
        "doc": "Set to true to enable normal adhesion forces."
    },
    {
        "pointer": "/contact/adhesion/dhat_p",
        "default": 0.001,
        "type": "float",
        "doc": "Distance at which normal adhesion force reaches its maximum."
    },
    {
        "pointer": "/contact/adhesion/dhat_a",
        "default": 0.01,
        "type": "float",
        "doc": "Distance at which normal adhesion force is activated."
    },
    {
        "pointer": "/contact/adhesion/adhesion_strength",
        "default": 0.001,
        "type": "float",
        "doc": "Parameter that sets the strength of the normal adhesion force."
    },
    {
        "pointer": "/contact/adhesion/tangential_adhesion_coefficient",
        "default": 0.0,
        "type": "float",
        "doc": "Coefficient of tangential adhesion (global)"
    },
    {
        "pointer": "/contact/adhesion/epsa",
        "default": 0.001,
        "min": 0,
        "type": "float",
        "doc": "Tangential adhesion smoothing parameter."
    },
    {
        "pointer": "/solver",
        "type": "include",
        "spec_file": "polysolve.json",
        "doc": "Settings for the solver."
    },
    {
        "pointer": "/solver",
        "default": null,
        "type": "object",
        "optional": [
            "max_threads",
            "linear",
            "adjoint_linear",
            "nonlinear",
            "augmented_lagrangian",
            "contact",
            "rayleigh_damping",
            "advanced"
        ],
        "doc": "The settings for the solver including linear solver, nonlinear solver, and some advanced options."
    },
    {
        "pointer": "/solver/max_threads",
        "default": 0,
        "type": "int",
        "min": 0,
        "doc": "Maximum number of threads used; 0 is unlimited."
    },
    {
        "pointer": "/solver/linear/adjoint_solver",
        "type": "include",
        "spec_file": "linear-solver-spec.json"
    },
    {
        "pointer": "/solver/augmented_lagrangian",
        "default": null,
        "type": "object",
        "optional": [
            "initial_weight",
            "scaling",
            "max_weight",
            "eta",
            "nonlinear"
        ],
        "doc": "Parameters for the AL for imposing Dirichlet BCs. If the bc are not imposable, we add $w\\|u - bc\\|^2$ to the energy ($u$ is the solution at the Dirichlet nodes and $bc$ are the Dirichlet values). After convergence, we try to impose bc again. The algorithm computes E + a/2*AL^2 - lambda AL, where E is the current energy (elastic, inertia, contact, etc.) and AL is the augmented Lagrangian energy. a starts at `initial_weight` and, in case DBC cannot be imposed, we update a as `a *= scaling` until `max_weight`. See IPC additional material"
    },
    {
        "pointer": "/solver/augmented_lagrangian/nonlinear",
        "type": "include",
        "spec_file": "nonlinear-solver-spec.json",
        "doc": "Settings for nonlinear solver in augmented lagrangian."
    },
    {
        "pointer": "/solver/augmented_lagrangian/initial_weight",
        "default": 1e6,
        "min": 0,
        "type": "float",
        "doc": "Initial weight for AL"
    },
    {
        "pointer": "/solver/augmented_lagrangian/error",
        "default": 1e-2,
        "min": 0,
        "type": "float",
        "doc": "Don't stop AL unless the error is smaller than this number."
    },
    {
        "pointer": "/solver/augmented_lagrangian/scaling",
        "default": 2.0,
        "type": "float",
        "doc": "Multiplication factor"
    },
    {
        "pointer": "/solver/augmented_lagrangian/max_weight",
        "default": 1e8,
        "type": "float",
        "doc": "Maximum weight"
    },
    {
        "pointer": "/solver/augmented_lagrangian/eta",
        "default": 0.99,
        "min": 0,
        "max": 1,
        "type": "float",
        "doc": "Tolerance for increasing the weight or updating the lagrangian"
    },
    {
        "pointer": "/solver/contact",
        "default": null,
        "type": "object",
        "optional": [
            "CCD",
            "friction_iterations",
            "tangential_adhesion_iterations",
            "friction_convergence_tol",
            "barrier_stiffness"
        ],
        "doc": "Settings for contact handling in the solver."
    },
    {
        "pointer": "/solver/contact/CCD",
        "default": null,
        "type": "object",
        "optional": [
            "broad_phase",
            "tolerance",
            "max_iterations"
        ],
        "doc": "CCD options"
    },
    {
        "pointer": "/solver/contact/CCD/broad_phase",
        "default": "hash_grid",
        "type": "string",
        "options": [
            "hash_grid",
            "HG",
            "brute_force",
            "BF",
            "spatial_hash",
            "SH",
            "bvh",
            "BVH",
            "sweep_and_prune",
            "SAP",
            "sweep_and_tiniest_queue",
            "STQ"
        ],
        "doc": "Broad phase collision-detection algorithm to use"
    },
    {
        "pointer": "/solver/contact/CCD/tolerance",
        "default": 1e-06,
        "type": "float",
        "doc": "CCD tolerance"
    },
    {
        "pointer": "/solver/contact/CCD/max_iterations",
        "default": 1000000,
        "type": "int",
        "doc": "Maximum number of iterations for continuous collision detection"
    },
    {
        "pointer": "/solver/contact/friction_iterations",
        "default": 1,
        "type": "int",
        "doc": "Maximum number of update iterations for lagged friction formulation (see IPC paper)."
    },
    {
        "pointer": "/solver/contact/tangential_adhesion_iterations",
        "default": 1,
        "type": "int",
        "doc": "Maximum number of update iterations for lagged tangential adhesion formulation (see IPC paper)."
    },
    {
        "pointer": "/solver/contact/friction_convergence_tol",
        "default": 0.01,
        "type": "float",
        "doc": "Tolerence for friction convergence"
    },
    {
        "pointer": "/solver/contact/barrier_stiffness",
        "default": "adaptive",
        "options": [
            "adaptive"
        ],
        "type": "string",
        "doc": "How coefficient of clamped log-barrier function for contact is updated"
    },
    {
        "pointer": "/solver/contact/barrier_stiffness",
        "type": "float",
        "doc": "The coefficient of clamped log-barrier function value when not adaptive"
    },
    {
        "pointer": "/solver/rayleigh_damping",
        "type": "list",
        "default": [],
        "doc": "Apply Rayleigh damping."
    },
    {
        "pointer": "/solver/rayleigh_damping/*",
        "type": "object",
        "required": [
            "form",
            "stiffness_ratio"
        ],
        "optional": [
            "lagging_iterations"
        ],
        "doc": "Apply Rayleigh damping to the given Form with a stiffness ratio."
    },
    {
        "pointer": "/solver/rayleigh_damping/*",
        "type": "object",
        "required": [
            "form",
            "stiffness"
        ],
        "optional": [
            "lagging_iterations"
        ],
        "doc": "Apply Rayleigh damping to the given Form with a stiffness."
    },
    {
        "pointer": "/solver/rayleigh_damping/*/form",
        "type": "string",
        "options": [
            "elasticity",
            "contact",
            "friction"
        ],
        "doc": "Form to damp."
    },
    {
        "pointer": "/solver/rayleigh_damping/*/stiffness_ratio",
        "type": "float",
        "min": 0,
        "doc": "Ratio of to damp (stiffness = 0.75 * stiffness_ratio * Δt³)."
    },
    {
        "pointer": "/solver/rayleigh_damping/*/stiffness",
        "type": "float",
        "min": 0,
        "doc": "Ratio of to damp."
    },
    {
        "pointer": "/solver/rayleigh_damping/*/lagging_iterations",
        "default": 1,
        "type": "int",
        "doc": "Maximum number of update iterations for lagging."
    },
    {
        "pointer": "/solver/advanced/check_inversion",
        "type": "string",
        "default": "Discrete",
        "options": [
            "Discrete",
            "Conservative"
        ],
        "doc": "The method for checking if any element is flipped."
    },
    {
        "pointer": "/solver/advanced/jacobian_threshold",
        "type": "float",
        "default": 0,
        "doc": "."
    },
    {
        "pointer": "/solver/advanced",
        "default": null,
        "type": "object",
        "optional": [
            "cache_size",
            "lump_mass_matrix",
            "lagged_regularization_weight",
            "lagged_regularization_iterations",
            "check_inversion",
            "jacobian_threshold"
        ],
        "doc": "Advanced settings for the solver"
    },
    {
        "pointer": "/solver/advanced/cache_size",
        "default": 900000,
        "type": "int",
        "doc": "Maximum number of elements when the assembly values are cached."
    },
    {
        "pointer": "/solver/advanced/lump_mass_matrix",
        "default": false,
        "type": "bool",
        "doc": "If true, use diagonal mass matrix with entries on the diagonal equal to the sum of entries in each row of the full mass matrix.}"
    },
    {
        "pointer": "/solver/advanced/lagged_regularization_weight",
        "default": 0,
        "type": "float",
        "doc": "Weight used to regularize singular static problems."
    },
    {
        "pointer": "/solver/advanced/lagged_regularization_iterations",
        "default": 1,
        "type": "int",
        "doc": "Number of regularize singular static problems."
    },
    {
        "pointer": "/materials",
        "type": "list",
        "doc": "Material Parameters lists including ID pointing to volume selection, Young's modulus ($E$), Poisson's ratio ($\\nu$), Density ($\\rho$), or Lamé constants ($\\lambda$ and $\\mu$)."
    },
    {
        "pointer": "/materials/*",
<<<<<<< HEAD
        "type": "object",
        "type_name": "NeoHookean",
        "required": [
            "type",
            "E",
            "nu"
        ],
        "optional": [
            "id",
            "rho",
            "phi",
            "psi"
        ],
        "doc": "Material Parameters including ID, Young's modulus ($E$), Poisson's ratio ($\\nu$), density ($\\rho$)"
    },
    {
        "pointer": "/materials/*",
        "type": "object",
        "type_name": "NeoHookean",
        "required": [
            "type",
            "lambda",
            "mu"
        ],
        "optional": [
            "id",
            "rho",
            "phi",
            "psi"
        ],
        "doc": "Material Parameters including ID, Lamé first ($\\lambda$), Lamé second ($\\mu$), density ($\\rho$)"
    },
    {
        "pointer": "/materials/*",
        "type": "object",
        "type_name": "MooneyRivlin",
        "required": [
            "type",
            "c1",
            "c2",
            "k"
        ],
        "optional": [
            "id",
            "rho"
        ],
        "doc": "Material Parameters including ID, for Mooney-Rivlin"
    },
    {
        "pointer": "/materials/*",
        "type": "object",
        "type_name": "MooneyRivlin3Param",
        "required": [
            "type",
            "c1",
            "c2",
            "c3",
            "d1"
        ],
        "optional": [
            "id",
            "rho"
        ],
        "doc": "Material Parameters including ID, for Mooney-Rivlin"
    },
    {
        "pointer": "/materials/*",
        "type": "object",
        "type_name": "MooneyRivlin3ParamSymbolic",
        "required": [
            "type",
            "c1",
            "c2",
            "c3",
            "d1"
        ],
        "optional": [
            "id",
            "rho"
        ],
        "doc": "Material Parameters including ID, for Mooney-Rivlin"
    },
    {
        "pointer": "/materials/*",
        "type": "object",
        "type_name": "UnconstrainedOgden",
        "required": [
            "type",
            "alphas",
            "mus",
            "Ds"
        ],
        "optional": [
            "id",
            "rho"
        ],
        "doc": "Material Parameters including ID, for [Ogden](https://en.wikipedia.org/wiki/Ogden_hyperelastic_model)."
    },
    {
        "pointer": "/materials/*",
        "type": "object",
        "type_name": "IncompressibleOgden",
        "required": [
            "type",
            "c",
            "m",
            "k"
        ],
        "optional": [
            "id",
            "rho"
        ],
        "doc": "Material Parameters including ID, for [Ogden](https://en.wikipedia.org/wiki/Ogden_hyperelastic_model)."
    },
    {
        "pointer": "/materials/*",
        "type": "object",
        "type_name": "LinearElasticity",
        "required": [
            "type",
            "E",
            "nu"
        ],
        "optional": [
            "id",
            "rho",
            "phi",
            "psi"
        ],
        "doc": "Material Parameters including ID, Young's modulus ($E$), Poisson's ratio ($\\nu$), density ($\\rho$)"
    },
    {
        "pointer": "/materials/*",
        "type": "object",
        "type_name": "LinearElasticity",
        "required": [
            "type",
            "lambda",
            "mu"
        ],
        "optional": [
            "id",
            "rho"
        ],
        "doc": "Material Parameters including ID, Lamé first ($\\lambda$), Lamé second ($\\mu$), density ($\\rho$)"
    },
    {
        "pointer": "/materials/*",
        "type": "object",
        "type_name": "HookeLinearElasticity",
        "required": [
            "type",
            "E",
            "nu"
        ],
        "optional": [
            "id",
            "rho"
        ],
        "doc": "Material Parameters including ID, E, nu, density ($\\rho$)"
    },
    {
        "pointer": "/materials/*",
        "type": "object",
        "type_name": "HookeLinearElasticity",
        "required": [
            "type",
            "elasticity_tensor"
        ],
        "optional": [
            "id",
            "rho"
        ],
        "doc": "Material Parameters including ID, E, nu, density ($\\rho$)"
    },
    {
        "pointer": "/materials/*",
        "type": "object",
        "type_name": "SaintVenant",
        "required": [
            "type",
            "E",
            "nu"
        ],
        "optional": [
            "id",
            "rho",
            "phi",
            "psi"
        ],
        "doc": "Material Parameters including ID, E, nu, density ($\\rho$)"
    },
    {
        "pointer": "/materials/*",
        "type": "object",
        "type_name": "SaintVenant",
        "required": [
            "type",
            "elasticity_tensor"
        ],
        "optional": [
            "id",
            "rho",
            "phi",
            "psi"
        ],
        "doc": "Material Parameters including ID, E, nu, density ($\\rho$)"
    },
    {
        "pointer": "/materials/*",
        "type": "object",
        "type_name": "Stokes",
        "required": [
            "type",
            "viscosity"
        ],
        "optional": [
            "id",
            "rho"
        ],
        "doc": "Material Parameters including ID, viscosity, density ($\\rho$)"
    },
    {
        "pointer": "/materials/*",
        "type": "object",
        "type_name": "NavierStokes",
        "required": [
            "type",
            "viscosity"
        ],
        "optional": [
            "id",
            "rho"
        ],
        "doc": "Material Parameters including ID, viscosity, density ($\\rho$)"
    },
    {
        "pointer": "/materials/*",
        "type": "object",
        "type_name": "OperatorSplitting",
        "required": [
            "type",
            "viscosity"
        ],
        "optional": [
            "id",
            "rho"
        ],
        "doc": "Material Parameters including ID, viscosity, density ($\\rho$)"
    },
    {
        "pointer": "/materials/*",
        "type": "object",
        "type_name": "Electrostatics",
        "required": [
            "type",
            "epsilon"
        ],
        "optional": [
            "id",
            "rho"
        ],
        "doc": "Material Parameters including ID, density ($\\rho$)"
    },
    {
        "pointer": "/materials/*",
        "type": "object",
        "type_name": "IncompressibleLinearElasticity",
        "required": [
            "type",
            "E",
            "nu"
        ],
        "optional": [
            "id",
            "rho"
        ],
        "doc": "Material Parameters including ID, Young's modulus ($E$), Poisson's ratio ($\\nu$), density ($\\rho$)"
    },
    {
        "pointer": "/materials/*",
        "type": "object",
        "type_name": "IncompressibleLinearElasticity",
        "required": [
            "type",
            "lambda",
            "mu"
        ],
        "optional": [
            "id",
            "rho"
        ],
        "doc": "Material Parameters including ID, Lamé first ($\\lambda$), Lamé second ($\\mu$), density ($\\rho$)"
    },
    {
        "pointer": "/materials/*",
        "type": "object",
        "type_name": "Laplacian",
        "required": [
            "type"
        ],
        "optional": [
            "id",
            "rho"
        ],
        "doc": "Material Parameters including ID, density ($\\rho$)"
    },
    {
        "pointer": "/materials/*",
        "type": "object",
        "type_name": "Helmholtz",
        "required": [
            "type",
            "k"
        ],
        "optional": [
            "id",
            "rho"
        ],
        "doc": "Material Parameters including ID, k, density ($\\rho$)"
    },
    {
        "pointer": "/materials/*",
        "type": "object",
        "type_name": "Bilaplacian",
        "required": [
            "type"
        ],
        "optional": [
            "id",
            "rho"
        ],
        "doc": "Material Parameters including ID, density ($\\rho$)"
    },
    {
        "pointer": "/materials/*",
        "type": "object",
        "type_name": "AMIPS",
        "required": [
            "type"
        ],
        "optional": [
            "id",
            "rho",
            "use_rest_pose"
        ],
        "doc": "Material Parameters including ID"
    },
    {
        "pointer": "/materials/*",
        "type": "object",
        "type_name": "AMIPSAutodiff",
        "required": [
            "type"
        ],
        "optional": [
            "id",
            "rho"
        ],
        "doc": "Material Parameters including ID"
    },
    {
        "pointer": "/materials/*",
        "type": "object",
        "type_name": "FixedCorotational",
        "required": [
            "type",
            "E",
            "nu"
        ],
        "optional": [
            "id",
            "rho",
            "phi",
            "psi"
        ],
        "doc": "Material Parameters including ID"
    },
    {
        "pointer": "/materials/*",
        "type": "object",
        "type_name": "FixedCorotational",
        "required": [
            "type",
            "lambda",
            "mu"
        ],
        "optional": [
            "id",
            "rho",
            "phi",
            "psi"
        ],
        "doc": "Material Parameters including ID"
    },
    {
        "pointer": "/materials/*/type",
        "type": "string",
        "options": [
            "LinearElasticity",
            "HookeLinearElasticity",
            "SaintVenant",
            "NeoHookean",
            "MooneyRivlin",
            "MooneyRivlin3Param",
            "MooneyRivlin3ParamSymbolic",
            "UnconstrainedOgden",
            "IncompressibleOgden",
            "Stokes",
            "NavierStokes",
            "OperatorSplitting",
            "Electrostatics",
            "IncompressibleLinearElasticity",
            "Laplacian",
            "Helmholtz",
            "Bilaplacian",
            "AMIPS",
            "AMIPSAutodiff",
            "FixedCorotational"
        ],
        "doc": "Type of material"
    },
    {
        "pointer": "/materials/*/id",
        "type": "int",
        "default": 0,
        "doc": "Volume selection ID"
    },
    {
        "pointer": "/materials/*/id",
        "type": "list",
        "doc": "Volume selection IDs"
    },
    {
        "pointer": "/materials/*/id/*",
        "type": "int",
        "doc": "Volume selection ID"
    },
    {
        "pointer": "/materials/*/E",
=======
>>>>>>> 102bc581
        "type": "include",
        "spec_file": "material-parameters.json"
    },
    {
        "pointer": "/materials/*/use_rest_pose",
        "type": "bool",
        "default": false,
        "doc": "Use amips wrt to rest pose or the regular element"
    },
    {
        "pointer": "/boundary_conditions",
        "default": null,
        "type": "object",
        "optional": [
            "rhs",
            "dirichlet_boundary",
            "neumann_boundary",
            "normal_aligned_neumann_boundary",
            "pressure_boundary",
            "pressure_cavity",
            "obstacle_displacements",
            "periodic_boundary"
        ],
        "doc": "The settings for boundary conditions."
    },
    {
        "pointer": "/boundary_conditions/periodic_boundary",
        "type": "object",
        "default": null,
        "optional": [
            "enabled",
            "tolerance",
            "correspondence",
            "linear_displacement_offset",
            "fixed_macro_strain",
            "force_zero_mean"
        ],
        "doc": "Options for periodic boundary conditions."
    },
    {
        "pointer": "/boundary_conditions/periodic_boundary/force_zero_mean",
        "type": "bool",
        "default": false,
        "doc": "The periodic solution is not unique, set to true to find the solution with zero mean."
    },
    {
        "pointer": "/boundary_conditions/periodic_boundary/enabled",
        "type": "bool",
        "default": false,
        "doc": ""
    },
    {
        "pointer": "/boundary_conditions/periodic_boundary/tolerance",
        "type": "float",
        "default": 1e-5,
        "doc": "Relative tolerance of deciding periodic correspondence"
    },
    {
        "pointer": "/boundary_conditions/periodic_boundary/correspondence",
        "type": "list",
        "default": [],
        "doc": "Periodic directions for periodic boundary conditions. If not specified, default to axis-aligned directions."
    },
    {
        "pointer": "/boundary_conditions/periodic_boundary/correspondence/*",
        "type": "list",
        "default": [],
        "doc": "One periodic direction."
    },
    {
        "pointer": "/boundary_conditions/periodic_boundary/correspondence/*/*",
        "type": "float",
        "doc": "One entry of a periodic direction."
    },
    {
        "pointer": "/boundary_conditions/periodic_boundary/fixed_macro_strain",
        "type": "list",
        "default": [],
        "doc": ""
    },
    {
        "pointer": "/boundary_conditions/periodic_boundary/fixed_macro_strain/*",
        "type": "int",
        "doc": ""
    },
    {
        "pointer": "/boundary_conditions/periodic_boundary/linear_displacement_offset",
        "type": "list",
        "default": [],
        "doc": ""
    },
    {
        "pointer": "/boundary_conditions/periodic_boundary/linear_displacement_offset/*",
        "type": "list",
        "doc": ""
    },
    {
        "pointer": "/boundary_conditions/periodic_boundary/linear_displacement_offset/*/*",
        "type": "float",
        "doc": ""
    },
    {
        "pointer": "/boundary_conditions/periodic_boundary/linear_displacement_offset/*/*",
        "type": "string",
        "doc": ""
    },
    {
        "pointer": "/boundary_conditions/rhs",
        "type": "include",
        "spec_file": "value-no.json",
        "doc": "Right-hand side of the system being solved, value."
    },
    {
        "pointer": "/boundary_conditions/rhs",
        "default": [],
        "type": "list",
        "doc": "Right-hand side of the system being solved for vector-valued PDEs."
    },
    {
        "pointer": "/boundary_conditions/rhs/*",
        "type": "include",
        "spec_file": "value0.json",
        "default": 0,
        "doc": "Right-hand side of the system being solved, value."
    },
    {
        "pointer": "/boundary_conditions/dirichlet_boundary",
        "type": "include",
        "spec_file": "boundary-condition.json",
        "doc": "Dirichlet boundary conditions."
    },
    {
        "pointer": "/boundary_conditions/dirichlet_boundary/*",
        "type": "object",
        "default": null,
        "required": [
            "id",
            "value"
        ],
        "optional": [
            "time_reference",
            "interpolation",
            "dimension"
        ],
        "doc": "Dirichlet boundary condition."
    },
    {
        "pointer": "/boundary_conditions/dirichlet_boundary/*",
        "type": "string",
        "doc": "Dirichlet boundary condition loaded from a file, <node_id> <bc values>, 1 for scalar, 2/3 for tensor depending on dimension."
    },
    {
        "pointer": "/boundary_conditions/dirichlet_boundary/*/value/*",
        "type": "list",
        "doc": "Dirichlet boundary condition specified per timestep."
    },
    {
        "pointer": "/boundary_conditions/dirichlet_boundary/*/value/*/*",
        "type": "include",
        "spec_file": "value0.json",
        "doc": "Dirichlet boundary condition specified per timestep."
    },
    {
        "pointer": "/boundary_conditions/dirichlet_boundary/*/dimension",
        "type": "list",
        "default": [
            true,
            true,
            true
        ],
        "doc": "List of 2 (2D) or 3 (3D) boolean values indicating if the Dirichlet boundary condition  is applied for a particular dimension."
    },
    {
        "pointer": "/boundary_conditions/dirichlet_boundary/*/dimension/*",
        "type": "bool",
        "default": true,
        "doc": "value"
    },
    {
        "pointer": "/boundary_conditions/dirichlet_boundary/*/time_reference",
        "default": [],
        "type": "list",
        "doc": "List of times when the Dirichlet boundary condition is specified"
    },
    {
        "pointer": "/boundary_conditions/dirichlet_boundary/*/time_reference/*",
        "type": "float",
        "doc": "Values of Dirichlet boundary condition for timestep"
    },
    {
        "pointer": "/boundary_conditions/neumann_boundary",
        "type": "include",
        "spec_file": "boundary-condition.json",
        "doc": "Neumann boundary conditions."
    },
    {
        "pointer": "/boundary_conditions/neumann_boundary/*",
        "type": "object",
        "default": null,
        "required": [
            "id",
            "value"
        ],
        "optional": [
            "interpolation"
        ],
        "doc": "Neumann boundary condition"
    },
    {
        "pointer": "/boundary_conditions/normal_aligned_neumann_boundary",
        "default": [],
        "type": "list",
        "doc": "Neumann boundary condition for normal times value for vector-valued PDEs."
    },
    {
        "pointer": "/boundary_conditions/normal_aligned_neumann_boundary/*",
        "type": "object",
        "default": null,
        "required": [
            "id",
            "value"
        ],
        "optional": [
            "interpolation"
        ],
        "doc": "pressure BC entry"
    },
    {
        "pointer": "/boundary_conditions/normal_aligned_neumann_boundary/*/id",
        "type": "int",
        "min": 0,
        "max": 2147483646,
        "doc": "ID for the pressure Neumann boundary condition"
    },
    {
        "pointer": "/boundary_conditions/normal_aligned_neumann_boundary/*/value",
        "type": "include",
        "spec_file": "value-no.json",
        "doc": "Values of pressure boundary condition as a function of $x,y,z,t$"
    },
    {
        "pointer": "/boundary_conditions/normal_aligned_neumann_boundary/*/interpolation",
        "type": "include",
        "spec_file": "interpolation.json",
        "doc": "interpolation of boundary condition"
    },
    {
        "pointer": "/boundary_conditions/pressure_boundary",
        "default": [],
        "type": "list",
        "doc": "Neumann boundary condition for normal times value for vector-valued PDEs."
    },
    {
        "pointer": "/boundary_conditions/pressure_boundary/*",
        "type": "object",
        "default": null,
        "required": [
            "id",
            "value"
        ],
        "optional": [
            "time_reference"
        ],
        "doc": "pressure BC entry"
    },
    {
        "pointer": "/boundary_conditions/pressure_boundary/*/id",
        "type": "int",
        "min": 0,
        "max": 2147483646,
        "doc": "ID for the pressure Neumann boundary condition"
    },
    {
        "pointer": "/boundary_conditions/pressure_boundary/*/value",
        "type": "include",
        "spec_file": "value-no.json",
        "doc": "Values of pressure boundary condition as a function of $x,y,z,t$"
    },
    {
        "pointer": "/boundary_conditions/pressure_boundary/*/value",
        "type": "list",
        "doc": "Values of pressure boundary condition specified per timestep"
    },
    {
        "pointer": "/boundary_conditions/pressure_boundary/*/value/*",
        "type": "include",
        "spec_file": "value0.json",
        "doc": "Values of pressure boundary condition specified per timestep"
    },
    {
        "pointer": "/boundary_conditions/pressure_boundary/*/time_reference",
        "default": [],
        "type": "list",
        "doc": "List of times when the pressure boundary condition is specified"
    },
    {
        "pointer": "/boundary_conditions/pressure_boundary/*/time_reference/*",
        "type": "float",
        "doc": "Values of pressure boundary condition for timestep"
    },
    {
        "pointer": "/boundary_conditions/pressure_cavity",
        "default": [],
        "type": "list",
        "doc": "Neumann boundary condition for normal times value for vector-valued PDEs."
    },
    {
        "pointer": "/boundary_conditions/pressure_cavity/*",
        "type": "object",
        "default": null,
        "required": [
            "id",
            "value"
        ],
        "doc": "pressure BC entry"
    },
    {
        "pointer": "/boundary_conditions/pressure_cavity/*/id",
        "type": "int",
        "min": 0,
        "max": 2147483646,
        "doc": "ID for the pressure Neumann boundary condition"
    },
    {
        "pointer": "/boundary_conditions/pressure_cavity/*/value",
        "type": "include",
        "spec_file": "value-no.json",
        "doc": "Values of pressure boundary condition as a function of $x,y,z,t$"
    },
    {
        "pointer": "/boundary_conditions/obstacle_displacements",
        "type": "include",
        "spec_file": "boundary-condition.json",
        "doc": "Obstacle displacements"
    },
    {
        "pointer": "/boundary_conditions/obstacle_displacements/*",
        "type": "object",
        "default": null,
        "required": [
            "id",
            "value"
        ],
        "optional": [
            "interpolation"
        ],
        "doc": "Obstacle displacements"
    },
    {
        "pointer": "/initial_conditions",
        "default": null,
        "type": "object",
        "optional": [
            "solution",
            "velocity",
            "acceleration"
        ],
        "doc": "Initial conditions for the time-dependent problem, imposed on the main variable, its derivative or second derivative"
    },
    {
        "pointer": "/initial_conditions/solution",
        "default": [],
        "type": "list",
        "doc": "initial solution"
    },
    {
        "pointer": "/initial_conditions/solution/*",
        "default": null,
        "type": "object",
        "required": [
            "id",
            "value"
        ],
        "doc": "A list of (ID, value) pairs defining the initial conditions for the main variable values. Ids are set by selection, and values can be floats or formulas."
    },
    {
        "pointer": "/initial_conditions/solution/*/id",
        "type": "int",
        "doc": "ID from volume selections"
    },
    {
        "pointer": "/initial_conditions/solution/*/value",
        "type": "list",
        "doc": "value of the solution"
    },
    {
        "pointer": "/initial_conditions/solution/*/value/*",
        "type": "include",
        "spec_file": "value-no.json",
        "doc": "value"
    },
    {
        "pointer": "/initial_conditions/velocity",
        "default": [],
        "type": "list",
        "doc": "initial velocity"
    },
    {
        "pointer": "/initial_conditions/velocity/*",
        "default": null,
        "type": "object",
        "required": [
            "id",
            "value"
        ],
        "doc": "A list of (ID, value) pairs defining the initial conditions for the first derivative of the main variable values. Ids are set by selection, and values can be floats or formulas."
    },
    {
        "pointer": "/initial_conditions/velocity/*/id",
        "type": "int",
        "doc": "ID from volume selections"
    },
    {
        "pointer": "/initial_conditions/velocity/*/value",
        "type": "list",
        "min": 2,
        "max": 3,
        "doc": "value od the initial velocity"
    },
    {
        "pointer": "/initial_conditions/velocity/*/value/*",
        "type": "include",
        "spec_file": "value-no.json",
        "doc": "value"
    },
    {
        "pointer": "/initial_conditions/acceleration",
        "default": [],
        "type": "list",
        "doc": "initial acceleration"
    },
    {
        "pointer": "/initial_conditions/acceleration/*",
        "default": null,
        "type": "object",
        "required": [
            "id",
            "value"
        ],
        "doc": "entries"
    },
    {
        "pointer": "/initial_conditions/acceleration/*/id",
        "type": "int",
        "doc": "ID from volume selections"
    },
    {
        "pointer": "/initial_conditions/acceleration/*/value",
        "type": "list",
        "min": 2,
        "max": 3,
        "doc": "value"
    },
    {
        "pointer": "/initial_conditions/acceleration/*/value/*",
        "type": "include",
        "spec_file": "value-no.json",
        "doc": "value"
    },
    {
        "pointer": "/constraints",
        "default": null,
        "type": "object",
        "optional": [
            "soft",
            "hard"
        ],
        "doc": "soft and hard constraints"
    },
    {
        "pointer": "/constraints/hard",
        "default": [],
        "type": "list",
        "doc": "list of file containing hard constraints"
    },
    {
        "pointer": "/constraints/hard/*",
        "default": "",
        "type": "string",
        "doc": "constraint hdf5 file for hard constraint Ax=b. The file must contain these datasets: local2global, dense/sparse matrix A, and vector b. The colums of b nees to be the same as the dimentionality of the problem. if A is sparse it should contain A_triplets/value A_triplets/cols A_triplets/rows A_triplets/shape"
    },
    {
        "pointer": "/constraints/soft",
        "default": [],
        "type": "list",
        "doc": "list of file containing soft constraints"
    },
    {
        "pointer": "/constraints/soft/*",
        "default": "",
        "type": "object",
        "optional": [
            "weight",
            "data"
        ],
        "doc": "constraint hdf5 file for soft constraint w||Ax-b||^2. The file must contain these datasets: weight w, local2global, dense/sparse matrix A, and vector b. The colums of b nees to be the same as the dimentionality of the problem. if A is sparse it should contain A_triplets/value A_triplets/cols A_triplets/rows A_triplets/shape"
    },
    {
        "pointer": "/constraints/soft/*/weight",
        "default": 0,
        "type": "float",
        "doc": "weight"
    },
    {
        "pointer": "/constraints/soft/*/data",
        "default": "",
        "type": "string",
        "doc": "constraint hdf5 file for soft constraint w||Ax-b||^2. The file must contain these datasets: local2global, dense/sparse matrix A, and vector b. The colums of b nees to be the same as the dimentionality of the problem. if A is sparse it should contain A_triplets/value A_triplets/col A_triplets/rows A_triplets/shape"
    },
    {
        "pointer": "/output",
        "default": null,
        "type": "object",
        "optional": [
            "directory",
            "log",
            "json",
            "restart_json",
            "paraview",
            "data",
            "advanced",
            "reference"
        ],
        "doc": "output settings"
    },
    {
        "pointer": "/output/directory",
        "default": "",
        "type": "string",
        "doc": "Directory for output files."
    },
    {
        "pointer": "/output/log",
        "spec_file": "log.json",
        "type": "include",
        "doc": "Setting for the output log."
    },
    {
        "pointer": "/output/json",
        "default": "",
        "type": "string",
        "doc": "File name for JSON output statistics on time/error/etc."
    },
    {
        "pointer": "/output/restart_json",
        "default": "",
        "type": "string",
        "doc": "File name for JSON output to restart the simulation."
    },
    {
        "pointer": "/output/paraview",
        "default": null,
        "type": "object",
        "optional": [
            "file_name",
            "vismesh_rel_area",
            "skip_frame",
            "high_order_mesh",
            "volume",
            "surface",
            "wireframe",
            "points",
            "options"
        ],
        "doc": "Output in paraview format"
    },
    {
        "pointer": "/output/paraview/file_name",
        "default": "",
        "type": "string",
        "doc": "Paraview output file name"
    },
    {
        "pointer": "/output/paraview/vismesh_rel_area",
        "default": 1e-05,
        "type": "float",
        "doc": "relative area for the upsampled visualisation mesh"
    },
    {
        "pointer": "/output/paraview/skip_frame",
        "default": 1,
        "type": "int",
        "doc": "export every skip_frame-th frames for time dependent simulations"
    },
    {
        "pointer": "/output/paraview/high_order_mesh",
        "default": true,
        "type": "bool",
        "doc": "Enables/disables high-order output for paraview. Supported only for isoparametric or linear meshes with high-order solutions."
    },
    {
        "pointer": "/output/paraview/volume",
        "default": true,
        "type": "bool",
        "doc": "Export volumetric mesh"
    },
    {
        "pointer": "/output/paraview/surface",
        "default": false,
        "type": "bool",
        "doc": "Export surface mesh (in 2d polygon)"
    },
    {
        "pointer": "/output/paraview/wireframe",
        "default": false,
        "type": "bool",
        "doc": "Export the wireframe of the mesh"
    },
    {
        "pointer": "/output/paraview/points",
        "default": false,
        "type": "bool",
        "doc": "Export the Dirichlet points"
    },
    {
        "pointer": "/output/paraview/options",
        "default": null,
        "type": "object",
        "optional": [
            "use_hdf5",
            "material",
            "body_ids",
            "contact_forces",
            "friction_forces",
            "normal_adhesion_forces",
            "tangential_adhesion_forces",
            "velocity",
            "acceleration",
            "scalar_values",
            "tensor_values",
            "discretization_order",
            "nodes",
            "forces",
            "force_high_order",
            "jacobian_validity"
        ],
        "doc": "Optional fields in the output"
    },
    {
        "pointer": "/output/paraview/options/use_hdf5",
        "default": false,
        "type": "bool",
        "doc": "If true, export the data as hdf5, compatible with paraview >5.11"
    },
    {
        "pointer": "/output/paraview/options/material",
        "default": false,
        "type": "bool",
        "doc": "If true, write out material values sampled on the vertices of the mesh"
    },
    {
        "pointer": "/output/paraview/options/body_ids",
        "default": false,
        "type": "bool",
        "doc": "Export volumes ids"
    },
    {
        "pointer": "/output/paraview/options/contact_forces",
        "default": false,
        "type": "bool",
        "doc": "If true, write out contact forces for surface"
    },
    {
        "pointer": "/output/paraview/options/friction_forces",
        "default": false,
        "type": "bool",
        "doc": "If true, write out friction forces for surface"
    },
    {
        "pointer": "/output/paraview/options/normal_adhesion_forces",
        "default": false,
        "type": "bool",
        "doc": "If true, write out normal adhesion forces for surface"
    },
    {
        "pointer": "/output/paraview/options/tangential_adhesion_forces",
        "default": false,
        "type": "bool",
        "doc": "If true, write out tangential adhesion forces for surface"
    },
    {
        "pointer": "/output/paraview/options/velocity",
        "default": false,
        "type": "bool",
        "doc": "If true, write out velocities"
    },
    {
        "pointer": "/output/paraview/options/acceleration",
        "default": false,
        "type": "bool",
        "doc": "If true, write out accelerations"
    },
    {
        "pointer": "/output/paraview/options/scalar_values",
        "default": true,
        "type": "bool",
        "doc": "If true, write out scalar values"
    },
    {
        "pointer": "/output/paraview/options/tensor_values",
        "default": true,
        "type": "bool",
        "doc": "If true, write out tensor values"
    },
    {
        "pointer": "/output/paraview/options/discretization_order",
        "default": true,
        "type": "bool",
        "doc": "If true, write out discretization order"
    },
    {
        "pointer": "/output/paraview/options/nodes",
        "default": true,
        "type": "bool",
        "doc": "If true, write out node order"
    },
    {
        "pointer": "/output/paraview/options/forces",
        "default": false,
        "type": "bool",
        "doc": "If true, write out all variational forces on the FE mesh"
    },
    {
        "pointer": "/output/paraview/options/force_high_order",
        "default": false,
        "type": "bool",
        "doc": "If true, force write out high-order mesh, might break the output"
    },
    {
        "pointer": "/output/paraview/options/jacobian_validity",
        "default": false,
        "type": "bool",
        "doc": "If true, perform robust Jacobian check on the deformed elements and mark elements with non-positive Jacobian."
    },
    {
        "pointer": "/output/data",
        "default": null,
        "type": "object",
        "optional": [
            "solution",
            "full_mat",
            "stiffness_mat",
            "stress_mat",
            "state",
            "rest_mesh",
            "mises",
            "nodes",
            "advanced"
        ],
        "doc": "File names to write output data to."
    },
    {
        "pointer": "/output/data/solution",
        "default": "",
        "type": "string",
        "doc": "Main variable solution. Unrolled [xyz, xyz, ...] using PolyFEM ordering. If reorder_nodes exports the solution with the same order the vertices of the input mesh as a #n x d file"
    },
    {
        "pointer": "/output/data/full_mat",
        "default": "",
        "type": "string",
        "doc": "System matrix without boundary conditions. Doesn't work for nonlinear problems"
    },
    {
        "pointer": "/output/data/stiffness_mat",
        "default": "",
        "type": "string",
        "doc": "System matrix with boundary conditions. Doesn't work for nonlinear problems"
    },
    {
        "pointer": "/output/data/stress_mat",
        "default": "",
        "type": "string",
        "doc": "Exports stress"
    },
    {
        "pointer": "/output/data/state",
        "default": "",
        "type": "string",
        "doc": "Writes the complete state in PolyFEM hdf5 format, used to restart the sim"
    },
    {
        "pointer": "/output/data/rest_mesh",
        "default": "",
        "type": "string",
        "doc": "Writes the rest mesh in MSH format, used to restart the sim"
    },
    {
        "pointer": "/output/data/mises",
        "default": "",
        "type": "string",
        "doc": "File name to write per-node Von Mises stress values to."
    },
    {
        "pointer": "/output/data/nodes",
        "default": "",
        "type": "string",
        "doc": "Writes the FEM nodes"
    },
    {
        "pointer": "/output/data/advanced",
        "default": null,
        "type": "object",
        "optional": [
            "reorder_nodes"
        ],
        "doc": "advanced options"
    },
    {
        "pointer": "/output/data/advanced/reorder_nodes",
        "default": false,
        "type": "bool",
        "doc": "Reorder nodes accodring to input"
    },
    {
        "pointer": "/output/reference",
        "default": null,
        "optional": [
            "solution",
            "gradient"
        ],
        "type": "object",
        "doc": "Write out the analytic/numerical ground-truth solution and or its gradient"
    },
    {
        "pointer": "/output/reference/solution",
        "default": [],
        "type": "list",
        "doc": "reference solution used to compute errors"
    },
    {
        "pointer": "/output/reference/solution/*",
        "default": "",
        "type": "string",
        "doc": "value as a function of $x,y,z,t$"
    },
    {
        "pointer": "/output/reference/gradient",
        "default": [],
        "type": "list",
        "doc": "gradient of the reference solution to compute errors"
    },
    {
        "pointer": "/output/reference/gradient/*",
        "default": "",
        "type": "string",
        "doc": "value as a function of $x,y,z,t$"
    },
    {
        "pointer": "/output/advanced",
        "default": null,
        "type": "object",
        "optional": [
            "timestep_prefix",
            "sol_on_grid",
            "compute_error",
            "sol_at_node",
            "vis_boundary_only",
            "curved_mesh_size",
            "save_solve_sequence_debug",
            "save_ccd_debug_meshes",
            "save_time_sequence",
            "save_nl_solve_sequence",
            "spectrum"
        ],
        "doc": "Additional output options"
    },
    {
        "pointer": "/output/advanced/timestep_prefix",
        "default": "step_",
        "type": "string",
        "doc": "Prefix for output file names for each time step, the final file is step_i.[vtu|vtm] where i is the time index."
    },
    {
        "pointer": "/output/advanced/sol_on_grid",
        "default": -1,
        "type": "float",
        "doc": "exports the solution sampled on a grid, specify the grid spacing"
    },
    {
        "pointer": "/output/advanced/compute_error",
        "default": true,
        "type": "bool",
        "doc": "Enables the computation of the error. If no reference solution is provided, return the norms of the solution"
    },
    {
        "pointer": "/output/advanced/sol_at_node",
        "default": -1,
        "type": "int",
        "doc": "Write out solution values at a specific node. the values will be written in the output JSON file"
    },
    {
        "pointer": "/output/advanced/vis_boundary_only",
        "default": false,
        "type": "bool",
        "doc": "saves only elements touching the boundaries"
    },
    {
        "pointer": "/output/advanced/curved_mesh_size",
        "default": false,
        "type": "bool",
        "doc": "upsample curved edges to compute mesh size"
    },
    {
        "pointer": "/output/advanced/save_solve_sequence_debug",
        "default": false,
        "type": "bool",
        "doc": "saves AL internal steps, for debugging"
    },
    {
        "pointer": "/output/advanced/save_ccd_debug_meshes",
        "default": false,
        "type": "bool",
        "doc": "saves AL internal steps, for debugging"
    },
    {
        "pointer": "/output/advanced/save_time_sequence",
        "default": true,
        "type": "bool",
        "doc": "saves timesteps"
    },
    {
        "pointer": "/output/advanced/save_nl_solve_sequence",
        "default": false,
        "type": "bool",
        "doc": "saves obj after every nonlinear iteration, for debugging"
    },
    {
        "pointer": "/output/advanced/spectrum",
        "default": false,
        "type": "bool",
        "doc": "exports the spectrum of the matrix in the output JSON. Works only if POLYSOLVE_WITH_SPECTRA is enabled"
    },
    {
        "pointer": "/input",
        "default": null,
        "type": "object",
        "optional": [
            "data"
        ],
        "doc": "input data"
    },
    {
        "pointer": "/input/data",
        "default": null,
        "type": "object",
        "optional": [
            "state",
            "reorder"
        ],
        "doc": "input to restart time dependent sim"
    },
    {
        "pointer": "/input/data/state",
        "default": "",
        "type": "file",
        "doc": "input state as hdf5"
    },
    {
        "pointer": "/input/data/reorder",
        "default": false,
        "type": "bool",
        "doc": "reorder input data"
    },
    {
        "pointer": "/preset_problem",
        "default": "skip",
        "type_name": "Linear",
        "type": "object",
        "required": [
            "type"
        ],
        "doc": "TODO"
    },
    {
        "pointer": "/preset_problem",
        "type_name": "Quadratic",
        "type": "object",
        "required": [
            "type"
        ],
        "doc": "TODO"
    },
    {
        "pointer": "/preset_problem",
        "type_name": "Cubic",
        "type": "object",
        "required": [
            "type"
        ],
        "doc": "TODO"
    },
    {
        "pointer": "/preset_problem",
        "type_name": "Sine",
        "type": "object",
        "required": [
            "type"
        ],
        "doc": "TODO"
    },
    {
        "pointer": "/preset_problem",
        "type_name": "Franke",
        "type": "object",
        "required": [
            "type"
        ],
        "doc": "TODO"
    },
    {
        "pointer": "/preset_problem",
        "type_name": "FrankeOld",
        "type": "object",
        "required": [
            "type"
        ],
        "doc": "TODO"
    },
    {
        "pointer": "/preset_problem",
        "type_name": "GenericScalarExact",
        "type": "object",
        "required": [
            "type"
        ],
        "optional": [
            "func"
        ],
        "doc": "TODO"
    },
    {
        "pointer": "/preset_problem/func",
        "type": "int",
        "default": 0,
        "doc": "TODO"
    },
    {
        "pointer": "/preset_problem",
        "type_name": "Zero_BC",
        "type": "object",
        "required": [
            "type"
        ],
        "doc": "TODO"
    },
    {
        "pointer": "/preset_problem",
        "type_name": "Elastic",
        "type": "object",
        "required": [
            "type"
        ],
        "doc": "TODO"
    },
    {
        "pointer": "/preset_problem",
        "type_name": "Walk",
        "type": "object",
        "required": [
            "type"
        ],
        "doc": "TODO"
    },
    {
        "pointer": "/preset_problem",
        "type_name": "TorsionElastic",
        "type": "object",
        "required": [
            "type"
        ],
        "optional": [
            "axis_coordiante",
            "n_turns",
            "fixed_boundary",
            "turning_boundary",
            "bbox_center"
        ],
        "doc": "TODO"
    },
    {
        "pointer": "/preset_problem/axis_coordiante",
        "type": "int",
        "default": 2,
        "doc": "TODO"
    },
    {
        "pointer": "/preset_problem/n_turns",
        "type": "float",
        "default": 0.5,
        "doc": "TODO"
    },
    {
        "pointer": "/preset_problem/fixed_boundary",
        "type": "int",
        "default": 5,
        "doc": "TODO"
    },
    {
        "pointer": "/preset_problem/turning_boundary",
        "type": "int",
        "default": 6,
        "doc": "TODO"
    },
    {
        "pointer": "/preset_problem/bbox_center",
        "type": "list",
        "default": [],
        "doc": "TODO"
    },
    {
        "pointer": "/preset_problem/bbox_center/*",
        "type": "float",
        "default": 0,
        "doc": "TODO"
    },
    {
        "pointer": "/preset_problem",
        "type_name": "DoubleTorsionElastic",
        "type": "object",
        "required": [
            "type"
        ],
        "optional": [
            "axis_coordiante0",
            "axis_coordiante1",
            "angular_v0",
            "angular_v1",
            "turning_boundary0",
            "turning_boundary1",
            "bbox_center"
        ],
        "doc": "TODO"
    },
    {
        "pointer": "/preset_problem/axis_coordiante0",
        "type": "int",
        "default": 2,
        "doc": "TODO"
    },
    {
        "pointer": "/preset_problem/axis_coordiante1",
        "type": "int",
        "default": 2,
        "doc": "TODO"
    },
    {
        "pointer": "/preset_problem/angular_v0",
        "type": "float",
        "default": 0.5,
        "doc": "TODO"
    },
    {
        "pointer": "/preset_problem/angular_v1",
        "type": "float",
        "default": -0.5,
        "doc": "TODO"
    },
    {
        "pointer": "/preset_problem/turning_boundary0",
        "type": "int",
        "default": 5,
        "doc": "TODO"
    },
    {
        "pointer": "/preset_problem/turning_boundary1",
        "type": "int",
        "default": 6,
        "doc": "TODO"
    },
    {
        "pointer": "/preset_problem",
        "type_name": "ElasticZeroBC",
        "type": "object",
        "required": [
            "type"
        ],
        "doc": "TODO"
    },
    {
        "pointer": "/preset_problem",
        "type_name": "ElasticExact",
        "type": "object",
        "required": [
            "type"
        ],
        "doc": "TODO"
    },
    {
        "pointer": "/preset_problem",
        "type_name": "ElasticCantileverExact",
        "type": "object",
        "required": [
            "type"
        ],
        "doc": "TODO, add displacement, E, nu, formulation, mesh_size"
    },
    {
        "pointer": "/preset_problem",
        "type_name": "CompressionElasticExact",
        "type": "object",
        "required": [
            "type"
        ],
        "doc": "TODO"
    },
    {
        "pointer": "/preset_problem",
        "type_name": "QuadraticElasticExact",
        "type": "object",
        "required": [
            "type"
        ],
        "doc": "TODO"
    },
    {
        "pointer": "/preset_problem",
        "type_name": "LinearElasticExact",
        "type": "object",
        "required": [
            "type"
        ],
        "doc": "TODO"
    },
    {
        "pointer": "/preset_problem",
        "type_name": "PointBasedTensor",
        "type": "object",
        "required": [
            "type"
        ],
        "doc": "TODO, add optionals"
    },
    {
        "pointer": "/preset_problem",
        "type_name": "Kernel",
        "type": "object",
        "required": [
            "type"
        ],
        "optional": [
            "formulation",
            "n_kernels",
            "kernel_distance",
            "kernel_weights"
        ],
        "doc": "TODO, add optionals"
    },
    {
        "pointer": "/preset_problem/formulation",
        "type": "string",
        "default": "",
        "doc": "TODO"
    },
    {
        "pointer": "/preset_problem/n_kernels",
        "type": "int",
        "default": 0,
        "doc": "TODO"
    },
    {
        "pointer": "/preset_problem/kernel_distance",
        "type": "float",
        "default": 0,
        "doc": "TODO"
    },
    {
        "pointer": "/preset_problem/kernel_weights",
        "type": "string",
        "default": "",
        "doc": "TODO"
    },
    {
        "pointer": "/preset_problem",
        "type_name": "Node",
        "type": "object",
        "required": [
            "type"
        ],
        "doc": "TODO, add optionals"
    },
    {
        "pointer": "/preset_problem",
        "type_name": "TimeDependentScalar",
        "type": "object",
        "required": [
            "type"
        ],
        "doc": "TODO"
    },
    {
        "pointer": "/preset_problem",
        "type_name": "MinSurf",
        "type": "object",
        "required": [
            "type"
        ],
        "doc": "TODO"
    },
    {
        "pointer": "/preset_problem",
        "type_name": "Gravity",
        "type": "object",
        "required": [
            "type"
        ],
        "optional": [
            "force"
        ],
        "doc": "TODO"
    },
    {
        "pointer": "/preset_problem/n_kernels/force",
        "type": "list",
        "default": [],
        "doc": "TODO"
    },
    {
        "pointer": "/preset_problem/n_kernels/force/*",
        "type": "float",
        "default": 0,
        "doc": "TODO"
    },
    {
        "pointer": "/preset_problem",
        "type_name": "ConstantVelocity",
        "type": "object",
        "required": [
            "type"
        ],
        "doc": "TODO"
    },
    {
        "pointer": "/preset_problem",
        "type_name": "TwoSpheres",
        "type": "object",
        "required": [
            "type"
        ],
        "doc": "TODO"
    },
    {
        "pointer": "/preset_problem",
        "type_name": "DrivenCavity",
        "type": "object",
        "required": [
            "type"
        ],
        "doc": "TODO"
    },
    {
        "pointer": "/preset_problem",
        "type_name": "DrivenCavityC0",
        "type": "object",
        "required": [
            "type"
        ],
        "doc": "TODO"
    },
    {
        "pointer": "/preset_problem",
        "type_name": "DrivenCavitySmooth",
        "type": "object",
        "required": [
            "type"
        ],
        "doc": "TODO"
    },
    {
        "pointer": "/preset_problem",
        "type_name": "Flow",
        "type": "object",
        "required": [
            "type"
        ],
        "doc": "TODO, add inflow, outflow, inflow_amout, outflow_amout, direction, obstacle"
    },
    {
        "pointer": "/preset_problem",
        "type_name": "FlowWithObstacle",
        "type": "object",
        "required": [
            "type"
        ],
        "optional": [
            "U"
        ],
        "doc": "TODO"
    },
    {
        "pointer": "/preset_problem/n_kernels/U",
        "type": "float",
        "default": 0,
        "doc": "TODO"
    },
    {
        "pointer": "/preset_problem/n_kernels/time_dependent",
        "type": "bool",
        "default": false,
        "doc": "TODO"
    },
    {
        "pointer": "/preset_problem",
        "type_name": "CornerFlow",
        "type": "object",
        "required": [
            "type"
        ],
        "optional": [
            "U",
            "time_dependent"
        ],
        "doc": "TODO"
    },
    {
        "pointer": "/preset_problem",
        "type_name": "UnitFlowWithObstacle",
        "type": "object",
        "required": [
            "type"
        ],
        "optional": [
            "U"
        ],
        "doc": "TODO, add inflow_id, direction, no_slip"
    },
    {
        "pointer": "/preset_problem",
        "type_name": "StokesLaw",
        "type": "object",
        "required": [
            "type"
        ],
        "optional": [
            "time_dependent",
            "viscosity"
        ],
        "doc": "TODO, add radius"
    },
    {
        "pointer": "/preset_problem/n_kernels/viscosity",
        "type": "float",
        "default": 0,
        "doc": "TODO"
    },
    {
        "pointer": "/preset_problem",
        "type_name": "TaylorGreenVortex",
        "type": "object",
        "required": [
            "type"
        ],
        "optional": [
            "viscosity"
        ],
        "doc": "TODO"
    },
    {
        "pointer": "/preset_problem/viscosity",
        "type": "float",
        "default": 1,
        "doc": "TODO"
    },
    {
        "pointer": "/preset_problem",
        "type_name": "SimpleStokeProblemExact",
        "type": "object",
        "required": [
            "type"
        ],
        "optional": [
            "func"
        ],
        "doc": "TODO"
    },
    {
        "pointer": "/preset_problem",
        "type_name": "SineStokeProblemExact",
        "type": "object",
        "required": [
            "type"
        ],
        "doc": "TODO"
    },
    {
        "pointer": "/preset_problem",
        "type_name": "TransientStokeProblemExact",
        "type": "object",
        "required": [
            "type"
        ],
        "optional": [
            "func",
            "viscosity"
        ],
        "doc": "TODO"
    },
    {
        "pointer": "/preset_problem",
        "type_name": "Kovnaszy",
        "type": "object",
        "required": [
            "type"
        ],
        "optional": [
            "viscosity"
        ],
        "doc": "TODO"
    },
    {
        "pointer": "/preset_problem",
        "type_name": "Airfoil",
        "type": "object",
        "required": [
            "type"
        ],
        "optional": [
            "time_dependent"
        ],
        "doc": "TODO"
    },
    {
        "pointer": "/preset_problem",
        "type_name": "Lshape",
        "type": "object",
        "required": [
            "type"
        ],
        "optional": [
            "U",
            "time_dependent"
        ],
        "doc": "TODO"
    },
    {
        "pointer": "/preset_problem",
        "type_name": "TestProblem",
        "type": "object",
        "required": [
            "type"
        ],
        "doc": "TODO, type, omega, is_scalar"
    },
    {
        "pointer": "/preset_problem",
        "type_name": "BilaplacianProblemWithSolution",
        "type": "object",
        "required": [
            "type"
        ],
        "doc": "TODO, type, omega, is_scalar"
    },
    {
        "pointer": "/preset_problem/type",
        "type": "string",
        "doc": "Type of preset problem to use.",
        "options": [
            "Linear",
            "Quadratic",
            "Cubic",
            "Sine",
            "Franke",
            "FrankeOld",
            "GenericScalarExact",
            "Zero_BC",
            "Elastic",
            "Walk",
            "TorsionElastic",
            "DoubleTorsionElastic",
            "ElasticZeroBC",
            "ElasticExact",
            "ElasticCantileverExact",
            "CompressionElasticExact",
            "QuadraticElasticExact",
            "LinearElasticExact",
            "PointBasedTensor",
            "Kernel",
            "Node",
            "TimeDependentScalar",
            "MinSurf",
            "Gravity",
            "ConstantVelocity",
            "TwoSpheres",
            "DrivenCavity",
            "DrivenCavityC0",
            "DrivenCavitySmooth",
            "Flow",
            "FlowWithObstacle",
            "CornerFlow",
            "UnitFlowWithObstacle",
            "StokesLaw",
            "TaylorGreenVortex",
            "SimpleStokeProblemExact",
            "SineStokeProblemExact",
            "TransientStokeProblemExact",
            "Kovnaszy",
            "Airfoil",
            "Lshape",
            "TestProblem",
            "BilaplacianProblemWithSolution"
        ]
    }
]<|MERGE_RESOLUTION|>--- conflicted
+++ resolved
@@ -1678,457 +1678,8 @@
     },
     {
         "pointer": "/materials/*",
-<<<<<<< HEAD
-        "type": "object",
-        "type_name": "NeoHookean",
-        "required": [
-            "type",
-            "E",
-            "nu"
-        ],
-        "optional": [
-            "id",
-            "rho",
-            "phi",
-            "psi"
-        ],
-        "doc": "Material Parameters including ID, Young's modulus ($E$), Poisson's ratio ($\\nu$), density ($\\rho$)"
-    },
-    {
-        "pointer": "/materials/*",
-        "type": "object",
-        "type_name": "NeoHookean",
-        "required": [
-            "type",
-            "lambda",
-            "mu"
-        ],
-        "optional": [
-            "id",
-            "rho",
-            "phi",
-            "psi"
-        ],
-        "doc": "Material Parameters including ID, Lamé first ($\\lambda$), Lamé second ($\\mu$), density ($\\rho$)"
-    },
-    {
-        "pointer": "/materials/*",
-        "type": "object",
-        "type_name": "MooneyRivlin",
-        "required": [
-            "type",
-            "c1",
-            "c2",
-            "k"
-        ],
-        "optional": [
-            "id",
-            "rho"
-        ],
-        "doc": "Material Parameters including ID, for Mooney-Rivlin"
-    },
-    {
-        "pointer": "/materials/*",
-        "type": "object",
-        "type_name": "MooneyRivlin3Param",
-        "required": [
-            "type",
-            "c1",
-            "c2",
-            "c3",
-            "d1"
-        ],
-        "optional": [
-            "id",
-            "rho"
-        ],
-        "doc": "Material Parameters including ID, for Mooney-Rivlin"
-    },
-    {
-        "pointer": "/materials/*",
-        "type": "object",
-        "type_name": "MooneyRivlin3ParamSymbolic",
-        "required": [
-            "type",
-            "c1",
-            "c2",
-            "c3",
-            "d1"
-        ],
-        "optional": [
-            "id",
-            "rho"
-        ],
-        "doc": "Material Parameters including ID, for Mooney-Rivlin"
-    },
-    {
-        "pointer": "/materials/*",
-        "type": "object",
-        "type_name": "UnconstrainedOgden",
-        "required": [
-            "type",
-            "alphas",
-            "mus",
-            "Ds"
-        ],
-        "optional": [
-            "id",
-            "rho"
-        ],
-        "doc": "Material Parameters including ID, for [Ogden](https://en.wikipedia.org/wiki/Ogden_hyperelastic_model)."
-    },
-    {
-        "pointer": "/materials/*",
-        "type": "object",
-        "type_name": "IncompressibleOgden",
-        "required": [
-            "type",
-            "c",
-            "m",
-            "k"
-        ],
-        "optional": [
-            "id",
-            "rho"
-        ],
-        "doc": "Material Parameters including ID, for [Ogden](https://en.wikipedia.org/wiki/Ogden_hyperelastic_model)."
-    },
-    {
-        "pointer": "/materials/*",
-        "type": "object",
-        "type_name": "LinearElasticity",
-        "required": [
-            "type",
-            "E",
-            "nu"
-        ],
-        "optional": [
-            "id",
-            "rho",
-            "phi",
-            "psi"
-        ],
-        "doc": "Material Parameters including ID, Young's modulus ($E$), Poisson's ratio ($\\nu$), density ($\\rho$)"
-    },
-    {
-        "pointer": "/materials/*",
-        "type": "object",
-        "type_name": "LinearElasticity",
-        "required": [
-            "type",
-            "lambda",
-            "mu"
-        ],
-        "optional": [
-            "id",
-            "rho"
-        ],
-        "doc": "Material Parameters including ID, Lamé first ($\\lambda$), Lamé second ($\\mu$), density ($\\rho$)"
-    },
-    {
-        "pointer": "/materials/*",
-        "type": "object",
-        "type_name": "HookeLinearElasticity",
-        "required": [
-            "type",
-            "E",
-            "nu"
-        ],
-        "optional": [
-            "id",
-            "rho"
-        ],
-        "doc": "Material Parameters including ID, E, nu, density ($\\rho$)"
-    },
-    {
-        "pointer": "/materials/*",
-        "type": "object",
-        "type_name": "HookeLinearElasticity",
-        "required": [
-            "type",
-            "elasticity_tensor"
-        ],
-        "optional": [
-            "id",
-            "rho"
-        ],
-        "doc": "Material Parameters including ID, E, nu, density ($\\rho$)"
-    },
-    {
-        "pointer": "/materials/*",
-        "type": "object",
-        "type_name": "SaintVenant",
-        "required": [
-            "type",
-            "E",
-            "nu"
-        ],
-        "optional": [
-            "id",
-            "rho",
-            "phi",
-            "psi"
-        ],
-        "doc": "Material Parameters including ID, E, nu, density ($\\rho$)"
-    },
-    {
-        "pointer": "/materials/*",
-        "type": "object",
-        "type_name": "SaintVenant",
-        "required": [
-            "type",
-            "elasticity_tensor"
-        ],
-        "optional": [
-            "id",
-            "rho",
-            "phi",
-            "psi"
-        ],
-        "doc": "Material Parameters including ID, E, nu, density ($\\rho$)"
-    },
-    {
-        "pointer": "/materials/*",
-        "type": "object",
-        "type_name": "Stokes",
-        "required": [
-            "type",
-            "viscosity"
-        ],
-        "optional": [
-            "id",
-            "rho"
-        ],
-        "doc": "Material Parameters including ID, viscosity, density ($\\rho$)"
-    },
-    {
-        "pointer": "/materials/*",
-        "type": "object",
-        "type_name": "NavierStokes",
-        "required": [
-            "type",
-            "viscosity"
-        ],
-        "optional": [
-            "id",
-            "rho"
-        ],
-        "doc": "Material Parameters including ID, viscosity, density ($\\rho$)"
-    },
-    {
-        "pointer": "/materials/*",
-        "type": "object",
-        "type_name": "OperatorSplitting",
-        "required": [
-            "type",
-            "viscosity"
-        ],
-        "optional": [
-            "id",
-            "rho"
-        ],
-        "doc": "Material Parameters including ID, viscosity, density ($\\rho$)"
-    },
-    {
-        "pointer": "/materials/*",
-        "type": "object",
-        "type_name": "Electrostatics",
-        "required": [
-            "type",
-            "epsilon"
-        ],
-        "optional": [
-            "id",
-            "rho"
-        ],
-        "doc": "Material Parameters including ID, density ($\\rho$)"
-    },
-    {
-        "pointer": "/materials/*",
-        "type": "object",
-        "type_name": "IncompressibleLinearElasticity",
-        "required": [
-            "type",
-            "E",
-            "nu"
-        ],
-        "optional": [
-            "id",
-            "rho"
-        ],
-        "doc": "Material Parameters including ID, Young's modulus ($E$), Poisson's ratio ($\\nu$), density ($\\rho$)"
-    },
-    {
-        "pointer": "/materials/*",
-        "type": "object",
-        "type_name": "IncompressibleLinearElasticity",
-        "required": [
-            "type",
-            "lambda",
-            "mu"
-        ],
-        "optional": [
-            "id",
-            "rho"
-        ],
-        "doc": "Material Parameters including ID, Lamé first ($\\lambda$), Lamé second ($\\mu$), density ($\\rho$)"
-    },
-    {
-        "pointer": "/materials/*",
-        "type": "object",
-        "type_name": "Laplacian",
-        "required": [
-            "type"
-        ],
-        "optional": [
-            "id",
-            "rho"
-        ],
-        "doc": "Material Parameters including ID, density ($\\rho$)"
-    },
-    {
-        "pointer": "/materials/*",
-        "type": "object",
-        "type_name": "Helmholtz",
-        "required": [
-            "type",
-            "k"
-        ],
-        "optional": [
-            "id",
-            "rho"
-        ],
-        "doc": "Material Parameters including ID, k, density ($\\rho$)"
-    },
-    {
-        "pointer": "/materials/*",
-        "type": "object",
-        "type_name": "Bilaplacian",
-        "required": [
-            "type"
-        ],
-        "optional": [
-            "id",
-            "rho"
-        ],
-        "doc": "Material Parameters including ID, density ($\\rho$)"
-    },
-    {
-        "pointer": "/materials/*",
-        "type": "object",
-        "type_name": "AMIPS",
-        "required": [
-            "type"
-        ],
-        "optional": [
-            "id",
-            "rho",
-            "use_rest_pose"
-        ],
-        "doc": "Material Parameters including ID"
-    },
-    {
-        "pointer": "/materials/*",
-        "type": "object",
-        "type_name": "AMIPSAutodiff",
-        "required": [
-            "type"
-        ],
-        "optional": [
-            "id",
-            "rho"
-        ],
-        "doc": "Material Parameters including ID"
-    },
-    {
-        "pointer": "/materials/*",
-        "type": "object",
-        "type_name": "FixedCorotational",
-        "required": [
-            "type",
-            "E",
-            "nu"
-        ],
-        "optional": [
-            "id",
-            "rho",
-            "phi",
-            "psi"
-        ],
-        "doc": "Material Parameters including ID"
-    },
-    {
-        "pointer": "/materials/*",
-        "type": "object",
-        "type_name": "FixedCorotational",
-        "required": [
-            "type",
-            "lambda",
-            "mu"
-        ],
-        "optional": [
-            "id",
-            "rho",
-            "phi",
-            "psi"
-        ],
-        "doc": "Material Parameters including ID"
-    },
-    {
-        "pointer": "/materials/*/type",
-        "type": "string",
-        "options": [
-            "LinearElasticity",
-            "HookeLinearElasticity",
-            "SaintVenant",
-            "NeoHookean",
-            "MooneyRivlin",
-            "MooneyRivlin3Param",
-            "MooneyRivlin3ParamSymbolic",
-            "UnconstrainedOgden",
-            "IncompressibleOgden",
-            "Stokes",
-            "NavierStokes",
-            "OperatorSplitting",
-            "Electrostatics",
-            "IncompressibleLinearElasticity",
-            "Laplacian",
-            "Helmholtz",
-            "Bilaplacian",
-            "AMIPS",
-            "AMIPSAutodiff",
-            "FixedCorotational"
-        ],
-        "doc": "Type of material"
-    },
-    {
-        "pointer": "/materials/*/id",
-        "type": "int",
-        "default": 0,
-        "doc": "Volume selection ID"
-    },
-    {
-        "pointer": "/materials/*/id",
-        "type": "list",
-        "doc": "Volume selection IDs"
-    },
-    {
-        "pointer": "/materials/*/id/*",
-        "type": "int",
-        "doc": "Volume selection ID"
-    },
-    {
-        "pointer": "/materials/*/E",
-=======
->>>>>>> 102bc581
         "type": "include",
         "spec_file": "material-parameters.json"
-    },
-    {
-        "pointer": "/materials/*/use_rest_pose",
-        "type": "bool",
-        "default": false,
-        "doc": "Use amips wrt to rest pose or the regular element"
     },
     {
         "pointer": "/boundary_conditions",
