[
    {
        "pointer": "/",
        "type": "object",
        "required": [
            "geometry",
            "materials"
        ],
        "optional": [
            "preset_problem",
            "common",
            "root_path",
            "space",
            "time",
            "contact",
            "solver",
            "boundary_conditions",
            "initial_conditions",
            "output",
            "input",
            "tests",
            "optimization"
        ],
        "doc": "Root of the configuration file."
    },
    {
        "pointer": "/common",
        "default": "",
        "type": "file",
        "extensions": [
            ".json"
        ],
        "doc": "Path to common settings will patch the current file."
    },
    {
        "pointer": "/root_path",
        "default": "",
        "type": "string",
        "doc": "Path for all relative paths, set automatically to the folder containing this json."
    },
    {
        "pointer": "/tests",
        "default": null,
        "type": "object",
        "optional": [
            "err_h1",
            "err_h1_semi",
            "err_l2",
            "err_linf",
            "err_linf_grad",
            "err_lp",
            "margin",
            "time_steps"
        ],
        "doc": "Used to test to compare different norms of solutions."
    },
    {
        "pointer": "/tests/err_h1",
        "default": 0,
        "type": "float",
        "doc": "Reference h1 solution's norm."
    },
    {
        "pointer": "/tests/err_h1_semi",
        "default": 0,
        "type": "float",
        "doc": "Reference h1 seminorm solution's norm."
    },
    {
        "pointer": "/tests/err_l2",
        "default": 0,
        "type": "float",
        "doc": "Reference $L^2$ solution's norm."
    },
    {
        "pointer": "/tests/err_linf",
        "default": 0,
        "type": "float",
        "doc": "Reference $L^\\infty$ solution's norm."
    },
    {
        "pointer": "/tests/err_linf_grad",
        "default": 0,
        "type": "float",
        "doc": "Reference $L^\\infty$ solution's gradient norm."
    },
    {
        "pointer": "/tests/err_lp",
        "default": 0,
        "type": "float",
        "doc": "Reference $L^8$ solution's gradient norm."
    },
    {
        "pointer": "/tests/margin",
        "default": 1e-5,
        "type": "float",
        "doc": "Reference tolerance used in tests."
    },
    {
        "pointer": "/tests/time_steps",
        "default": 1,
        "type": "int",
        "min": 1,
        "doc": "Number of time steps to test."
    },
    {
        "pointer": "/tests/time_steps",
        "type": "string",
        "options": [
            "all",
            "static"
        ],
        "doc": "Number of time steps to test."
    },
    {
        "pointer": "/geometry",
        "type": "list",
        "min": 1,
        "doc": "List of geometry objects."
    },
    {
        "pointer": "/geometry/*",
        "type": "object",
        "required": [
            "mesh"
        ],
        "optional": [
            "type",
            "extract",
            "transformation",
            "volume_selection",
            "surface_selection",
            "curve_selection",
            "point_selection",
            "n_refs",
            "advanced",
            "enabled",
            "is_obstacle"
        ],
        "#type_name": "mesh",
        "doc": "Each geometry object stores a mesh, a set of transformations applied to it after loading, and a set of selections, which can be used to specify boundary conditions, materials, optimization parameters and other quantities that can be associated with a part of an object."
    },
    {
        "pointer": "/geometry/*",
        "type": "object",
        "required": [
            "point",
            "normal"
        ],
        "optional": [
            "type",
            "enabled",
            "is_obstacle"
        ],
        "type_name": "plane",
        "doc": "Plane geometry object defined by its origin and normal."
    },
    {
        "pointer": "/geometry/*",
        "type": "object",
        "required": [
            "height"
        ],
        "optional": [
            "type",
            "enabled",
            "is_obstacle"
        ],
        "type_name": "ground",
        "doc": "Plane orthogonal to gravity defined by its height."
    },
    {
        "pointer": "/geometry/*",
        "type": "object",
        "required": [
            "mesh_sequence",
            "fps"
        ],
        "optional": [
            "type",
            "extract",
            "transformation",
            "enabled",
            "is_obstacle"
        ],
        "type_name": "mesh_sequence",
        "doc": "Mesh sequence."
    },
    {
        "pointer": "/geometry/*/mesh",
        "type": "file",
        "extensions": [
            ".obj",
            ".msh",
            ".stl",
            ".ply",
            ".mesh"
        ],
        "doc": "Path of the mesh file to load."
    },
    {
        "pointer": "/geometry/*/type",
        "type": "string",
        "options": [
            "mesh",
            "plane",
            "ground",
            "mesh_sequence"
        ],
        "default": "mesh",
        "doc": "Type of geometry, currently only one supported. In future we will add stuff like planes, spheres, etc."
    },
    {
        "pointer": "/geometry/*/extract",
        "type": "string",
        "options": [
            "volume",
            "edges",
            "points",
            "surface"
        ],
        "default": "volume",
        "doc": "Used to extract stuff from the mesh. Eg extract surface extracts the surface from a tet mesh."
    },
    {
        "pointer": "/geometry/*/transformation",
        "type": "object",
        "default": null,
        "optional": [
            "translation",
            "rotation",
            "rotation_mode",
            "scale",
            "dimensions"
        ],
        "doc": "Geometric transformations applied to the geometry after loading it."
    },
    {
        "pointer": "/geometry/*/transformation/rotation_mode",
        "type": "string",
        "default": "xyz",
        "doc": "Type of rotation, supported are any permutation of [xyz]+, axis_angle, quaternion, or rotation_vector."
    },
    {
        "pointer": "/geometry/*/transformation/translation",
        "type": "list",
        "default": [],
        "doc": "Translate (two entries for 2D problems or three entries for 3D problems)."
    },
    {
        "pointer": "/geometry/*/transformation/rotation",
        "type": "list",
        "default": [],
        "doc": "Rotate, in 2D, one number, the rotation angle, in 3D, three or four Euler angles, axis+angle, or a unit quaternion. Depends on rotation mode."
    },
    {
        "pointer": "/geometry/*/transformation/scale",
        "type": "list",
        "default": [],
        "doc": "Scale by specified factors along axes (two entries for 2D problems or three entries for 3D problems)."
    },
    {
        "pointer": "/geometry/*/transformation/dimensions",
        "type": "float",
        "default": 1,
        "doc": "Scale the object so that bounding box dimensions match specified dimensions, 2 entries for 2D problems, 3 entries for 3D problems."
    },
    {
        "pointer": "/geometry/*/transformation/dimensions",
        "type": "list",
        "doc": "Scale the object so that bounding box dimensions match specified dimensions, 2 entries for 2D problems, 3 entries for 3D problems."
    },
    {
        "pointer": "/geometry/*/transformation/dimensions/*",
        "type": "float",
        "default": 0
    },
    {
        "pointer": "/geometry/*/transformation/translation/*",
        "type": "float",
        "default": 0
    },
    {
        "pointer": "/geometry/*/transformation/rotation/*",
        "default": 0,
        "type": "float"
    },
    {
        "pointer": "/geometry/*/transformation/scale/*",
        "default": 0,
        "type": "float"
    },
    {
        "pointer": "/geometry/*/volume_selection",
        "type": "int",
        "doc": "Assign specified ID to all volume elements of the geometry."
    },
    {
        "pointer": "/geometry/*/volume_selection",
        "type": "object",
        "optional": [
            "id_offset"
        ],
        "#type_name": "id_offset",
        "default": null,
        "doc": "Offsets the volume IDs loaded from the mesh."
    },
    {
        "pointer": "/geometry/*/volume_selection/id_offset",
        "type": "int",
        "default": 0,
        "doc": "Offsets the volume IDs loaded from the mesh."
    },
    {
        "pointer": "/geometry/*/volume_selection",
        "type": "list",
        "doc": "List of selection (ID assignment) operations to apply to the geometry; operations can be box, sphere, etc."
    },
    {
        "pointer": "/geometry/*/volume_selection",
        "type": "file",
        "extensions": [
            ".txt"
        ],
        "doc": "Load ids from a file; the file is required to have one ID per volume element of the geometry"
    },
    {
        "pointer": "/geometry/*/volume_selection/*",
        "type": "object",
        "required": [
            "id",
            "box"
        ],
        "optional": [
            "relative"
        ],
        "default": null,
        "#type_name": "box",
        "doc": "Assign the ID to all volume elements with barycenters inside an axis-aligned box given by the list of its 2 corners, one with min, the other with max coordinates along all axes.  If relative option is set to true, the coordinates of the box corners are specified in bilinear/trilinear coordinates  with respect to the bounding box of the geometry."
    },
    {
        "pointer": "/geometry/*/volume_selection/*",
        "type": "object",
        "required": [
            "id",
            "radius",
            "center"
        ],
        "optional": [
            "relative"
        ],
        "default": null,
        "#type_name": "sphere",
        "doc": "Assign the ID to all volume elements with barycenters inside a sphere with specified center and radius.  If relative option is set to true, the coordinates of the  center are specified in bilinear/trilinear coordinates with respect to the bounding box of the geometry, and the radius is specified relative to the bounding box diagonal length."
    },
    {
        "pointer": "/geometry/*/volume_selection/*",
        "type": "object",
        "required": [
            "id",
            "point",
            "normal"
        ],
        "optional": [
            "relative",
            "offset"
        ],
        "default": null,
        "#type_name": "plane",
        "doc": "Assign the ID to all volume elements with barycenters in a halfspace. The halfspace boundary plane is defined in one of two ways: (1) by a point in the plane and the normal, which points to the halfspace. (2) By a normal and the offset from the coordinate system origin along the line in the direction of the normal passing through the origin. In the former case, the option relative set to true indicates that the point position is specified in bilinear/trilinear coordinates with respect to the bounding box of the geometry."
    },
    {
        "pointer": "/geometry/*/volume_selection/*",
        "type": "object",
        "required": [
            "id",
            "axis",
            "position"
        ],
        "optional": [
            "relative"
        ],
        "default": null,
        "#type_name": "axis",
        "doc": "Same as halfspace, but the boundary plane is axis-aligned. The choice of axis is specified either by a string matching the regexp r\"[+-][xyzXYZ]\" or an int matching the regular expression [+-]?[123] where the sign is the side of the plane to select and letter or number indicates the axis to which the plane is perpendicular. The offset is the plane offset from the origin. If the relative option is set to true, the offset is with respect to the center of the bounding box."
    },
    {
        "pointer": "/geometry/*/volume_selection/*/id",
        "type": "int"
    },
    {
        "pointer": "/geometry/*/volume_selection/*/radius",
        "type": "float"
    },
    {
        "pointer": "/geometry/*/volume_selection/*/center",
        "type": "list",
        "min": 2,
        "max": 3
    },
    {
        "pointer": "/geometry/*/volume_selection/*/center/*",
        "type": "float"
    },
    {
        "pointer": "/geometry/*/volume_selection/*/axis",
        "type": "int"
    },
    {
        "pointer": "/geometry/*/volume_selection/*/axis",
        "type": "string"
    },
    {
        "pointer": "/geometry/*/volume_selection/*/offset",
        "type": "float"
    },
    {
        "pointer": "/geometry/*/volume_selection/*/position",
        "type": "float"
    },
    {
        "pointer": "/geometry/*/volume_selection/*/relative",
        "type": "bool",
        "default": false
    },
    {
        "pointer": "/geometry/*/volume_selection/*/point",
        "type": "list",
        "min": 2,
        "max": 3
    },
    {
        "pointer": "/geometry/*/volume_selection/*/point/*",
        "type": "float"
    },
    {
        "pointer": "/geometry/*/volume_selection/*/normal",
        "type": "list",
        "min": 2,
        "max": 3
    },
    {
        "pointer": "/geometry/*/volume_selection/*/normal/*",
        "type": "float"
    },
    {
        "pointer": "/geometry/*/volume_selection/*/box",
        "type": "list",
        "min": 2,
        "max": 2
    },
    {
        "pointer": "/geometry/*/volume_selection/*/box/*",
        "type": "list",
        "min": 2,
        "max": 3,
        "default": []
    },
    {
        "pointer": "/geometry/*/volume_selection/*/box/*/*",
        "type": "float",
        "default": 0
    },
    {
        "pointer": "/geometry/*/point_selection",
        "type": "int",
        "doc": "Assign specified ID to all surface elements of the geometry"
    },
    {
        "pointer": "/geometry/*/point_selection",
        "type": "file",
        "extensions": [
            ".txt"
        ],
        "doc": "Load ids from a file; the file has a list of surface elements of the geometry specified as triples of vertex indices, with one ID for each; each triple must correspond to a surface element"
    },
    {
        "pointer": "/geometry/*/point_selection",
        "type": "list",
        "default": "skip",
        "doc": "List of selection (ID assignment) operations to apply to the geometry; operations can be box, sphere, etc."
    },
    {
        "pointer": "/geometry/*/point_selection/*",
        "type": "object",
        "required": [
            "id",
            "box"
        ],
        "optional": [
            "relative"
        ],
        "default": null,
        "#type_name": "box",
        "doc": "Assign the ID to all surface elements with barycenters inside an axis-aligned box given by the list of its 2 corners, one with min, the other with max coordinates along all axes.  If relative option is set to true, the coordinates of the box corners are specified in bilinear/trilinear coordinates  with respect to the bounding box of the geometry."
    },
    {
        "pointer": "/geometry/*/point_selection/*",
        "type": "object",
        "required": [
            "id",
            "radius",
            "center"
        ],
        "optional": [
            "relative"
        ],
        "default": null,
        "#type_name": "sphere",
        "doc": "Assign the ID to all surface elements with barycenters inside a sphere with specified center and radius.  If relative option is set to true, the coordinates of the  center are specified in bilinear/trilinear coordinates with respect to the bounding box of the geometry, and the radius is specified relative to the bounding box diagonal length."
    },
    {
        "pointer": "/geometry/*/point_selection/*",
        "type": "object",
        "required": [
            "id",
            "point",
            "normal"
        ],
        "optional": [
            "relative",
            "offset"
        ],
        "default": null,
        "#type_name": "plane",
        "doc": "Assign the ID to all surface elements with barycenters in a halfspace. The halfspace boundary plane is defined in one of two ways: (1) by a point in the plane and the normal, which points to the halfspace. (2) By a normal and the offset from the coordinate system origin along the line in the direction of the normal passing through the origin. In the former case, the option relative set to true indicates that the point position is specified in bilinear/trilinear coordinates with respect to the bounding box of the geometry."
    },
    {
        "pointer": "/geometry/*/point_selection/*",
        "type": "object",
        "required": [
            "id",
            "axis",
            "position"
        ],
        "optional": [
            "relative"
        ],
        "default": null,
        "#type_name": "axis",
        "doc": "Same as halfspace, but the boundary plane is axis-aligned. The choice of axis is specified either by a string matching the regexp r\"[+-][xyzXYZ]\" or an int matching the regular expression [+-]?[123] where the sign is the side of the plane to select and letter or number indicates the axis to which the plane is perpendicular. The offset is the plane offset from the origin. If the relative option is set to true, the offset is with respect to the center of the bounding box."
    },
    {
        "pointer": "/geometry/*/point_selection/*",
        "type": "object",
        "required": [
            "threshold"
        ],
        "optional": [
            "id_offset"
        ],
        "default": null,
        "#type_name": "box_side",
        "doc": "Assigns ids to sides touching the bbox of the model using a threshold. Assigns 1+offset to left, 2+offset to bottom, 3+offset to right, 4+offset to top, 5+offset to front, 6+offset to back, 7+offset to everything else."
    },
    {
        "pointer": "/geometry/*/point_selection/*/id",
        "type": "int"
    },
    {
        "pointer": "/geometry/*/point_selection/*/radius",
        "type": "float"
    },
    {
        "pointer": "/geometry/*/point_selection/*/center",
        "type": "list",
        "min": 2,
        "max": 3
    },
    {
        "pointer": "/geometry/*/point_selection/*/center/*",
        "type": "float"
    },
    {
        "pointer": "/geometry/*/point_selection/*/axis",
        "type": "int"
    },
    {
        "pointer": "/geometry/*/point_selection/*/axis",
        "type": "string"
    },
    {
        "pointer": "/geometry/*/point_selection/*/offset",
        "type": "float"
    },
    {
        "pointer": "/geometry/*/point_selection/*/position",
        "type": "float"
    },
    {
        "pointer": "/geometry/*/point_selection/*/relative",
        "type": "bool",
        "default": false
    },
    {
        "pointer": "/geometry/*/point_selection/*/point",
        "type": "list",
        "min": 2,
        "max": 3
    },
    {
        "pointer": "/geometry/*/point_selection/*/point/*",
        "type": "float"
    },
    {
        "pointer": "/geometry/*/point_selection/*/normal",
        "type": "list",
        "min": 2,
        "max": 3
    },
    {
        "pointer": "/geometry/*/point_selection/*/normal/*",
        "type": "float"
    },
    {
        "pointer": "/geometry/*/point_selection/*/box",
        "type": "list",
        "min": 2,
        "max": 2
    },
    {
        "pointer": "/geometry/*/point_selection/*/box/*",
        "type": "list",
        "min": 2,
        "max": 3,
        "default": []
    },
    {
        "pointer": "/geometry/*/point_selection/*/box/*/*",
        "type": "float",
        "default": 0
    },
    {
        "pointer": "/geometry/*/point_selection/*/threshold",
        "type": "float",
        "doc": "Threshold for box side selection."
    },
    {
        "pointer": "/geometry/*/point_selection/*/id_offset",
        "type": "int",
        "default": 0,
        "doc": "ID offset of box side selection."
    },
    {
        "pointer": "/geometry/*/curve_selection",
        "type": "object",
        "default": null,
        "doc": "Selection of curves"
    },
    {
        "pointer": "/geometry/*/surface_selection",
        "type": "int",
<<<<<<< HEAD
        "default": null,
=======
>>>>>>> 44992b3f
        "doc": "Assign specified ID to all surface elements of the geometry"
    },
    {
        "pointer": "/geometry/*/surface_selection",
        "type": "file",
        "extensions": [
            ".txt"
        ],
        "doc": "Load ids from a file; the file has a list of surface elements of the geometry specified as triples of vertex indices, with one ID for each; each triple must correspond to a surface element"
    },
    {
        "pointer": "/geometry/*/surface_selection",
        "type": "list",
        "default": "skip",
        "doc": "List of selection (ID assignment) operations to apply to the geometry; operations can be box, sphere, etc."
    },
    {
        "pointer": "/geometry/*/surface_selection/*",
        "type": "object",
        "required": [
            "id",
            "box"
        ],
        "optional": [
            "relative"
        ],
        "default": null,
        "#type_name": "box",
        "doc": "Assign the ID to all surface elements with barycenters inside an axis-aligned box given by the list of its 2 corners, one with min, the other with max coordinates along all axes.  If relative option is set to true, the coordinates of the box corners are specified in bilinear/trilinear coordinates  with respect to the bounding box of the geometry."
    },
    {
        "pointer": "/geometry/*/surface_selection/*",
        "type": "object",
        "required": [
            "id",
            "radius",
            "center"
        ],
        "optional": [
            "relative"
        ],
        "default": null,
        "#type_name": "sphere",
        "doc": "Assign the ID to all surface elements with barycenters inside a sphere with specified center and radius.  If relative option is set to true, the coordinates of the  center are specified in bilinear/trilinear coordinates with respect to the bounding box of the geometry, and the radius is specified relative to the bounding box diagonal length."
    },
    {
        "pointer": "/geometry/*/surface_selection/*",
        "type": "object",
        "required": [
            "id",
            "point",
            "normal"
        ],
        "optional": [
            "relative",
            "offset"
        ],
        "default": null,
        "#type_name": "plane",
        "doc": "Assign the ID to all surface elements with barycenters in a halfspace. The halfspace boundary plane is defined in one of two ways: (1) by a point in the plane and the normal, which points to the halfspace. (2) By a normal and the offset from the coordinate system origin along the line in the direction of the normal passing through the origin. In the former case, the option relative set to true indicates that the point position is specified in bilinear/trilinear coordinates with respect to the bounding box of the geometry."
    },
    {
        "pointer": "/geometry/*/surface_selection/*",
        "type": "object",
        "required": [
            "id",
            "axis",
            "position"
        ],
        "optional": [
            "relative"
        ],
        "default": null,
        "#type_name": "axis",
        "doc": "Same as halfspace, but the boundary plane is axis-aligned. The choice of axis is specified either by a string matching the regexp r\"[+-][xyzXYZ]\" or an int matching the regular expression [+-]?[123] where the sign is the side of the plane to select and letter or number indicates the axis to which the plane is perpendicular. The offset is the plane offset from the origin. If the relative option is set to true, the offset is with respect to the center of the bounding box."
    },
    {
        "pointer": "/geometry/*/surface_selection/*",
        "type": "object",
        "required": [
            "threshold"
        ],
        "optional": [
            "id_offset"
        ],
        "default": null,
        "#type_name": "box_side",
        "doc": "Assigns ids to sides touching the bbox of the model using a threshold. Assigns 1+offset to left, 2+offset to bottom, 3+offset to right, 4+offset to top, 5+offset to front, 6+offset to back, 7+offset to everything else."
    },
    {
        "pointer": "/geometry/*/surface_selection/*/id",
        "type": "int"
    },
    {
        "pointer": "/geometry/*/surface_selection/*/radius",
        "type": "float"
    },
    {
        "pointer": "/geometry/*/surface_selection/*/center",
        "type": "list",
        "min": 2,
        "max": 3
    },
    {
        "pointer": "/geometry/*/surface_selection/*/center/*",
        "type": "float"
    },
    {
        "pointer": "/geometry/*/surface_selection/*/axis",
        "type": "int"
    },
    {
        "pointer": "/geometry/*/surface_selection/*/axis",
        "type": "string"
    },
    {
        "pointer": "/geometry/*/surface_selection/*/offset",
        "type": "float"
    },
    {
        "pointer": "/geometry/*/surface_selection/*/position",
        "type": "float"
    },
    {
        "pointer": "/geometry/*/surface_selection/*/relative",
        "type": "bool",
        "default": false
    },
    {
        "pointer": "/geometry/*/surface_selection/*/point",
        "type": "list",
        "min": 2,
        "max": 3
    },
    {
        "pointer": "/geometry/*/surface_selection/*/point/*",
        "type": "float"
    },
    {
        "pointer": "/geometry/*/surface_selection/*/normal",
        "type": "list",
        "min": 2,
        "max": 3
    },
    {
        "pointer": "/geometry/*/surface_selection/*/normal/*",
        "type": "float"
    },
    {
        "pointer": "/geometry/*/surface_selection/*/box",
        "type": "list",
        "min": 2,
        "max": 2
    },
    {
        "pointer": "/geometry/*/surface_selection/*/box/*",
        "type": "list",
        "min": 2,
        "max": 3,
        "default": []
    },
    {
        "pointer": "/geometry/*/surface_selection/*/box/*/*",
        "type": "float",
        "default": 0
    },
    {
        "pointer": "/geometry/*/surface_selection/*/threshold",
        "type": "float",
        "doc": "Threshold for box side selection."
    },
    {
        "pointer": "/geometry/*/surface_selection/*/id_offset",
        "type": "int",
        "default": 0,
        "doc": "ID offset of box side selection."
    },
    {
        "pointer": "/geometry/*/n_refs",
        "type": "int",
        "default": 0,
        "doc": "number of uniform refinements"
    },
    {
        "pointer": "/geometry/*/advanced",
        "type": "object",
        "optional": [
            "normalize_mesh",
            "force_linear_geometry",
            "refinement_location",
            "min_component"
        ],
        "default": null,
        "doc": "Advanced options for geometry"
    },
    {
        "pointer": "/geometry/*/advanced/normalize_mesh",
        "type": "bool",
        "default": false,
        "doc": "Rescale the mesh to it fits in the biunit cube"
    },
    {
        "pointer": "/geometry/*/advanced/force_linear_geometry",
        "type": "bool",
        "default": false,
        "doc": "Discard high-order nodes for curved geometries"
    },
    {
        "pointer": "/geometry/*/advanced/refinement_location",
        "type": "float",
        "default": 0.5,
        "doc": "parametric location of the refinement"
    },
    {
        "pointer": "/geometry/*/advanced/min_component",
        "type": "int",
        "default": -1,
        "doc": "Size of the minumum component for collision"
    },
    {
        "pointer": "/geometry/*/is_obstacle",
        "type": "bool",
        "default": false,
        "doc": "The geometry elements are not included in deforming geometry, only in collision computations"
    },
    {
        "pointer": "/geometry/*/enabled",
        "type": "bool",
        "default": true,
        "doc": "Skips the geometry if false"
    },
    {
        "pointer": "/geometry/*/point",
        "type": "list",
        "doc": "Point on plane (two entries for 2D problems or three entries for 3D problems)."
    },
    {
        "pointer": "/geometry/*/point/*",
        "type": "float"
    },
    {
        "pointer": "/geometry/*/normal",
        "type": "list",
        "doc": "Normal of plane (two entries for 2D problems or three entries for 3D problems)."
    },
    {
        "pointer": "/geometry/*/point/*",
        "type": "float"
    },
    {
        "pointer": "/geometry/*/height",
        "type": "float",
        "doc": "Height of ground plane."
    },
    {
        "pointer": "/geometry/*/mesh_sequence",
        "type": "string",
        "doc": "Directory (or GLOB) of meshes for the mesh sequence."
    },
    {
        "pointer": "/geometry/*/mesh_sequence",
        "type": "list",
        "doc": "List of mesh files for the mesh sequence."
    },
    {
        "pointer": "/geometry/*/mesh_sequence/*",
        "type": "file",
        "extensions": [
            ".obj",
            ".msh",
            ".stl",
            ".ply",
            ".mesh"
        ],
        "doc": "Path of the mesh file to load."
    },
    {
        "pointer": "/geometry/*/fps",
        "type": "int",
        "doc": "Frames of the mesh sequence per second."
    },
    {
        "pointer": "/space",
        "default": null,
        "type": "object",
        "optional": [
            "discr_order",
            "pressure_discr_order",
            "use_p_ref",
            "advanced"
        ],
        "doc": "Options related to the FE space."
    },
    {
        "pointer": "/space/discr_order",
        "default": 1,
        "type": "int",
        "doc": "Lagrange element order for the space for the main unknown, for all elements."
    },
    {
        "pointer": "/space/discr_order",
        "type": "file",
        "extensions": [
            ".txt",
            ".bin"
        ],
        "doc": "Path to file containing Lagrange element order for the space for the main unknown per element."
    },
    {
        "pointer": "/space/discr_order",
        "type": "list",
        "doc": "List of Lagrange element order for the space for the main unknown with volume IDs."
    },
    {
        "pointer": "/space/discr_order/*",
        "type": "object",
        "required": [
            "id",
            "order"
        ],
        "doc": "Lagrange element order for the a space tagged with volume ID for the main unknown."
    },
    {
        "pointer": "/space/discr_order/*/id",
        "type": "int",
        "doc": "Volume selection ID to apply the discr_order to."
    },
    {
        "pointer": "/space/discr_order/*/id",
        "type": "list",
        "doc": "List of volume selection IDs to apply the discr_order to."
    },
    {
        "pointer": "/space/discr_order/*/id/*",
        "type": "int",
        "doc": "Volume selection ID to apply the discr_order to."
    },
    {
        "pointer": "/space/discr_order/*/order",
        "type": "int",
        "doc": "Lagrange element order for the space for the main unknown, for all elements."
    },
    {
        "pointer": "/space/pressure_discr_order",
        "default": 1,
        "type": "int",
        "doc": " Lagrange element order for the space for the pressure unknown, for all elements."
    },
    {
        "pointer": "/space/use_p_ref",
        "default": false,
        "type": "bool",
        "doc": "Perform a priori p-refinement based on element shape, as described in 'Decoupling..' paper."
    },
    {
        "pointer": "/space/advanced",
        "default": null,
        "type": "object",
        "optional": [
            "discr_order_max",
            "serendipity",
            "isoparametric",
            "periodic_basis",
            "use_spline",
            "bc_method",
            "n_boundary_samples",
            "quadrature_order",
            "mass_quadrature_order",
            "poly_bases",
            "integral_constraints",
            "n_harmonic_samples",
            "force_no_ref_for_harmonic",
            "B",
            "h1_formula",
            "count_flipped_els"
        ],
        "doc": "Advanced settings for the FE space."
    },
    {
        "pointer": "/space/advanced/discr_order_max",
        "default": 4,
        "type": "int",
        "doc": "Maximal discretization order in adaptive p-refinement and hp-refinement"
    },
    {
        "pointer": "/space/advanced/serendipity",
        "default": false,
        "type": "bool",
        "doc": "Use serendipity elements for quad/hex elements of degree 2."
    },
    {
        "pointer": "/space/advanced/isoparametric",
        "default": false,
        "type": "bool",
        "doc": "Forces geometric map basis to be the same degree as the main variable basis, irrespective of the degree associated with the geom. map degrees associated with the elements of the geometry."
    },
    {
        "pointer": "/space/advanced/periodic_basis",
        "default": false,
        "type": "bool",
        "doc": "Use periodic basis when periodic boundary condition is applied."
    },
    {
        "pointer": "/space/advanced/use_spline",
        "default": false,
        "type": "bool",
        "doc": "Use bi/triquadratic spline basis for quad/hex elements not adjacent to polyhedral elements, see 'PolySpline..' paper for details."
    },
    {
        "pointer": "/space/advanced/bc_method",
        "default": "lsq",
        "options": [
            "lsq",
            "sample"
        ],
        "type": "string",
        "doc": "Method for imposing analytic Dirichet boundary conditions. If 'lsq' (least-squares fit), then the bc function is sampled at quadrature points, and the FEspace nodal values on the boundary are determined by minimizing L2 norm of the difference. If 'sample', then the analytic bc function is sampled at the boundary nodes."
    },
    {
        "pointer": "/space/advanced/n_boundary_samples",
        "default": -1,
        "type": "int",
        "doc": "Per-element number of boundary samples for analytic Dirichlet and Neumann boundary conditions."
    },
    {
        "pointer": "/space/advanced/quadrature_order",
        "default": -1,
        "type": "int",
        "doc": "Minimal quadrature order to use in matrix and rhs assembly; the actual order is determined as min(2*(p-1)+1,quadrature_order)."
    },
    {
        "pointer": "/space/advanced/mass_quadrature_order",
        "default": -1,
        "type": "int",
        "doc": "Minimal quadrature order to use in mass matrix assembler; the actual order is determined as min(2*p+1,quadrature_order)"
    },
    {
        "pointer": "/space/advanced/poly_bases",
        "default": "MFSHarmonic",
        "options": [
            "MFSHarmonic",
            "MeanValue"
        ],
        "type": "string",
        "doc": "Type of basis to use for a polygonal element, one of MFSHarmonic, MeanValue, see 'PolySpline..' paper for details."
    },
    {
        "pointer": "/space/advanced/integral_constraints",
        "default": 2,
        "type": "int",
        "doc": "Number of constraints for non-conforming polygonal basis;  0, 1, or 2; see 'PolySpline..' paper for details."
    },
    {
        "pointer": "/space/advanced/n_harmonic_samples",
        "default": 10,
        "type": "int",
        "doc": "If MFSHarmonics is used for a polygonal element, number of collocation samples used in the basis construction;see 'PolySpline..' paper for details."
    },
    {
        "pointer": "/space/advanced/force_no_ref_for_harmonic",
        "default": false,
        "type": "bool",
        "doc": "If true, do not do uniform global refinement if the mesh contains polygonal elements."
    },
    {
        "pointer": "/space/advanced/B",
        "default": 3,
        "type": "int",
        "doc": "The target deviation of the error on elements from perfect element error, for a priori geometry-dependent p-refinement, see 'Decoupling .. ' paper."
    },
    {
        "pointer": "/space/advanced/h1_formula",
        "default": false,
        "type": "bool",
        "doc": ""
    },
    {
        "pointer": "/space/advanced/count_flipped_els",
        "default": true,
        "type": "bool",
        "doc": "Count the number of elements with Jacobian of the geometric map not positive at quadrature points."
    },
    {
        "pointer": "/time",
        "default": "skip",
        "type": "object",
        "required": [
            "tend",
            "dt"
        ],
        "optional": [
            "t0",
            "integrator"
        ],
        "doc": "The time parameters: start time `t0`, end time `tend`, time step `dt`."
    },
    {
        "pointer": "/time",
        "type": "object",
        "required": [
            "time_steps",
            "dt"
        ],
        "optional": [
            "t0",
            "integrator"
        ],
        "doc": "The time parameters: start time `t0`, time step `dt`, number of time steps."
    },
    {
        "pointer": "/time",
        "type": "object",
        "required": [
            "time_steps",
            "tend"
        ],
        "optional": [
            "t0",
            "integrator"
        ],
        "doc": "The time parameters: start time `t0`, end time `tend`, number of time steps."
    },
    {
        "pointer": "/time/t0",
        "type": "float",
        "min": 0,
        "default": 0,
        "doc": "Startning time"
    },
    {
        "pointer": "/time/tend",
        "type": "float",
        "min": 0,
        "doc": "Ending time"
    },
    {
        "pointer": "/time/dt",
        "type": "float",
        "min": 0,
        "doc": "Time step size $\\Delta t$"
    },
    {
        "pointer": "/time/time_steps",
        "type": "int",
        "min": 0,
        "doc": "Number of time steps"
    },
    {
        "pointer": "/time/integrator",
        "type": "object",
        "default": {
            "type": "ImplicitEuler"
        },
        "type_name": "ImplicitEuler",
        "required": [
            "type"
        ],
        "doc": "Implicit Euler time integration"
    },
    {
        "pointer": "/time/integrator",
        "type": "object",
        "type_name": "BDF",
        "required": [
            "type"
        ],
        "optional": [
            "steps"
        ],
        "doc": "Backwards differentiation formula time integration"
    },
    {
        "pointer": "/time/integrator",
        "type": "object",
        "type_name": "ImplicitNewmark",
        "required": [
            "type"
        ],
        "optional": [
            "gamma",
            "beta"
        ],
        "doc": "Implicit Newmark time integration"
    },
    {
        "pointer": "/time/integrator/type",
        "type": "string",
        "options": [
            "ImplicitEuler",
            "BDF",
            "ImplicitNewmark"
        ],
        "doc": "Type of time integrator to use"
    },
    {
        "pointer": "/time/integrator/gamma",
        "type": "float",
        "default": 0.5,
        "min": 0,
        "max": 1,
        "doc": "Newmark gamma"
    },
    {
        "pointer": "/time/integrator/beta",
        "type": "float",
        "default": 0.25,
        "min": 0,
        "max": 0.5,
        "doc": "Newmark beta"
    },
    {
        "pointer": "/time/integrator/steps",
        "type": "int",
        "default": 1,
        "min": 1,
        "max": 6,
        "doc": "BDF order"
    },
    {
        "pointer": "/contact",
        "default": null,
        "type": "object",
        "optional": [
            "enabled",
            "dhat",
            "dhat_percentage",
            "epsv",
            "friction_coefficient"
        ],
        "doc": "Contact handling parameters."
    },
    {
        "pointer": "/contact/enabled",
        "default": false,
        "type": "bool",
        "doc": "True if contact handling is enabled."
    },
    {
        "pointer": "/contact/dhat",
        "default": 0.001,
        "min": 0,
        "type": "float",
        "doc": "Contact barrier activation distance."
    },
    {
        "pointer": "/contact/dhat_percentage",
        "default": 0.8,
        "type": "float",
        "doc": "$\\hat{d}$ as percentage of the diagonal of the bounding box"
    },
    {
        "pointer": "/contact/epsv",
        "default": 0.001,
        "min": 0,
        "type": "float",
        "doc": "Friction smoothing parameter."
    },
    {
        "pointer": "/contact/friction_coefficient",
        "default": 0,
        "type": "float",
        "doc": "Coefficient of friction (global)"
    },
    {
        "pointer": "/solver",
        "default": null,
        "type": "object",
        "optional": [
            "linear",
            "nonlinear",
            "augmented_lagrangian",
            "contact",
            "rayleigh_damping",
            "ignore_inertia",
            "advanced"
        ],
        "doc": "The settings for the solver including linear solver, nonlinear solver, and some advanced options."
    },
    {
        "pointer": "/solver/linear",
        "default": null,
        "type": "object",
        "optional": [
            "solver",
            "precond",
            "Eigen::LeastSquaresConjugateGradient",
            "Eigen::DGMRES",
            "Eigen::ConjugateGradient",
            "Eigen::BiCGSTAB",
            "Eigen::GMRES",
            "Eigen::MINRES",
            "Pardiso",
            "Hypre",
            "AMGCL"
        ],
        "doc": "Settings for the linear solver."
    },
    {
        "pointer": "/solver/linear/solver",
        "default": "",
        "type": "string",
        "doc": "Linear solver type.",
        "options": [
            "Eigen::SimplicialLDLT",
            "Eigen::SparseLU",
            "Eigen::CholmodSupernodalLLT",
            "Eigen::UmfPackLU",
            "Eigen::SuperLU",
            "Eigen::PardisoLDLT",
            "Eigen::PardisoLU",
            "Pardiso",
            "Hypre",
            "AMGCL",
            "Eigen::LeastSquaresConjugateGradient",
            "Eigen::DGMRES",
            "Eigen::ConjugateGradient",
            "Eigen::BiCGSTAB",
            "Eigen::GMRES",
            "Eigen::MINRES"
        ]
    },
    {
        "pointer": "/solver/linear/precond",
        "default": "",
        "type": "string",
        "doc": "Preconditioner used if using an iterative linear solver.",
        "options": [
            "Eigen::IdentityPreconditioner",
            "Eigen::DiagonalPreconditioner",
            "Eigen::IncompleteCholesky",
            "Eigen::LeastSquareDiagonalPreconditioner",
            "Eigen::IncompleteLUT"
        ]
    },
    {
        "pointer": "/solver/linear/Eigen::LeastSquaresConjugateGradient",
        "default": null,
        "type": "object",
        "optional": [
            "max_iter",
            "tolerance"
        ],
        "doc": "Settings for the Eigen's Least Squares Conjugate Gradient solver."
    },
    {
        "pointer": "/solver/linear/Eigen::DGMRES",
        "default": null,
        "type": "object",
        "optional": [
            "max_iter",
            "tolerance"
        ],
        "doc": "Settings for the Eigen's DGMRES solver."
    },
    {
        "pointer": "/solver/linear/Eigen::ConjugateGradient",
        "default": null,
        "type": "object",
        "optional": [
            "max_iter",
            "tolerance"
        ],
        "doc": "Settings for the Eigen's Conjugate Gradient solver."
    },
    {
        "pointer": "/solver/linear/Eigen::BiCGSTAB",
        "default": null,
        "type": "object",
        "optional": [
            "max_iter",
            "tolerance"
        ],
        "doc": "Settings for the Eigen's BiCGSTAB solver."
    },
    {
        "pointer": "/solver/linear/Eigen::GMRES",
        "default": null,
        "type": "object",
        "optional": [
            "max_iter",
            "tolerance"
        ],
        "doc": "Settings for the Eigen's GMRES solver."
    },
    {
        "pointer": "/solver/linear/Eigen::MINRES",
        "default": null,
        "type": "object",
        "optional": [
            "max_iter",
            "tolerance"
        ],
        "doc": "Settings for the Eigen's MINRES solver."
    },
    {
        "pointer": "/solver/linear/Pardiso",
        "default": null,
        "type": "object",
        "optional": [
            "mtype"
        ],
        "doc": "Settings for the Pardiso solver."
    },
    {
        "pointer": "/solver/linear/Hypre",
        "default": null,
        "type": "object",
        "optional": [
            "max_iter",
            "pre_max_iter",
            "tolerance"
        ],
        "doc": "Settings for the Hypre solver."
    },
    {
        "pointer": "/solver/linear/AMGCL",
        "default": null,
        "type": "object",
        "optional": [
            "solver",
            "precond"
        ],
        "doc": "Settings for the AMGCL solver."
    },
    {
        "pointer": "/solver/linear/Eigen::LeastSquaresConjugateGradient/max_iter",
        "default": 1000,
        "type": "int",
        "doc": "Maximum number of iterations."
    },
    {
        "pointer": "/solver/linear/Eigen::LeastSquaresConjugateGradient/tolerance",
        "default": 1e-12,
        "type": "float",
        "doc": "Convergence tolerance."
    },
    {
        "pointer": "/solver/linear/Eigen::DGMRES/max_iter",
        "default": 1000,
        "type": "int",
        "doc": "Maximum number of iterations."
    },
    {
        "pointer": "/solver/linear/Eigen::DGMRES/tolerance",
        "default": 1e-12,
        "type": "float",
        "doc": "Convergence tolerance."
    },
    {
        "pointer": "/solver/linear/Eigen::ConjugateGradient/max_iter",
        "default": 1000,
        "type": "int",
        "doc": "Maximum number of iterations."
    },
    {
        "pointer": "/solver/linear/Eigen::ConjugateGradient/tolerance",
        "default": 1e-12,
        "type": "float",
        "doc": "Convergence tolerance."
    },
    {
        "pointer": "/solver/linear/Eigen::BiCGSTAB/max_iter",
        "default": 1000,
        "type": "int",
        "doc": "Maximum number of iterations."
    },
    {
        "pointer": "/solver/linear/Eigen::BiCGSTAB/tolerance",
        "default": 1e-12,
        "type": "float",
        "doc": "Convergence tolerance."
    },
    {
        "pointer": "/solver/linear/Eigen::GMRES/max_iter",
        "default": 1000,
        "type": "int",
        "doc": "Maximum number of iterations."
    },
    {
        "pointer": "/solver/linear/Eigen::GMRES/tolerance",
        "default": 1e-12,
        "type": "float",
        "doc": "Convergence tolerance."
    },
    {
        "pointer": "/solver/linear/Eigen::MINRES/max_iter",
        "default": 1000,
        "type": "int",
        "doc": "Maximum number of iterations."
    },
    {
        "pointer": "/solver/linear/Eigen::MINRES/tolerance",
        "default": 1e-12,
        "type": "float",
        "doc": "Convergence tolerance."
    },
    {
        "pointer": "/solver/linear/Pardiso/mtype",
        "default": 11,
        "type": "int",
        "options": [
            1,
            2,
            -2,
            3,
            4,
            -4,
            6,
            11,
            13
        ],
        "doc": "Matrix type."
    },
    {
        "pointer": "/solver/linear/Hypre/max_iter",
        "default": 1000,
        "type": "int",
        "doc": "Maximum number of iterations."
    },
    {
        "pointer": "/solver/linear/Hypre/pre_max_iter",
        "default": 1,
        "type": "int",
        "doc": "Maximum number of pre iterations."
    },
    {
        "pointer": "/solver/linear/Hypre/tolerance",
        "default": 1e-10,
        "type": "float",
        "doc": "Convergence tolerance."
    },
    {
        "pointer": "/solver/linear/AMGCL/solver",
        "default": null,
        "type": "object",
        "optional": [
            "tol",
            "maxiter",
            "type"
        ],
        "doc": "Solver settings for the AMGCL."
    },
    {
        "pointer": "/solver/linear/AMGCL/precond",
        "default": null,
        "type": "object",
        "optional": [
            "relax",
            "class",
            "max_levels",
            "direct_coarse",
            "ncycle",
            "coarsening"
        ],
        "doc": "Preconditioner settings for the AMGCL."
    },
    {
        "pointer": "/solver/linear/AMGCL/solver/maxiter",
        "default": 1000,
        "type": "int",
        "doc": "Maximum number of iterations."
    },
    {
        "pointer": "/solver/linear/AMGCL/solver/tol",
        "default": 1e-10,
        "type": "float",
        "doc": "Convergence tolerance."
    },
    {
        "pointer": "/solver/linear/AMGCL/solver/type",
        "default": "cg",
        "type": "string",
        "doc": "Type of solver to use."
    },
    {
        "pointer": "/solver/linear/AMGCL/precond/relax",
        "default": null,
        "type": "object",
        "optional": [
            "degree",
            "type",
            "power_iters",
            "higher",
            "lower",
            "scale"
        ],
        "doc": "Preconditioner settings for the AMGCL."
    },
    {
        "pointer": "/solver/linear/AMGCL/precond/class",
        "default": "amg",
        "type": "string",
        "doc": "Type of preconditioner to use."
    },
    {
        "pointer": "/solver/linear/AMGCL/precond/max_levels",
        "default": 6,
        "type": "int",
        "doc": "Maximum number of levels."
    },
    {
        "pointer": "/solver/linear/AMGCL/precond/direct_coarse",
        "default": false,
        "type": "bool",
        "doc": "Use direct solver for the coarsest level."
    },
    {
        "pointer": "/solver/linear/AMGCL/precond/ncycle",
        "default": 2,
        "type": "int",
        "doc": "Number of cycles."
    },
    {
        "pointer": "/solver/linear/AMGCL/precond/coarsening",
        "default": null,
        "type": "object",
        "optional": [
            "type",
            "estimate_spectral_radius",
            "relax",
            "aggr"
        ],
        "doc": "Coarsening parameters."
    },
    {
        "pointer": "/solver/linear/AMGCL/precond/relax/degree",
        "default": 16,
        "type": "int",
        "doc": "Degree of the polynomial."
    },
    {
        "pointer": "/solver/linear/AMGCL/precond/relax/type",
        "default": "chebyshev",
        "type": "string",
        "doc": "Type of relaxation to use."
    },
    {
        "pointer": "/solver/linear/AMGCL/precond/relax/power_iters",
        "default": 100,
        "type": "int",
        "doc": "Number of power iterations."
    },
    {
        "pointer": "/solver/linear/AMGCL/precond/relax/higher",
        "default": 2,
        "type": "float",
        "doc": "Higher level relaxation."
    },
    {
        "pointer": "/solver/linear/AMGCL/precond/relax/lower",
        "default": 0.008333333333,
        "type": "float",
        "doc": "Lower level relaxation."
    },
    {
        "pointer": "/solver/linear/AMGCL/precond/relax/scale",
        "default": true,
        "type": "bool",
        "doc": "Scale."
    },
    {
        "pointer": "/solver/linear/AMGCL/precond/coarsening/type",
        "default": "smoothed_aggregation",
        "type": "string",
        "doc": "Coarsening type."
    },
    {
        "pointer": "/solver/linear/AMGCL/precond/coarsening/estimate_spectral_radius",
        "default": true,
        "type": "bool",
        "doc": "Should the spectral radius be estimated."
    },
    {
        "pointer": "/solver/linear/AMGCL/precond/coarsening/relax",
        "default": 1,
        "type": "float",
        "doc": "Coarsening relaxation."
    },
    {
        "pointer": "/solver/linear/AMGCL/precond/coarsening/aggr",
        "default": null,
        "type": "object",
        "optional": [
            "eps_strong"
        ],
        "doc": "Aggregation settings."
    },
    {
        "pointer": "/solver/linear/AMGCL/precond/coarsening/aggr/eps_strong",
        "default": 0,
        "type": "float",
        "doc": "Aggregation epsilon strong."
    },
    {
        "pointer": "/solver/nonlinear",
        "default": null,
        "type": "object",
        "optional": [
            "solver",
            "f_delta",
            "x_delta",
            "grad_norm",
            "first_grad_norm_tol",
            "max_iterations",
            "use_grad_norm",
            "relative_gradient",
            "line_search",
            "export_energy",
            "solver_info_log",
            "max_step_size",
            "min_step_size"
        ],
        "doc": "Settings for nonlinear solver. Interior-loop linear solver settings are defined in the solver/linear section."
    },
    {
        "pointer": "/optimization/solver/nonlinear",
        "default": null,
        "type": "object",
        "optional": [
            "solver",
            "f_delta",
            "debug_fd",
            "debug_fd_eps",
            "max_step_size",
            "max_change",
            "better_initial_guess",
            "x_delta",
            "solver_info_log",
            "grad_norm",
            "max_iterations",
            "min_step_size",
            "use_grad_norm",
            "relative_gradient",
            "line_search",
            "export_energy",
            "first_grad_norm_tol"
        ],
        "doc": "Settings for optimization nonlinear solver. Interior-loop linear solver settings are defined in the solver/linear section"
    },
    {
        "pointer": "/optimization/solver/nonlinear/solver",
        "default": "lbfgs",
        "type": "string",
        "options": [
            "mma",
            "lbfgs",
            "bfgs",
            "lbfgsb",
            "gradientdescent"
        ],
        "doc": "Nonlinear solver type"
    },
    {
        "pointer": "/optimization/solver/nonlinear/export_energy",
        "default": "runtime.csv",
        "type": "string",
        "doc": "Save energy and gradient in optimizations to file"
    },
    {
        "pointer": "/optimization/solver/nonlinear/debug_fd",
        "default": false,
        "type": "bool",
        "doc": "Use finite difference to verify gradient in optimization"
    },
    {
        "pointer": "/optimization/solver/nonlinear/debug_fd_eps",
        "default": 1e-7,
        "type": "float",
        "doc": "Use finite difference to verify gradient in optimization"
    },
    {
        "pointer": "/optimization/solver/nonlinear/max_change",
        "default": 1e10,
        "type": "float",
        "doc": "Max difference in design variables in single iteration"
    },
    {
        "pointer": "/optimization/solver/nonlinear/max_step_size",
        "default": 1,
        "type": "float",
        "doc": "Max step size in line search"
    },
    {
        "pointer": "/optimization/solver/nonlinear/better_initial_guess",
        "default": false,
        "type": "bool",
        "doc": "Use former solves as the initial guess in line search iterations"
    },
    {
        "pointer": "/optimization/solver/nonlinear/f_delta",
        "default": 1e-10,
        "type": "float",
        "doc": "Stopping criterion: minimal change of the energy f for the iterations to continue"
    },
    {
        "pointer": "/optimization/solver/nonlinear/x_delta",
        "default": 0,
        "type": "float",
        "doc": "Stopping criterion: minimal change of the variable x for the iterations to continue"
    },
    {
        "pointer": "/optimization/solver/nonlinear/solver_info_log",
        "default": true,
        "type": "bool",
        "doc": "Print optimization nonlinear solver statistics to log in json format at every iter"
    },
    {
        "pointer": "/optimization/solver/nonlinear/grad_norm",
        "default": 1e-08,
        "type": "float",
        "doc": "Stopping criterion: Minimal gradient norm for the iterations to continue"
    },
    {
        "pointer": "/optimization/solver/nonlinear/first_grad_norm_tol",
        "default": 1e-8,
        "type": "float",
        "doc": "Minimal gradient norm for the iterations to not start, assume we already are at a minimum."
    },
    {
        "pointer": "/optimization/solver/nonlinear/min_step_size",
        "default": 0,
        "type": "float",
        "doc": "Minimum step size in line search"
    },
    {
        "pointer": "/optimization/solver/nonlinear/max_iterations",
        "default": 200,
        "type": "int",
        "doc": "Maximum number of iterations for a non-linear solve."
    },
    {
        "pointer": "/optimization/solver/nonlinear/use_grad_norm",
        "default": true,
        "type": "bool",
        "doc": "If true, enable gradient-norm stopping criterion, absolute (if relative_gradient is false), or relative to the initial gradient magnitude before the first iteration, otherwise."
    },
    {
        "pointer": "/optimization/solver/nonlinear/relative_gradient",
        "default": false,
        "type": "bool",
        "doc": "If true, use relative gradient norm threshold, use absolute otherwise"
    },
    {
        "pointer": "/optimization/solver/nonlinear/line_search",
        "default": null,
        "type": "object",
        "optional": [
            "method",
            "use_grad_norm_tol"
        ],
        "doc": "Settings for line-search in the nonlinear solver"
    },
    {
        "pointer": "/optimization/solver/nonlinear/line_search/method",
        "default": "backtracking",
        "type": "string",
        "options": [
            "armijo",
            "backtracking"
        ],
        "doc": "Line-search type"
    },
    {
        "pointer": "/optimization/solver/nonlinear/line_search/use_grad_norm_tol",
        "default": 0,
        "type": "float",
        "doc": "When the energy is smaller than use_grad_norm_tol, line-search uses norm of gradient instead of energy"
    },
    {
        "pointer": "/solver/nonlinear/max_step_size",
        "default": 1,
        "type": "float",
        "doc": "Max step size in line search"
    },
    {
        "pointer": "/solver/nonlinear/solver_info_log",
        "default": false,
        "type": "bool",
        "doc": "Print optimization nonlinear solver statistics to log in json format at every iter"
    },
    {
        "pointer": "/solver/nonlinear/min_step_size",
        "default": 0,
        "type": "float",
        "doc": "Minimum step size in line search"
    },
    {
        "pointer": "/solver/nonlinear/export_energy",
        "default": "",
        "type": "string",
        "doc": "Save energy and gradient in optimizations to file"
    },
    {
        "pointer": "/solver/nonlinear/solver",
        "default": "newton",
        "type": "string",
        "options": [
            "newton",
            "lbfgs"
        ],
        "doc": "Nonlinear solver type"
    },
    {
        "pointer": "/solver/nonlinear/f_delta",
        "default": 1e-10,
        "type": "float",
        "doc": "Stopping criterion: minimal change of the energy f for the iterations to continue."
    },
    {
        "pointer": "/solver/nonlinear/x_delta",
        "default": 0,
        "type": "float",
        "doc": "Stopping criterion: minimal change of the variable x for the iterations to continue"
    },
    {
        "pointer": "/solver/nonlinear/grad_norm",
        "default": 1e-08,
        "type": "float",
        "doc": "Stopping criterion: Minimal gradient norm for the iterations to continue."
    },
    {
        "pointer": "/solver/nonlinear/first_grad_norm_tol",
        "default": 1e-10,
        "type": "float",
        "doc": "Minimal gradient norm for the iterations to not start, assume we already are at a minimum."
    },
    {
        "pointer": "/solver/nonlinear/max_iterations",
        "default": 1000,
        "type": "int",
        "doc": "Maximum number of iterations for a nonlinear solve."
    },
    {
        "pointer": "/solver/nonlinear/use_grad_norm",
        "default": true,
        "type": "bool",
        "doc": "If true, enable gradient-norm stopping criterion, absolute (if relative_gradient is false), or relative to the initial gradient magnitude before the first iteration, otherwise."
    },
    {
        "pointer": "/solver/nonlinear/relative_gradient",
        "default": false,
        "type": "bool",
        "doc": "If true, use relative gradient norm threshold, use absolute otherwise"
    },
    {
        "pointer": "/solver/nonlinear/line_search",
        "default": null,
        "type": "object",
        "optional": [
            "method",
            "use_grad_norm_tol"
        ],
        "doc": "Settings for line-search in the nonlinear solver"
    },
    {
        "pointer": "/solver/nonlinear/line_search/method",
        "default": "backtracking",
        "type": "string",
        "options": [
            "armijo",
            "armijo_alt",
            "backtracking",
            "more_thuente",
            "none"
        ],
        "doc": "Line-search type"
    },
    {
        "pointer": "/solver/nonlinear/line_search/use_grad_norm_tol",
        "default": 0.0001,
        "type": "float",
        "doc": "When the energy is smaller than use_grad_norm_tol, line-search uses norm of gradient instead of energy"
    },
    {
        "pointer": "/solver/augmented_lagrangian",
        "default": null,
        "type": "object",
        "optional": [
            "initial_weight",
            "max_weight",
            "force"
        ],
        "doc": "Parameters for the AL for imposing Dirichlet BCs. If the bc are not imposable, we add $w\\|u - bc\\|^2$ to the energy ($u$ is the solution at the Dirichlet nodes and $bc$ are the Dirichlet values). After convergence, we try to impose bc again, in case of failure we double $w$ until `max_weight`."
    },
    {
        "pointer": "/solver/augmented_lagrangian/initial_weight",
        "default": 1000000.0,
        "type": "float",
        "doc": "Initial weight for AL"
    },
    {
        "pointer": "/solver/augmented_lagrangian/max_weight",
        "default": 100000000000.0,
        "type": "float",
        "doc": "Maximum AL weight"
    },
    {
        "pointer": "/solver/augmented_lagrangian/force",
        "default": false,
        "type": "bool",
        "doc": "Always enable AL, even when BC can be imposed"
    },
    {
        "pointer": "/solver/contact",
        "default": null,
        "type": "object",
        "optional": [
            "CCD",
            "friction_iterations",
            "friction_convergence_tol",
            "barrier_stiffness"
        ],
        "doc": "Settings for contact handling in the solver."
    },
    {
        "pointer": "/solver/contact/CCD",
        "default": null,
        "type": "object",
        "optional": [
            "broad_phase",
            "tolerance",
            "max_iterations"
        ],
        "doc": "CCD options"
    },
    {
        "pointer": "/solver/contact/CCD/broad_phase",
        "default": "hash_grid",
        "type": "string",
        "options": [
            "hash_grid",
            "HG",
            "brute_force",
            "BF",
            "spatial_hash",
            "SH",
            "sweep_and_tiniest_queue",
            "STQ",
            "sweep_and_tiniest_queue_gpu",
            "STQ_GPU"
        ],
        "doc": "Broad phase collision-detection algorithm to use"
    },
    {
        "pointer": "/solver/contact/CCD/tolerance",
        "default": 1e-06,
        "type": "float",
        "doc": "CCD tolerance"
    },
    {
        "pointer": "/solver/contact/CCD/max_iterations",
        "default": 1000000,
        "type": "int",
        "doc": "Maximum number of iterations for continuous collision detection"
    },
    {
        "pointer": "/solver/contact/friction_iterations",
        "default": 1,
        "type": "int",
        "doc": "Maximum number of update iterations for lagged friction formulation (see IPC paper)."
    },
    {
        "pointer": "/solver/contact/friction_convergence_tol",
        "default": 0.01,
        "type": "float",
        "doc": "Tolerence for friction convergence"
    },
    {
        "pointer": "/solver/contact/barrier_stiffness",
        "default": "adaptive",
        "options": [
            "adaptive"
        ],
        "type": "string",
        "doc": "How coefficient of clamped log-barrier function for contact is updated"
    },
    {
        "pointer": "/solver/contact/barrier_stiffness",
        "type": "float",
        "doc": "The coefficient of clamped log-barrier function value when not adaptive"
    },
    {
<<<<<<< HEAD
        "pointer": "/optimization/solver/contact",
        "default": null,
        "type": "object",
        "optional": [
            "enabled",
            "CCD",
            "barrier_stiffness",
            "dhat"
        ],
        "doc": "Settings for optimization contact handling in the solver."
    },
    {
        "pointer": "/optimization/solver/contact/enabled",
        "default": false,
        "type": "bool",
        "doc": "TODO"
    },
    {
        "pointer": "/optimization/solver/contact/CCD",
        "default": null,
        "type": "object",
        "optional": [
            "broad_phase",
            "tolerance",
            "max_iterations"
        ],
        "doc": "CCD options"
    },
    {
        "pointer": "/optimization/solver/contact/CCD/broad_phase",
        "default": "hash_grid",
        "type": "string",
        "options": [
            "hash_grid",
            "HG",
            "brute_force",
            "BF",
            "spatial_hash",
            "SH",
            "sweep_and_tiniest_queue",
            "STQ",
            "sweep_and_tiniest_queue_gpu",
            "STQ_GPU"
        ],
        "doc": "Broad phase collision-detection algorithm to use"
    },
    {
        "pointer": "/optimization/solver/contact/CCD/tolerance",
        "default": 1e-06,
        "type": "float",
        "doc": "CCD tolerance"
    },
    {
        "pointer": "/optimization/solver/contact/CCD/max_iterations",
        "default": 1000000.0,
        "type": "float",
        "doc": "Maximum number of iterations for continuous collision detection"
    },
    {
        "pointer": "/optimization/solver/contact/barrier_stiffness",
        "type": "float",
        "default": 0,
        "doc": "The coefficient of clamped log-barrier function value when not adaptive"
    },
    {
        "pointer": "/optimization/solver/contact/dhat",
        "type": "float",
        "default": 1e-3,
        "doc": "The support size of barrier function"
    },
    {
        "pointer": "/solver/ignore_inertia",
        "default": false,
        "type": "bool",
        "doc": "Ignore inertia in time dependent. Used for doing incremental load."
=======
        "pointer": "/solver/rayleigh_damping",
        "type": "list",
        "default": [],
        "doc": "Apply Rayleigh damping."
>>>>>>> 44992b3f
    },
    {
        "pointer": "/solver/rayleigh_damping/*",
        "type": "object",
        "required": [
            "form",
            "stiffness_ratio"
        ],
        "optional": [
            "lagging_iterations"
        ],
        "doc": "Apply Rayleigh damping to the given Form with a stiffness ratio."
    },
    {
        "pointer": "/solver/rayleigh_damping/*",
        "type": "object",
        "required": [
            "form",
            "stiffness"
        ],
        "optional": [
            "lagging_iterations"
        ],
        "doc": "Apply Rayleigh damping to the given Form with a stiffness."
    },
    {
        "pointer": "/solver/rayleigh_damping/*/form",
        "type": "string",
        "options": [
            "elasticity",
            "contact",
            "friction"
        ],
        "doc": "Form to damp."
    },
    {
        "pointer": "/solver/rayleigh_damping/*/stiffness_ratio",
        "type": "float",
        "min": 0,
        "doc": "Ratio of to damp (stiffness = 0.75 * stiffness_ratio * Δt³)."
    },
    {
        "pointer": "/solver/rayleigh_damping/*/stiffness",
        "type": "float",
        "min": 0,
        "doc": "Ratio of to damp."
    },
    {
        "pointer": "/solver/rayleigh_damping/*/lagging_iterations",
        "default": 1,
        "type": "int",
        "doc": "Maximum number of update iterations for lagging."
    },
    {
        "pointer": "/solver/ignore_inertia",
        "default": false,
        "type": "bool",
        "doc": "Ignore inertia in time dependent. Used for doing incremental load."
    },
    {
        "pointer": "/solver/advanced",
        "default": null,
        "type": "object",
        "optional": [
            "cache_size",
            "lump_mass_matrix",
            "lagged_regularization_weight",
            "lagged_regularization_iterations"
        ],
        "doc": "Advanced settings for the solver"
    },
    {
        "pointer": "/solver/advanced/cache_size",
        "default": 900000,
        "type": "int",
        "doc": "Maximum number of elements when the assembly values are cached."
    },
    {
        "pointer": "/solver/advanced/lump_mass_matrix",
        "default": false,
        "type": "bool",
        "doc": "If true, use diagonal mass matrix with entries on the diagonal equal to the sum of entries in each row of the full mass matrix.}"
    },
    {
        "pointer": "/solver/advanced/lagged_regularization_weight",
        "default": 0,
        "type": "float",
        "doc": "Weight used to regularize singular static problems."
    },
    {
        "pointer": "/solver/advanced/lagged_regularization_iterations",
        "default": 1,
        "type": "int",
        "doc": "Number of regularize singular static problems."
    },
    {
        "pointer": "/materials",
        "type": "list",
        "doc": "Material Parameters lists including ID pointing to volume selection, Young's modulus ($E$), Poisson's ratio ($\\nu$), Density ($\\rho$), or Lamé constants ($\\lambda$ and $\\mu$)."
    },
    {
        "pointer": "/materials/*",
        "type": "object",
        "type_name": "MultiscaleRB",
        "required": [
            "type",
            "microstructure"
        ],
        "optional": [
            "id",
            "rho",
            "n_dir_samples",
            "n_reduced_basis",
            "save_reduced_basis",
            "load_reduced_basis",
            "det_samples",
            "amp_samples"
        ],
        "doc": "Material Parameters including ID, Young's modulus ($E$), Poisson's ratio ($\\nu$), density ($\\rho$)"
    },
    {
        "pointer": "/materials/*/microstructure",
        "type": "object",
        "doc": "microstructure model configuration"
    },
    {
        "pointer": "/materials/*/load_reduced_basis",
        "default": "",
        "type": "string",
        "doc": "path to load reduced basis"
    },
    {
        "pointer": "/materials/*/save_reduced_basis",
        "default": "",
        "type": "string",
        "doc": "path to save reduced basis"
    },
    {
        "pointer": "/materials/*/det_samples",
        "default": [],
        "type": "list",
        "doc": "array of determinant samples"
    },
    {
        "pointer": "/materials/*/amp_samples",
        "default": [],
        "type": "list",
        "doc": "array of amplitude samples"
    },
    {
        "pointer": "/materials/*/n_dir_samples",
        "type": "int",
        "default": 5,
        "doc": "number of directional samples"
    },
    {
        "pointer": "/materials/*/n_reduced_basis",
        "type": "int",
        "default": 5,
        "doc": "number of reduced basis"
    },
    {
        "pointer": "/materials/*",
        "type": "object",
        "type_name": "NeoHookean",
        "required": [
            "type",
            "E",
            "nu"
        ],
        "optional": [
            "id",
            "rho",
            "phi",
            "psi"
        ],
        "doc": "Material Parameters including ID, Young's modulus ($E$), Poisson's ratio ($\\nu$), density ($\\rho$)"
    },
    {
        "pointer": "/materials/*",
        "type": "object",
        "type_name": "MooneyRivlin",
        "required": [
            "type",
            "c1",
            "c2"
        ],
        "optional": [
            "id",
            "rho",
            "k"
        ],
        "doc": "Material Parameters including ID, for Mooney-Rivlin"
    },
    {
        "pointer": "/materials/*",
        "type": "object",
        "type_name": "NeoHookean",
        "required": [
            "type",
            "lambda",
            "mu"
        ],
        "optional": [
            "id",
            "rho",
            "phi",
            "psi"
        ],
        "doc": "Material Parameters including ID, Lamé first ($\\lambda$), Lamé second ($\\mu$), density ($\\rho$)"
    },
    {
        "pointer": "/materials/*",
        "type": "object",
        "type_name": "LinearElasticity",
        "required": [
            "type",
            "E",
            "nu"
        ],
        "optional": [
            "id",
            "rho",
            "phi",
            "psi"
        ],
        "doc": "Material Parameters including ID, Young's modulus ($E$), Poisson's ratio ($\\nu$), density ($\\rho$)"
    },
    {
        "pointer": "/materials/*",
        "type": "object",
        "type_name": "LinearElasticity",
        "required": [
            "type",
            "lambda",
            "mu"
        ],
        "optional": [
            "id",
            "rho"
        ],
        "doc": "Material Parameters including ID, Lamé first ($\\lambda$), Lamé second ($\\mu$), density ($\\rho$)"
    },
    {
        "pointer": "/materials/*",
        "type": "object",
        "type_name": "HookeLinearElasticity",
        "required": [
            "type",
            "E",
            "nu"
        ],
        "optional": [
            "id",
            "rho"
        ],
        "doc": "Material Parameters including ID, E, nu, density ($\\rho$)"
    },
    {
        "pointer": "/materials/*",
        "type": "object",
        "type_name": "HookeLinearElasticity",
        "required": [
            "type",
            "elasticity_tensor"
        ],
        "optional": [
            "id",
            "rho"
        ],
        "doc": "Material Parameters including ID, E, nu, density ($\\rho$)"
    },
    {
        "pointer": "/materials/*",
        "type": "object",
        "type_name": "SaintVenant",
        "required": [
            "type",
            "E",
            "nu"
        ],
        "optional": [
            "id",
            "rho",
            "phi",
            "psi"
        ],
        "doc": "Material Parameters including ID, E, nu, density ($\\rho$)"
    },
    {
        "pointer": "/materials/*",
        "type": "object",
        "type_name": "SaintVenant",
        "required": [
            "type",
            "elasticity_tensor"
        ],
        "optional": [
            "id",
            "rho",
            "phi",
            "psi"
        ],
        "doc": "Material Parameters including ID, E, nu, density ($\\rho$)"
    },
    {
        "pointer": "/materials/*",
        "type": "object",
        "type_name": "Stokes",
        "required": [
            "type",
            "viscosity"
        ],
        "optional": [
            "id",
            "rho"
        ],
        "doc": "Material Parameters including ID, viscosity, density ($\\rho$)"
    },
    {
        "pointer": "/materials/*",
        "type": "object",
        "type_name": "NavierStokes",
        "required": [
            "type",
            "viscosity"
        ],
        "optional": [
            "id",
            "rho"
        ],
        "doc": "Material Parameters including ID, viscosity, density ($\\rho$)"
    },
    {
        "pointer": "/materials/*",
        "type": "object",
        "type_name": "IncompressibleLinearElasticity",
        "required": [
            "type",
            "E",
            "nu"
        ],
        "optional": [
            "id",
            "rho"
        ],
        "doc": "Material Parameters including ID, Young's modulus ($E$), Poisson's ratio ($\\nu$), density ($\\rho$)"
    },
    {
        "pointer": "/materials/*",
        "type": "object",
        "type_name": "IncompressibleLinearElasticity",
        "required": [
            "type",
            "lambda",
            "mu"
        ],
        "optional": [
            "id",
            "rho"
        ],
        "doc": "Material Parameters including ID, Lamé first ($\\lambda$), Lamé second ($\\mu$), density ($\\rho$)"
    },
    {
        "pointer": "/materials/*",
        "type": "object",
        "type_name": "Laplacian",
        "required": [
            "type"
        ],
        "optional": [
            "id",
            "rho"
        ],
        "doc": "Material Parameters including ID, density ($\\rho$)"
    },
    {
        "pointer": "/materials/*",
        "type": "object",
        "type_name": "Helmholtz",
        "required": [
            "type"
        ],
        "optional": [
            "id",
            "rho",
            "k"
        ],
        "doc": "Material Parameters including ID, k, density ($\\rho$)"
    },
    {
        "pointer": "/materials/*",
        "type": "object",
        "type_name": "Bilaplacian",
        "required": [
            "type"
        ],
        "optional": [
            "id",
            "rho"
        ],
        "doc": "Material Parameters including ID, density ($\\rho$)"
    },
    {
        "pointer": "/materials/*/id",
        "type": "int",
        "default": 0,
        "doc": "Volume selection ID"
    },
    {
        "pointer": "/materials/*/E",
        "type": "float",
        "doc": "Young's modulus"
    },
    {
        "pointer": "/materials/*/nu",
        "type": "file",
        "doc": "Poisson's ratio"
    },
    {
        "pointer": "/materials/*/E",
        "type": "file",
        "doc": "Young's modulus"
    },
    {
        "pointer": "/materials/*/nu",
        "type": "float",
        "doc": "Poisson's ratio"
    },
    {
        "pointer": "/materials/*/E",
        "type": "string",
        "doc": "Young's modulus"
    },
    {
        "pointer": "/materials/*/nu",
        "type": "string",
        "doc": "Poisson's ratio"
    },
    {
        "pointer": "/materials/*/viscosity",
        "type": "float",
        "doc": "Fuild's viscosity"
    },
    {
        "pointer": "/materials/*/elasticity_tensor",
        "type": "list",
        "default": [],
        "doc": "Symmetric elasticity tensor"
    },
    {
        "pointer": "/materials/*/elasticity_tensor/*",
        "type": "float",
        "default": 0,
        "doc": "Entries of elasticity tensor"
    },
    {
        "pointer": "/materials/*/rho",
        "type": "float",
        "doc": "Density",
        "default": 1
    },
    {
        "pointer": "/materials/*/phi",
<<<<<<< HEAD
=======
        "type": "float",
        "doc": "Damping parameter 1",
        "default": 0
    },
    {
        "pointer": "/materials/*/psi",
        "type": "float",
        "doc": "Damping parameter 2",
        "default": 0
    },
    {
        "pointer": "/materials/*/k",
>>>>>>> 44992b3f
        "type": "float",
        "doc": "Damping parameter 1",
        "default": 0
    },
    {
        "pointer": "/materials/*/psi",
        "type": "float",
        "doc": "Damping parameter 2",
        "default": 0
    },
    {
        "pointer": "/materials/*/k",
        "type": "float",
        "doc": "Scaling for Helmholtz",
        "default": 1
    },
    {
        "pointer": "/materials/*/type",
        "type": "string",
        "options": [
            "LinearElasticity",
            "HookeLinearElasticity",
            "SaintVenant",
            "NeoHookean",
<<<<<<< HEAD
            "MultiscaleRB",
=======
            "MooneyRivlin",
>>>>>>> 44992b3f
            "Stokes",
            "NavierStokes",
            "IncompressibleLinearElasticity",
            "Laplacian",
            "Helmholtz",
            "Bilaplacian"
        ],
        "doc": "Type of material"
    },
    {
        "pointer": "/materials/*/mu",
        "type": "float",
        "doc": "First Lamé parameters"
    },
    {
        "pointer": "/materials/*/lambda",
        "type": "float",
        "doc": "Second Lamé parameter"
    },
    {
        "pointer": "/materials/*/c1",
        "type": "float",
        "doc": "First Parameter for Mooney-Rivlin"
    },
    {
        "pointer": "/materials/*/c2",
        "type": "float",
        "doc": "Second Parameter for Mooney-Rivlin"
    },
    {
        "pointer": "/boundary_conditions",
        "default": null,
        "type": "object",
        "optional": [
            "rhs",
            "dirichlet_boundary",
            "periodic_boundary",
            "neumann_boundary",
            "pressure_boundary",
            "obstacle_displacements"
        ],
        "doc": "The settings for boundary conditions."
    },
    {
        "pointer": "/boundary_conditions/rhs",
        "type": "float",
        "doc": "Right-hand side of the system being solved for scalar-valued PDEs"
    },
    {
        "pointer": "/boundary_conditions/rhs",
        "type": "string",
        "doc": "Right-hand side of the system being solved as a function of $x,y,z,t$."
    },
    {
        "pointer": "/boundary_conditions/rhs",
        "default": [],
        "type": "list",
        "doc": "Right-hand side of the system being solved for vector-valued PDEs."
    },
    {
        "pointer": "/boundary_conditions/rhs/*",
        "default": 0,
        "type": "float",
        "doc": "Right-hand side of the system being solved, value."
    },
    {
        "pointer": "/boundary_conditions/rhs/*",
        "type": "string",
        "doc": "Right-hand side of the system being solved as a function of $x,y,z,t$."
    },
    {
        "pointer": "/boundary_conditions/dirichlet_boundary",
        "default": [],
        "type": "list",
        "doc": "The list of Dirichlet boundary conditions for the main variable. Elements of the list are assignment pairs (id, value) where id is assigned by surface selection."
    },
    {
        "pointer": "/boundary_conditions/periodic_boundary",
        "default": [],
        "type": "list",
        "doc": "Whether to enforce periodic boundary conditions."
    },
    {
        "pointer": "/boundary_conditions/periodic_boundary/*",
        "type": "bool",
        "doc": ""
    },
    {
        "pointer": "/boundary_conditions/dirichlet_boundary/*",
        "type": "object",
        "default": null,
        "required": [
            "id",
            "value"
        ],
        "optional": [
<<<<<<< HEAD
            "dimension",
            "time_reference"
=======
            "interpolation",
            "dimension"
>>>>>>> 44992b3f
        ],
        "doc": "Dirichlet boundary condition."
    },
    {
        "pointer": "/boundary_conditions/dirichlet_boundary/*",
        "type": "string",
        "doc": "Dirichlet boundary condition loaded from a file, <node_id> <bc values>, 1 for scalar, 2/3 for tensor depending on dimension."
    },
    {
        "pointer": "/boundary_conditions/dirichlet_boundary/*/id",
        "type": "int",
        "doc": "ID of Dirichlet boundary condition from surface selection."
    },
    {
        "pointer": "/boundary_conditions/dirichlet_boundary/*/id",
        "type": "string",
        "options": [
            "all"
        ],
        "doc": "select all ids."
    },
    {
        "pointer": "/boundary_conditions/dirichlet_boundary/*/value",
        "type": "list",
        "doc": "Values of Dirichlet boundary condition, length 1 for scalar-valued pde, 2/3 for vector-valued PDEs depending on the dimension."
    },
    {
        "pointer": "/boundary_conditions/dirichlet_boundary/*/value/*",
        "type": "string",
        "doc": "Values of Dirichlet boundary condition for each dimension as a function of $x,y,z,t$."
    },
    {
        "pointer": "/boundary_conditions/dirichlet_boundary/*/value/*",
        "type": "float",
        "doc": "Values of Dirichlet boundary condition for each dimension"
    },
    {
        "pointer": "/boundary_conditions/dirichlet_boundary/*/value/*",
        "type": "list",
        "doc": "List of Dirichlet boundary condition for each dimension over time"
    },
    {
        "pointer": "/boundary_conditions/dirichlet_boundary/*/value/*/*",
        "type": "float",
        "doc": "Values of Dirichlet boundary condition for each dimension over time"
    },
    {
        "pointer": "/boundary_conditions/dirichlet_boundary/*/dimension",
        "type": "list",
        "default": [
            true,
            true,
            true
        ],
        "doc": "List of 2 (2D) or 3 (3D) boolean values indicating if the Dirichlet boundary condition  is applied for a particular dimension."
    },
    {
        "pointer": "/boundary_conditions/dirichlet_boundary/*/dimension/*",
        "type": "bool",
        "default": true,
        "doc": "value"
    },
    {
<<<<<<< HEAD
        "pointer": "/boundary_conditions/dirichlet_boundary/*/time_reference",
        "default": [],
        "type": "list",
        "doc": "List of times when the Dirichlet boundary condition is specified"
    },
    {
        "pointer": "/boundary_conditions/dirichlet_boundary/*/time_reference/*",
        "type": "float",
        "doc": "Values of Dirichlet boundary condition for timestep"
=======
        "pointer": "/boundary_conditions/dirichlet_boundary/*/interpolation",
        "type": "object",
        "required": [
            "type"
        ],
        "type_name": "none",
        "default": {
            "type": "none"
        },
        "doc": "interpolation of boundary condition"
    },
    {
        "pointer": "/boundary_conditions/dirichlet_boundary/*/interpolation",
        "type": "object",
        "required": [
            "type"
        ],
        "type_name": "linear",
        "doc": "interpolation of boundary condition"
    },
    {
        "pointer": "/boundary_conditions/dirichlet_boundary/*/interpolation",
        "type": "object",
        "required": [
            "type",
            "to"
        ],
        "optional": [
            "from"
        ],
        "type_name": "linear_ramp",
        "doc": "interpolation of boundary condition"
    },
    {
        "pointer": "/boundary_conditions/dirichlet_boundary/*/interpolation",
        "type": "object",
        "required": [
            "type",
            "points",
            "values"
        ],
        "optional": [
            "extend"
        ],
        "type_name": "piecewise_constant",
        "doc": "interpolation of boundary condition"
    },
    {
        "pointer": "/boundary_conditions/dirichlet_boundary/*/interpolation",
        "type": "object",
        "required": [
            "type",
            "points",
            "values"
        ],
        "optional": [
            "extend"
        ],
        "type_name": "piecewise_linear",
        "doc": "interpolation of boundary condition"
    },
    {
        "pointer": "/boundary_conditions/dirichlet_boundary/*/interpolation/type",
        "type": "string",
        "options": [
            "none",
            "linear",
            "linear_ramp",
            "piecewise_constant",
            "piecewise_linear"
        ],
        "doc": "type of interpolation of boundary condition"
    },
    {
        "pointer": "/boundary_conditions/dirichlet_boundary/*/interpolation/from",
        "type": "float",
        "default": 0,
        "doc": "interpolation starting time"
    },
    {
        "pointer": "/boundary_conditions/dirichlet_boundary/*/interpolation/to",
        "type": "float",
        "doc": "interpolation ending time"
    },
    {
        "pointer": "/boundary_conditions/dirichlet_boundary/*/interpolation/points",
        "type": "list",
        "doc": "interpolation time points"
    },
    {
        "pointer": "/boundary_conditions/dirichlet_boundary/*/interpolation/points/*",
        "type": "float",
        "doc": "interpolation time point"
    },
    {
        "pointer": "/boundary_conditions/dirichlet_boundary/*/interpolation/values",
        "type": "list",
        "doc": "interpolation values"
    },
    {
        "pointer": "/boundary_conditions/dirichlet_boundary/*/interpolation/values/*",
        "type": "float",
        "doc": "interpolation value"
    },
    {
        "pointer": "/boundary_conditions/dirichlet_boundary/*/interpolation/extend",
        "type": "string",
        "options": [
            "constant",
            "extrapolate",
            "repeat",
            "repeat_offset"
        ],
        "default": "constant",
        "doc": "how to extend the piecewise interpolation"
>>>>>>> 44992b3f
    },
    {
        "pointer": "/boundary_conditions/neumann_boundary",
        "default": [],
        "type": "list",
        "doc": "The list of Neumann boundary conditions for the main variable. Elements of the list are assignment pairs (ID, value) where ID is assigned by surface selection."
    },
    {
        "pointer": "/boundary_conditions/neumann_boundary/*",
        "type": "object",
        "default": null,
        "required": [
            "id",
            "value"
        ],
        "optional": [
            "interpolation"
        ],
        "doc": "Neumann boundary condition"
    },
    {
        "pointer": "/boundary_conditions/neumann_boundary/*/id",
        "type": "int",
        "doc": "ID of Neumann boundary condition"
    },
    {
        "pointer": "/boundary_conditions/neumann_boundary/*/value",
        "type": "list",
        "doc": "Values of Neumann boundary condition for each dimension"
    },
    {
        "pointer": "/boundary_conditions/neumann_boundary/*/value/*",
        "type": "string",
        "doc": "Values of Neumann boundary condition for each dimension as function of $x,y,z,t$"
    },
    {
        "pointer": "/boundary_conditions/neumann_boundary/*/value/*",
        "type": "float",
        "doc": "Values of Neumann boundary condition for each dimension"
    },
    {
        "pointer": "/boundary_conditions/neumann_boundary/*/interpolation",
        "type": "object",
        "required": [
            "type"
        ],
        "type_name": "none",
        "default": {
            "type": "none"
        },
        "doc": "interpolation of boundary condition"
    },
    {
        "pointer": "/boundary_conditions/neumann_boundary/*/interpolation",
        "type": "object",
        "required": [
            "type"
        ],
        "type_name": "linear",
        "doc": "interpolation of boundary condition"
    },
    {
        "pointer": "/boundary_conditions/neumann_boundary/*/interpolation",
        "type": "object",
        "required": [
            "type",
            "to"
        ],
        "optional": [
            "from"
        ],
        "type_name": "linear_ramp",
        "doc": "interpolation of boundary condition"
    },
    {
        "pointer": "/boundary_conditions/neumann_boundary/*/interpolation",
        "type": "object",
        "required": [
            "type",
            "points",
            "values"
        ],
        "optional": [
            "extend"
        ],
        "type_name": "piecewise_constant",
        "doc": "interpolation of boundary condition"
    },
    {
        "pointer": "/boundary_conditions/neumann_boundary/*/interpolation",
        "type": "object",
        "required": [
            "type",
            "points",
            "values"
        ],
        "optional": [
            "extend"
        ],
        "type_name": "piecewise_linear",
        "doc": "interpolation of boundary condition"
    },
    {
        "pointer": "/boundary_conditions/neumann_boundary/*/interpolation/type",
        "type": "string",
        "options": [
            "none",
            "linear",
            "linear_ramp",
            "piecewise_constant",
            "piecewise_linear"
        ],
        "doc": "type of interpolation of boundary condition"
    },
    {
        "pointer": "/boundary_conditions/neumann_boundary/*/interpolation/from",
        "type": "float",
        "default": 0,
        "doc": "interpolation starting time"
    },
    {
        "pointer": "/boundary_conditions/neumann_boundary/*/interpolation/to",
        "type": "float",
        "doc": "interpolation ending time"
    },
    {
        "pointer": "/boundary_conditions/neumann_boundary/*/interpolation/points",
        "type": "list",
        "doc": "interpolation time points"
    },
    {
        "pointer": "/boundary_conditions/neumann_boundary/*/interpolation/points/*",
        "type": "float",
        "doc": "interpolation time point"
    },
    {
        "pointer": "/boundary_conditions/neumann_boundary/*/interpolation/values",
        "type": "list",
        "doc": "interpolation values"
    },
    {
        "pointer": "/boundary_conditions/neumann_boundary/*/interpolation/values/*",
        "type": "float",
        "doc": "interpolation value"
    },
    {
        "pointer": "/boundary_conditions/neumann_boundary/*/interpolation/extend",
        "type": "string",
        "options": [
            "constant",
            "extrapolate",
            "repeat",
            "repeat_offset"
        ],
        "default": "constant",
        "doc": "how to extend the piecewise interpolation"
    },
    {
        "pointer": "/boundary_conditions/pressure_boundary",
        "default": [],
        "type": "list",
        "doc": "Dirichlet boundary condition for normal * value for vector-valued PDEs."
    },
    {
        "pointer": "/boundary_conditions/pressure_boundary/*",
        "type": "object",
        "default": null,
        "required": [
            "id",
            "value"
        ],
        "optional": [
            "interpolation",
            "dimension"
        ],
        "doc": "pressure BC entry"
    },
    {
        "pointer": "/boundary_conditions/pressure_boundary/*/id",
        "type": "int",
        "doc": "ID for the pressure Neumann boundary condition"
    },
    {
        "pointer": "/boundary_conditions/pressure_boundary/*/value",
        "type": "list",
        "doc": "Values of pressure Neumann boundary condition"
    },
    {
        "pointer": "/boundary_conditions/pressure_boundary/*/value/*",
        "type": "string",
        "doc": "Values of pressure Neumann boundary condition as a function of $x,y,z,t$"
    },
    {
        "pointer": "/boundary_conditions/pressure_boundary/*/value/*",
        "type": "float",
        "doc": "Values of pressure Neumann boundary condition"
    },
    {
        "pointer": "/boundary_conditions/pressure_boundary/*/dimension",
        "type": "list",
        "default": [
            true,
            true,
            true
        ],
        "doc": "List of 2 (2D) or 3 (3D) boolean values indicating if the Pressure boundary condition is applied for a particular dimension."
    },
    {
        "pointer": "/boundary_conditions/pressure_boundary/*/dimension/*",
        "type": "bool",
        "default": true,
        "doc": "value"
    },
    {
        "pointer": "/boundary_conditions/pressure_boundary/*/interpolation",
        "type": "object",
        "required": [
            "type"
        ],
        "type_name": "none",
        "default": {
            "type": "none"
        },
        "doc": "interpolation of boundary condition"
    },
    {
        "pointer": "/boundary_conditions/pressure_boundary/*/interpolation",
        "type": "object",
        "required": [
            "type"
        ],
        "type_name": "linear",
        "doc": "interpolation of boundary condition"
    },
    {
        "pointer": "/boundary_conditions/pressure_boundary/*/interpolation",
        "type": "object",
        "required": [
            "type",
            "to"
        ],
        "optional": [
            "from"
        ],
        "type_name": "linear_ramp",
        "doc": "interpolation of boundary condition"
    },
    {
        "pointer": "/boundary_conditions/pressure_boundary/*/interpolation",
        "type": "object",
        "required": [
            "type",
            "points",
            "values"
        ],
        "optional": [
            "extend"
        ],
        "type_name": "piecewise_constant",
        "doc": "interpolation of boundary condition"
    },
    {
        "pointer": "/boundary_conditions/pressure_boundary/*/interpolation",
        "type": "object",
        "required": [
            "type",
            "points",
            "values"
        ],
        "optional": [
            "extend"
        ],
        "type_name": "piecewise_linear",
        "doc": "interpolation of boundary condition"
    },
    {
        "pointer": "/boundary_conditions/pressure_boundary/*/interpolation/type",
        "type": "string",
        "options": [
            "none",
            "linear",
            "linear_ramp",
            "piecewise_constant",
            "piecewise_linear"
        ],
        "doc": "type of interpolation of boundary condition"
    },
    {
        "pointer": "/boundary_conditions/pressure_boundary/*/interpolation/from",
        "type": "float",
        "default": 0,
        "doc": "interpolation starting time"
    },
    {
        "pointer": "/boundary_conditions/pressure_boundary/*/interpolation/to",
        "type": "float",
        "doc": "interpolation ending time"
    },
    {
        "pointer": "/boundary_conditions/pressure_boundary/*/interpolation/points",
        "type": "list",
        "doc": "interpolation time points"
    },
    {
        "pointer": "/boundary_conditions/pressure_boundary/*/interpolation/points/*",
        "type": "float",
        "doc": "interpolation time point"
    },
    {
        "pointer": "/boundary_conditions/pressure_boundary/*/interpolation/values",
        "type": "list",
        "doc": "interpolation values"
    },
    {
        "pointer": "/boundary_conditions/pressure_boundary/*/interpolation/values/*",
        "type": "float",
        "doc": "interpolation value"
    },
    {
        "pointer": "/boundary_conditions/pressure_boundary/*/interpolation/extend",
        "type": "string",
        "options": [
            "constant",
            "extrapolate",
            "repeat",
            "repeat_offset"
        ],
        "default": "constant",
        "doc": "how to extend the piecewise interpolation"
    },
    {
        "pointer": "/boundary_conditions/obstacle_displacements",
        "default": [],
        "type": "list",
        "doc": "The list of obstacle displacements. Each entry is an (ID, value) pair, where ids are set by selection."
    },
    {
        "pointer": "/boundary_conditions/obstacle_displacements/*",
        "type": "object",
        "default": null,
        "required": [
            "id",
            "value"
        ],
        "optional": [
            "interpolation"
        ],
        "doc": "Obstacle displacements"
    },
    {
        "pointer": "/boundary_conditions/obstacle_displacements/*/id",
        "type": "int",
        "doc": "ID of Obstacle displacements"
    },
    {
        "pointer": "/boundary_conditions/obstacle_displacements/*/value",
        "type": "list",
        "doc": "Values of Obstacle displacements for each dimension"
    },
    {
        "pointer": "/boundary_conditions/obstacle_displacements/*/value/*",
        "type": "string",
        "doc": "Values of Obstacle displacements for each dimension as a function of $x,y,z,t$"
    },
    {
        "pointer": "/boundary_conditions/obstacle_displacements/*/value/*",
        "type": "float",
        "doc": "Values of Obstacle displacements for each dimension"
    },
    {
        "pointer": "/boundary_conditions/obstacle_displacements/*/interpolation",
        "type": "object",
        "required": [
            "type"
        ],
        "type_name": "none",
        "default": {
            "type": "none"
        },
        "doc": "interpolation of boundary condition"
    },
    {
        "pointer": "/boundary_conditions/obstacle_displacements/*/interpolation",
        "type": "object",
        "required": [
            "type"
        ],
        "type_name": "linear",
        "doc": "interpolation of boundary condition"
    },
    {
        "pointer": "/boundary_conditions/obstacle_displacements/*/interpolation",
        "type": "object",
        "required": [
            "type",
            "to"
        ],
        "optional": [
            "from"
        ],
        "type_name": "linear_ramp",
        "doc": "interpolation of boundary condition"
    },
    {
        "pointer": "/boundary_conditions/obstacle_displacements/*/interpolation",
        "type": "object",
        "required": [
            "type",
            "points",
            "values"
        ],
        "optional": [
            "extend"
        ],
        "type_name": "piecewise_constant",
        "doc": "interpolation of boundary condition"
    },
    {
        "pointer": "/boundary_conditions/obstacle_displacements/*/interpolation",
        "type": "object",
        "required": [
            "type",
            "points",
            "values"
        ],
        "optional": [
            "extend"
        ],
        "type_name": "piecewise_linear",
        "doc": "interpolation of boundary condition"
    },
    {
        "pointer": "/boundary_conditions/obstacle_displacements/*/interpolation/type",
        "type": "string",
        "options": [
            "none",
            "linear",
            "linear_ramp",
            "piecewise_constant",
            "piecewise_linear"
        ],
        "doc": "type of interpolation of boundary condition"
    },
    {
        "pointer": "/boundary_conditions/obstacle_displacements/*/interpolation/from",
        "type": "float",
        "default": 0,
        "doc": "interpolation starting time"
    },
    {
        "pointer": "/boundary_conditions/obstacle_displacements/*/interpolation/to",
        "type": "float",
        "doc": "interpolation ending time"
    },
    {
        "pointer": "/boundary_conditions/obstacle_displacements/*/interpolation/points",
        "type": "list",
        "doc": "interpolation time points"
    },
    {
        "pointer": "/boundary_conditions/obstacle_displacements/*/interpolation/points/*",
        "type": "float",
        "doc": "interpolation time point"
    },
    {
        "pointer": "/boundary_conditions/obstacle_displacements/*/interpolation/values",
        "type": "list",
        "doc": "interpolation values"
    },
    {
        "pointer": "/boundary_conditions/obstacle_displacements/*/interpolation/values/*",
        "type": "float",
        "doc": "interpolation value"
    },
    {
        "pointer": "/boundary_conditions/obstacle_displacements/*/interpolation/extend",
        "type": "string",
        "options": [
            "constant",
            "extrapolate",
            "repeat",
            "repeat_offset"
        ],
        "default": "constant",
        "doc": "how to extend the piecewise interpolation"
    },
    {
        "pointer": "/initial_conditions",
        "default": null,
        "type": "object",
        "optional": [
            "solution",
            "velocity",
            "acceleration"
        ],
        "doc": "Initial conditions for the time-dependent problem, imposed on the main variable, its derivative or second derivative"
    },
    {
        "pointer": "/initial_conditions/solution",
        "default": [],
        "type": "list",
        "doc": "initial solution"
    },
    {
        "pointer": "/initial_conditions/solution/*",
        "default": null,
        "type": "object",
        "required": [
            "id",
            "value"
        ],
        "doc": "A list of (ID, value) pairs defining the initial conditions for the main variable values. Ids are set by selection, and values can be floats or formulas."
    },
    {
        "pointer": "/initial_conditions/solution/*/id",
        "type": "int",
        "doc": "ID from volume selections"
    },
    {
        "pointer": "/initial_conditions/solution/*/value",
        "type": "list",
        "doc": "value of the solution"
    },
    {
        "pointer": "/initial_conditions/solution/*/value/*",
        "type": "float",
        "doc": "value"
    },
    {
        "pointer": "/initial_conditions/solution/*/value/*",
        "type": "string",
        "doc": "as a function of $x,y,z,t$"
    },
    {
        "pointer": "/initial_conditions/velocity",
        "default": [],
        "type": "list",
        "doc": "initial velocity"
    },
    {
        "pointer": "/initial_conditions/velocity/*",
        "default": null,
        "type": "object",
        "required": [
            "id",
            "value"
        ],
        "doc": "A list of (ID, value) pairs defining the initial conditions for the first derivative of the main variable values. Ids are set by selection, and values can be floats or formulas."
    },
    {
        "pointer": "/initial_conditions/velocity/*/id",
        "type": "int",
        "doc": "ID from volume selections"
    },
    {
        "pointer": "/initial_conditions/velocity/*/value",
        "type": "list",
        "min": 2,
        "max": 3,
        "doc": "value od the initial velocity"
    },
    {
        "pointer": "/initial_conditions/velocity/*/value/*",
        "type": "float",
        "doc": "value"
    },
    {
        "pointer": "/initial_conditions/velocity/*/value/*",
        "type": "string",
        "doc": "value as a function of $x,y,z,t$"
    },
    {
        "pointer": "/initial_conditions/acceleration",
        "default": [],
        "type": "list",
        "doc": "initial acceleration"
    },
    {
        "pointer": "/initial_conditions/acceleration/*",
        "default": null,
        "type": "object",
        "required": [
            "id",
            "value"
        ],
        "doc": "entries"
    },
    {
        "pointer": "/initial_conditions/acceleration/*/id",
        "type": "int",
        "doc": "ID from volume selections"
    },
    {
        "pointer": "/initial_conditions/acceleration/*/value",
        "type": "list",
        "min": 2,
        "max": 3,
        "doc": "value"
    },
    {
        "pointer": "/initial_conditions/acceleration/*/value/*",
        "type": "float",
        "default": 0,
        "doc": "value"
    },
    {
        "pointer": "/initial_conditions/acceleration/*/value/*",
        "type": "string",
        "doc": "value as a function of $x,y,z,t$"
    },
    {
        "pointer": "/optimization",
        "default": null,
        "type": "object",
        "optional": [
            "enabled",
            "solver",
            "output",
            "parameters",
            "functionals"
        ],
        "doc": "TODO"
    },
    {
        "pointer": "/optimization/output",
        "default": null,
        "type": "object",
        "optional": [
            "solve_log_level",
            "save_frequency"
        ],
        "doc": "Optimization output options"
    },
    {
        "pointer": "/optimization/output/save_frequency",
        "default": 1,
        "type": "int",
        "doc": "Optimization output frequency"
    },
    {
        "pointer": "/optimization/output/solve_log_level",
        "default": 2,
        "type": "int",
        "doc": "Log level in forward solve"
    },
    {
        "pointer": "/optimization/solver",
        "type": "object",
        "default": null,
        "optional": [
            "nonlinear",
            "contact"
        ],
        "doc": "TODO"
    },
    {
        "pointer": "/optimization/enabled",
        "type": "bool",
        "default": false,
        "doc": "Cache transient solutions for differentiability of PDE solution."
    },
    {
        "pointer": "/optimization/parameters",
        "type": "list",
        "default": [],
        "doc": "TODO"
    },
    {
        "pointer": "/optimization/parameters/*/type",
        "type": "string",
        "options": [
            "initial",
            "material",
            "friction",
            "damping",
            "shape",
            "control",
            "topology"
        ],
        "doc": "TODO"
    },
    {
        "pointer": "/optimization/parameters/*/surface_selection",
        "type": "list",
        "default": [],
        "doc": "TODO"
    },
    {
        "pointer": "/optimization/parameters/*/surface_selection/*",
        "type": "int",
        "doc": "TODO"
    },
    {
        "pointer": "/optimization/parameters/*/volume_selection",
        "type": "list",
        "default": [],
        "doc": "TODO"
    },
    {
        "pointer": "/optimization/parameters/*/volume_selection/*",
        "type": "int",
        "doc": "TODO"
    },
    {
        "pointer": "/optimization/parameters/*/restriction",
        "type": "string",
        "default": "",
        "options": [
            "",
            "position",
            "velocity",
            "velocityXZ",
            "constant",
            "log",
            "E_nu",
            "constant_E_nu",
            "constant_log",
            "cubic_hermite_spline"
        ],
        "doc": "TODO"
    },
    {
        "pointer": "/optimization/parameters/*",
        "type": "object",
        "type_name": "initial",
        "optional": [
            "restriction"
        ],
        "doc": "TODO"
    },
    {
        "pointer": "/optimization/parameters/*",
        "type": "object",
        "type_name": "topology",
        "optional": [
            "power"
        ],
        "doc": "TODO"
    },
    {
        "pointer": "/optimization/parameters/*/power",
        "type": "int",
        "default": 1,
        "doc": "TODO"
    },
    {
        "pointer": "/optimization/parameters/*",
        "type_name": "shape",
        "type": "object",
        "required": [
            "type"
        ],
        "optional": [
            "restriction",
            "smoothing_paramters",
            "remesh",
            "spline_specification",
            "dimensions",
            "surface_selection"
        ],
        "doc": "TODO"
    },
    {
        "pointer": "/optimization/parameters/*/dimensions",
        "type": "list",
        "default": [],
        "doc": "TODO"
    },
    {
        "pointer": "/optimization/parameters/*/dimensions/*",
        "type": "bool",
        "doc": "TODO"
    },
    {
        "pointer": "/optimization/parameters/*/spline_specification",
        "type": "list",
        "default": null,
        "doc": "TODO"
    },
    {
        "pointer": "/optimization/parameters/*/spline_specification/*",
        "type": "object",
        "required": [
            "id",
            "control_point",
            "tangent"
        ],
        "optional": [
            "sampling"
        ],
        "doc": "TODO"
    },
    {
        "pointer": "/optimization/parameters/*/spline_specification/*/id",
        "type": "int",
        "doc": "TODO"
    },
    {
        "pointer": "/optimization/parameters/*/spline_specification/*/control_point",
        "type": "list",
        "doc": "TODO"
    },
    {
        "pointer": "/optimization/parameters/*/spline_specification/*/control_point/*",
        "type": "list",
        "doc": "TODO"
    },
    {
        "pointer": "/optimization/parameters/*/spline_specification/*/control_point/*/*",
        "type": "float",
        "doc": "TODO"
    },
    {
        "pointer": "/optimization/parameters/*/spline_specification/*/tangent",
        "type": "list",
        "doc": "TODO"
    },
    {
        "pointer": "/optimization/parameters/*/spline_specification/*/tangent/*",
        "type": "list",
        "doc": "TODO"
    },
    {
        "pointer": "/optimization/parameters/*/spline_specification/*/tangent/*/*",
        "type": "float",
        "doc": "TODO"
    },
    {
        "pointer": "/optimization/parameters/*/spline_specification/*/sampling",
        "type": "int",
        "default": 10,
        "doc": "TODO"
    },
    {
        "pointer": "/optimization/parameters/*/smoothing_paramters",
        "type": "object",
        "default": null,
        "doc": "TODO"
    },
    {
        "pointer": "/optimization/parameters/*/smoothing_paramters/exp_factor",
        "type": "float",
        "default": 5,
        "doc": "TODO"
    },
    {
        "pointer": "/optimization/parameters/*/smoothing_paramters/soft_p",
        "type": "float",
        "default": 1e5,
        "doc": "TODO"
    },
    {
        "pointer": "/optimization/parameters/*/smoothing_paramters/tol",
        "type": "float",
        "default": 1e-8,
        "doc": "TODO"
    },
    {
        "pointer": "/optimization/parameters/*/smoothing_paramters/min_iter",
        "type": "int",
        "default": 2,
        "doc": "TODO"
    },
    {
        "pointer": "/optimization/parameters/*",
        "type": "object",
        "type_name": "damping",
        "required": [
            "type"
        ],
        "optional": [
            "phi_bound",
            "psi_bound"
        ],
        "doc": "TODO"
    },
    {
        "pointer": "/optimization/parameters/*",
        "type": "object",
        "type_name": "friction",
        "required": [
            "type"
        ],
        "optional": [
            "bound"
        ],
        "doc": "TODO"
    },
    {
        "pointer": "/optimization/parameters/*",
        "type": "object",
        "type_name": "material",
        "required": [
            "type"
        ],
        "optional": [
            "restriction",
            "E_bound",
            "nu_bound",
            "lambda_bound",
            "mu_bound"
        ],
        "doc": "TODO"
    },
    {
        "pointer": "/optimization/parameters/*/E_bound",
        "type": "list",
        "default": [],
        "doc": "TODO"
    },
    {
        "pointer": "/optimization/parameters/*/phi_bound",
        "type": "list",
        "default": [],
        "doc": "TODO"
    },
    {
        "pointer": "/optimization/parameters/*/psi_bound",
        "type": "list",
        "default": [],
        "doc": "TODO"
    },
    {
        "pointer": "/optimization/parameters/*/bound",
        "type": "list",
        "default": [],
        "doc": "TODO"
    },
    {
        "pointer": "/optimization/parameters/*/nu_bound",
        "type": "list",
        "default": [],
        "doc": "TODO"
    },
    {
        "pointer": "/optimization/parameters/*/lambda_bound",
        "type": "list",
        "default": [],
        "doc": "TODO"
    },
    {
        "pointer": "/optimization/parameters/*/mu_bound",
        "type": "list",
        "default": [],
        "doc": "TODO"
    },
    {
        "pointer": "/optimization/parameters/*",
        "type": "object",
        "type_name": "control",
        "required": [
            "type"
        ],
        "optional": [
            "surface_selection"
        ],
        "doc": "TODO"
    },
    {
        "pointer": "/optimization/functionals",
        "type": "list",
        "default": [],
        "doc": "TODO"
    },
    {
        "pointer": "/optimization/functionals/*/type",
        "type": "string",
        "options": [
            "trajectory",
            "height",
            "stress",
            "boundary_smoothing",
            "control_smoothing",
            "material_smoothing",
            "volume_constraint"
        ],
        "doc": "TODO"
    },
    {
        "pointer": "/optimization/functionals/*/power",
        "type": "float",
        "default": 2,
        "doc": "TODO"
    },
    {
        "pointer": "/optimization/functionals/*/adjust_weight_period",
        "type": "int",
        "default": 1000000,
        "doc": "TODO"
    },
    {
        "pointer": "/optimization/functionals/*/adjustment_coeff",
        "type": "float",
        "default": 1.0,
        "doc": "TODO"
    },
    {
        "pointer": "/optimization/functionals/*/scale_invariant",
        "type": "bool",
        "default": true,
        "doc": "TODO"
    },
    {
        "pointer": "/optimization/functionals/*",
        "type": "object",
        "type_name": "trajectory",
        "required": [
            "type",
            "matching"
        ],
        "optional": [
            "path",
            "target_position",
            "control_points",
            "tangents",
            "delta",
            "transient_integral_type",
            "weight",
            "volume_selection",
            "surface_selection",
            "reference_cached_body_ids"
        ],
        "doc": "TODO"
    },
    {
        "pointer": "/optimization/functionals/*/volume_selection",
        "type": "list",
        "default": [],
        "doc": "TODO"
    },
    {
        "pointer": "/optimization/functionals/*/volume_selection/*",
        "type": "int",
        "doc": "TODO"
    },
    {
        "pointer": "/optimization/functionals/*/surface_selection",
        "type": "list",
        "default": [],
        "doc": "TODO"
    },
    {
        "pointer": "/optimization/functionals/*/surface_selection/*",
        "type": "int",
        "doc": "TODO"
    },
    {
        "pointer": "/optimization/functionals/*/reference_cached_body_ids",
        "type": "list",
        "default": [],
        "doc": "TODO"
    },
    {
        "pointer": "/optimization/functionals/*/reference_cached_body_ids/*",
        "type": "int",
        "doc": "TODO"
    },
    {
        "pointer": "/optimization/functionals/*/path",
        "type": "string",
        "default": "",
        "doc": "TODO"
    },
    {
        "pointer": "/optimization/functionals/*/weight",
        "type": "float",
        "default": 1,
        "doc": "TODO"
    },
    {
        "pointer": "/optimization/functionals/*/transient_integral_type",
        "type": "string",
        "default": "uniform",
        "options": [
            "simpson",
            "uniform",
            "final"
        ],
        "doc": "TODO"
    },
    {
        "pointer": "/optimization/functionals/*/target_position",
        "type": "list",
        "default": [],
        "doc": "TODO"
    },
    {
        "pointer": "/optimization/functionals/*/target_position/*",
        "type": "float",
        "doc": "TODO"
    },
    {
        "pointer": "/optimization/functionals/*/tangents",
        "type": "list",
        "default": [],
        "doc": "TODO"
    },
    {
        "pointer": "/optimization/functionals/*/tangents/*",
        "type": "list",
        "default": [],
        "doc": "TODO"
    },
    {
        "pointer": "/optimization/functionals/*/tangents/*/*",
        "type": "float",
        "doc": "TODO"
    },
    {
        "pointer": "/optimization/functionals/*/control_points",
        "type": "list",
        "default": [],
        "doc": "TODO"
    },
    {
        "pointer": "/optimization/functionals/*/control_points/*",
        "type": "list",
        "default": [],
        "doc": "TODO"
    },
    {
        "pointer": "/optimization/functionals/*/control_points/*/*",
        "type": "float",
        "doc": "TODO"
    },
    {
        "pointer": "/optimization/functionals/*/delta",
        "type": "list",
        "default": [],
        "doc": "TODO"
    },
    {
        "pointer": "/optimization/functionals/*/delta/*",
        "type": "float",
        "doc": "TODO"
    },
    {
        "pointer": "/optimization/functionals/*/matching",
        "type": "string",
        "options": [
            "exact-center",
            "sine",
            "sine3",
            "exact",
            "sdf",
            "center-data",
            "last-center",
            "marker-data"
        ],
        "doc": "TODO"
    },
    {
        "pointer": "/optimization/functionals/*",
        "type": "object",
        "type_name": "height",
        "required": [
            "type",
            "weight"
        ],
        "doc": "TODO"
    },
    {
        "pointer": "/optimization/functionals/*",
        "type": "object",
        "type_name": "stress",
        "required": [
            "type"
        ],
        "optional": [
            "power",
            "weight"
        ],
        "doc": "TODO"
    },
    {
        "pointer": "/optimization/functionals/*",
        "type": "object",
        "type_name": "boundary_smoothing",
        "required": [
            "type"
        ],
        "optional": [
            "scale_invariant",
            "power",
            "weight",
            "adjust_weight_period",
            "adjustment_coeff"
        ],
        "doc": "TODO"
    },
    {
        "pointer": "/optimization/functionals/*",
        "type": "object",
        "type_name": "material_smoothing",
        "required": [
            "type"
        ],
        "optional": [
            "weight"
        ],
        "doc": "TODO"
    },
    {
        "pointer": "/optimization/functionals/*",
        "type": "object",
        "type_name": "control_smoothing",
        "required": [
            "type"
        ],
        "optional": [
            "weight"
        ],
        "doc": "TODO"
    },
    {
        "pointer": "/optimization/functionals/*",
        "type": "object",
        "type_name": "volume_constraint",
        "required": [
            "type",
            "soft_bound"
        ],
        "optional": [
            "weight"
        ],
        "doc": "TODO"
    },
    {
        "pointer": "/optimization/functionals/*/soft_bound",
        "type": "list",
        "doc": "TODO"
    },
    {
        "pointer": "/optimization/functionals/*/soft_bound/*",
        "type": "float",
        "doc": "TODO"
    },
    {
        "pointer": "/output",
        "default": null,
        "type": "object",
        "optional": [
            "json",
            "paraview",
            "data",
            "advanced",
            "reference"
        ],
        "doc": "output settings"
    },
    {
        "pointer": "/output/json",
        "default": "",
        "type": "string",
        "doc": "File name for json output statistics on time/error/etc."
    },
    {
        "pointer": "/output/paraview",
        "default": null,
        "type": "object",
        "optional": [
            "file_name",
            "vismesh_rel_area",
            "skip_frame",
            "high_order_mesh",
            "volume",
            "surface",
            "wireframe",
            "points",
            "options"
        ],
        "doc": "Output in paraview format"
    },
    {
        "pointer": "/output/paraview/file_name",
        "default": "",
        "type": "string",
        "doc": "Paraview output file name"
    },
    {
        "pointer": "/output/paraview/vismesh_rel_area",
        "default": 1e-05,
        "type": "float",
        "doc": "relative area for the upsampled visualisation mesh"
    },
    {
        "pointer": "/output/paraview/skip_frame",
        "default": 1,
        "type": "int",
        "doc": "export every skip_frame-th frames for time dependent simulations"
    },
    {
        "pointer": "/output/paraview/high_order_mesh",
        "default": true,
        "type": "bool",
        "doc": "Enables/disables high-order output for paraview. Supported only for isoparametric or linear meshes with high-odrer solutions."
    },
    {
        "pointer": "/output/paraview/volume",
        "default": true,
        "type": "bool",
        "doc": "Export volumetric mesh"
    },
    {
        "pointer": "/output/paraview/surface",
        "default": false,
        "type": "bool",
        "doc": "Export surface mesh (in 2d polygon)"
    },
    {
        "pointer": "/output/paraview/wireframe",
        "default": false,
        "type": "bool",
        "doc": "Export the wireframe of the mesh"
    },
    {
        "pointer": "/output/paraview/points",
        "default": false,
        "type": "bool",
        "doc": "Export the Dirichlet points"
    },
    {
        "pointer": "/output/paraview/options",
        "default": null,
        "type": "object",
        "optional": [
            "material",
            "topology",
            "body_ids",
            "contact_forces",
            "friction_forces",
            "velocity",
            "acceleration"
        ],
        "doc": "Optional fields in the output"
    },
    {
        "pointer": "/output/paraview/options/material",
        "default": false,
        "type": "bool",
        "doc": "If true, write out material values sampled on the vertices of the mesh"
    },
    {
        "pointer": "/output/paraview/options/topology",
        "default": false,
        "type": "bool",
        "doc": "If true, write out topology values sampled on the vertices of the mesh"
    },
    {
        "pointer": "/output/paraview/options/body_ids",
        "default": false,
        "type": "bool",
        "doc": "Export volumes ids"
    },
    {
        "pointer": "/output/paraview/options/contact_forces",
        "default": false,
        "type": "bool",
        "doc": "If true, write out contact forces for surface"
    },
    {
        "pointer": "/output/paraview/options/friction_forces",
        "default": false,
        "type": "bool",
        "doc": "If true, write out friction forces for surface"
    },
    {
        "pointer": "/output/paraview/options/velocity",
        "default": false,
        "type": "bool",
        "doc": "If true, write out velocities"
    },
    {
        "pointer": "/output/paraview/options/acceleration",
        "default": false,
        "type": "bool",
        "doc": "If true, write out accelerations"
    },
    {
        "pointer": "/output/data",
        "default": null,
        "type": "object",
        "optional": [
            "solution",
            "full_mat",
            "stiffness_mat",
            "stress_mat",
            "u_path",
            "v_path",
            "a_path",
            "mises",
            "nodes",
            "advanced"
        ],
        "doc": "File names to write output data to."
    },
    {
        "pointer": "/output/data/solution",
        "default": "",
        "type": "string",
        "doc": "Main variable solution. Unrolled [xyz, xyz, ...] using PolyFEM ordering. If reorder_nodes exports the solution with the same order the vertices of the input mesh as a #n x d file"
    },
    {
        "pointer": "/output/data/full_mat",
        "default": "",
        "type": "string",
        "doc": "System matrix without boundary conditions. Doesn't work for nonlinear problems"
    },
    {
        "pointer": "/output/data/stiffness_mat",
        "default": "",
        "type": "string",
        "doc": "System matrix with boundary conditions. Doesn't work for nonlinear problems"
    },
    {
        "pointer": "/output/data/stress_mat",
        "default": "",
        "type": "string",
        "doc": "Exports stress"
    },
    {
        "pointer": "/output/data/u_path",
        "default": "",
        "type": "string",
        "doc": "Writes the complete solution in PolyFEM format, used to restart the sim"
    },
    {
        "pointer": "/output/data/v_path",
        "default": "",
        "type": "string",
        "doc": "Writes the complete velocity in PolyFEM format, used to restart the sim"
    },
    {
        "pointer": "/output/data/a_path",
        "default": "",
        "type": "string",
        "doc": "Writes the complete acceleration in PolyFEM format, used to restart the sim"
    },
    {
        "pointer": "/output/data/mises",
        "default": "",
        "type": "string",
        "doc": "File name to write per-node Von Mises stress values to."
    },
    {
        "pointer": "/output/data/nodes",
        "default": "",
        "type": "string",
        "doc": "Writes the FEM nodes"
    },
    {
        "pointer": "/output/data/advanced",
        "default": null,
        "type": "object",
        "optional": [
            "reorder_nodes"
        ],
        "doc": "advanced options"
    },
    {
        "pointer": "/output/data/advanced/reorder_nodes",
        "default": false,
        "type": "bool",
        "doc": "Reorder nodes accodring to input"
    },
    {
        "pointer": "/output/reference",
        "default": null,
        "optional": [
            "solution",
            "gradient"
        ],
        "type": "object",
        "doc": "Write out the analytic/numerical ground-truth solution and or its gradient"
    },
    {
        "pointer": "/output/reference/solution",
        "default": [],
        "type": "list",
        "doc": "reference solution used to compute errors"
    },
    {
        "pointer": "/output/reference/solution/*",
        "default": "",
        "type": "string",
        "doc": "value as a function of $x,y,z,t$"
    },
    {
        "pointer": "/output/reference/gradient",
        "default": [],
        "type": "list",
        "doc": "gradient of the reference solution to compute errors"
    },
    {
        "pointer": "/output/reference/gradient/*",
        "default": "",
        "type": "string",
        "doc": "value as a function of $x,y,z,t$"
    },
    {
        "pointer": "/output/advanced",
        "default": null,
        "type": "object",
        "optional": [
            "timestep_prefix",
            "sol_on_grid",
            "compute_error",
            "sol_at_node",
            "vis_boundary_only",
            "curved_mesh_size",
            "save_solve_sequence_debug",
            "save_time_sequence",
            "save_nl_solve_sequence",
            "spectrum"
        ],
        "doc": "Additional output options"
    },
    {
        "pointer": "/output/advanced/timestep_prefix",
        "default": "step_",
        "type": "string",
        "doc": "Prefix for output file names for each time step, the final file is step_i.[vtu|vtm] where i is the time index."
    },
    {
        "pointer": "/output/advanced/sol_on_grid",
        "default": -1,
        "type": "float",
        "doc": "exports the solution sampled on a grid, specify the grid spacing"
    },
    {
        "pointer": "/output/advanced/compute_error",
        "default": true,
        "type": "bool",
        "doc": "Enables the computation of the error. If no reference solution is provided, return the norms of the solution"
    },
    {
        "pointer": "/output/advanced/sol_at_node",
        "default": -1,
        "type": "int",
        "doc": "Write out solution values at a specific node. the values will be written in the output json file"
    },
    {
        "pointer": "/output/advanced/vis_boundary_only",
        "default": false,
        "type": "bool",
        "doc": "saves only elements touching the boundaries"
    },
    {
        "pointer": "/output/advanced/curved_mesh_size",
        "default": false,
        "type": "bool",
        "doc": "upsample curved edges to compute mesh size"
    },
    {
        "pointer": "/output/advanced/save_solve_sequence_debug",
        "default": false,
        "type": "bool",
        "doc": "saves AL internal steps, for debugging"
    },
    {
        "pointer": "/output/advanced/save_time_sequence",
        "default": true,
        "type": "bool",
        "doc": "saves timesteps"
    },
    {
        "pointer": "/output/advanced/save_nl_solve_sequence",
        "default": false,
        "type": "bool",
        "doc": "saves obj after every nonlinear iteration, for debugging"
    },
    {
        "pointer": "/output/advanced/spectrum",
        "default": false,
        "type": "bool",
        "doc": "exports the spectrum of the matrix in the output json. Works only if POLYSOLVE_WITH_SPECTRA is enabled"
    },
    {
        "pointer": "/input",
        "default": null,
        "type": "object",
        "optional": [
            "data"
        ],
        "doc": "input data"
    },
    {
        "pointer": "/input/data",
        "default": null,
        "type": "object",
        "optional": [
            "u_path",
            "v_path",
            "a_path"
        ],
        "doc": "input to restart time dependent sim"
    },
    {
        "pointer": "/input/data/u_path",
        "default": "",
        "type": "string",
        "doc": "input solution"
    },
    {
        "pointer": "/input/data/v_path",
        "default": "",
        "type": "string",
        "doc": "input velocity"
    },
    {
        "pointer": "/input/data/a_path",
        "default": "",
        "type": "string",
        "doc": "input acceleration"
    },
    {
        "pointer": "/preset_problem",
        "default": "skip",
        "type_name": "Linear",
        "type": "object",
        "required": [
            "type"
        ],
        "doc": "TODO"
    },
    {
        "pointer": "/preset_problem",
        "type_name": "Quadratic",
        "type": "object",
        "required": [
            "type"
        ],
        "doc": "TODO"
    },
    {
        "pointer": "/preset_problem",
        "type_name": "Cubic",
        "type": "object",
        "required": [
            "type"
        ],
        "doc": "TODO"
    },
    {
        "pointer": "/preset_problem",
        "type_name": "Sine",
        "type": "object",
        "required": [
            "type"
        ],
        "doc": "TODO"
    },
    {
        "pointer": "/preset_problem",
        "type_name": "Franke",
        "type": "object",
        "required": [
            "type"
        ],
        "doc": "TODO"
    },
    {
        "pointer": "/preset_problem",
        "type_name": "FrankeOld",
        "type": "object",
        "required": [
            "type"
        ],
        "doc": "TODO"
    },
    {
        "pointer": "/preset_problem",
        "type_name": "GenericScalarExact",
        "type": "object",
        "required": [
            "type"
        ],
        "optional": [
            "func"
        ],
        "doc": "TODO"
    },
    {
        "pointer": "/preset_problem/func",
        "type": "int",
        "default": 0,
        "doc": "TODO"
    },
    {
        "pointer": "/preset_problem",
        "type_name": "Zero_BC",
        "type": "object",
        "required": [
            "type"
        ],
        "doc": "TODO"
    },
    {
        "pointer": "/preset_problem",
        "type_name": "Elastic",
        "type": "object",
        "required": [
            "type"
        ],
        "doc": "TODO"
    },
    {
        "pointer": "/preset_problem",
        "type_name": "Walk",
        "type": "object",
        "required": [
            "type"
        ],
        "doc": "TODO"
    },
    {
        "pointer": "/preset_problem",
        "type_name": "TorsionElastic",
        "type": "object",
        "required": [
            "type"
        ],
        "optional": [
            "axis_coordiante",
            "n_turns",
            "fixed_boundary",
            "turning_boundary",
            "bbox_center"
        ],
        "doc": "TODO"
    },
    {
        "pointer": "/preset_problem/axis_coordiante",
        "type": "int",
        "default": 2,
        "doc": "TODO"
    },
    {
        "pointer": "/preset_problem/n_turns",
        "type": "float",
        "default": 0.5,
        "doc": "TODO"
    },
    {
        "pointer": "/preset_problem/fixed_boundary",
        "type": "int",
        "default": 5,
        "doc": "TODO"
    },
    {
        "pointer": "/preset_problem/turning_boundary",
        "type": "int",
        "default": 6,
        "doc": "TODO"
    },
    {
        "pointer": "/preset_problem/bbox_center",
        "type": "list",
        "default": [],
        "doc": "TODO"
    },
    {
        "pointer": "/preset_problem/bbox_center/*",
        "type": "float",
        "default": 0,
        "doc": "TODO"
    },
    {
        "pointer": "/preset_problem",
        "type_name": "DoubleTorsionElastic",
        "type": "object",
        "required": [
            "type"
        ],
        "optional": [
            "axis_coordiante0",
            "axis_coordiante1",
            "angular_v0",
            "angular_v1",
            "turning_boundary0",
            "turning_boundary1",
            "bbox_center"
        ],
        "doc": "TODO"
    },
    {
        "pointer": "/preset_problem/axis_coordiante0",
        "type": "int",
        "default": 2,
        "doc": "TODO"
    },
    {
        "pointer": "/preset_problem/axis_coordiante1",
        "type": "int",
        "default": 2,
        "doc": "TODO"
    },
    {
        "pointer": "/preset_problem/angular_v0",
        "type": "float",
        "default": 0.5,
        "doc": "TODO"
    },
    {
        "pointer": "/preset_problem/angular_v1",
        "type": "float",
        "default": -0.5,
        "doc": "TODO"
    },
    {
        "pointer": "/preset_problem/turning_boundary0",
        "type": "int",
        "default": 5,
        "doc": "TODO"
    },
    {
        "pointer": "/preset_problem/turning_boundary1",
        "type": "int",
        "default": 6,
        "doc": "TODO"
    },
    {
        "pointer": "/preset_problem",
        "type_name": "ElasticZeroBC",
        "type": "object",
        "required": [
            "type"
        ],
        "doc": "TODO"
    },
    {
        "pointer": "/preset_problem",
        "type_name": "ElasticExact",
        "type": "object",
        "required": [
            "type"
        ],
        "doc": "TODO"
    },
    {
        "pointer": "/preset_problem",
        "type_name": "ElasticCantileverExact",
        "type": "object",
        "required": [
            "type"
        ],
        "doc": "TODO, add displacement, E, nu, formulation, mesh_size"
    },
    {
        "pointer": "/preset_problem",
        "type_name": "CompressionElasticExact",
        "type": "object",
        "required": [
            "type"
        ],
        "doc": "TODO"
    },
    {
        "pointer": "/preset_problem",
        "type_name": "QuadraticElasticExact",
        "type": "object",
        "required": [
            "type"
        ],
        "doc": "TODO"
    },
    {
        "pointer": "/preset_problem",
        "type_name": "LinearElasticExact",
        "type": "object",
        "required": [
            "type"
        ],
        "doc": "TODO"
    },
    {
        "pointer": "/preset_problem",
        "type_name": "PointBasedTensor",
        "type": "object",
        "required": [
            "type"
        ],
        "doc": "TODO, add optionals"
    },
    {
        "pointer": "/preset_problem",
        "type_name": "Kernel",
        "type": "object",
        "required": [
            "type"
        ],
        "optional": [
            "formulation",
            "n_kernels",
            "kernel_distance",
            "kernel_weights"
        ],
        "doc": "TODO, add optionals"
    },
    {
        "pointer": "/preset_problem/formulation",
        "type": "string",
        "default": "",
        "doc": "TODO"
    },
    {
        "pointer": "/preset_problem/n_kernels",
        "type": "int",
        "default": 0,
        "doc": "TODO"
    },
    {
        "pointer": "/preset_problem/kernel_distance",
        "type": "float",
        "default": 0,
        "doc": "TODO"
    },
    {
        "pointer": "/preset_problem/kernel_weights",
        "type": "string",
        "default": "",
        "doc": "TODO"
    },
    {
        "pointer": "/preset_problem",
        "type_name": "Node",
        "type": "object",
        "required": [
            "type"
        ],
        "doc": "TODO, add optionals"
    },
    {
        "pointer": "/preset_problem",
        "type_name": "TimeDependentScalar",
        "type": "object",
        "required": [
            "type"
        ],
        "doc": "TODO"
    },
    {
        "pointer": "/preset_problem",
        "type_name": "MinSurf",
        "type": "object",
        "required": [
            "type"
        ],
        "doc": "TODO"
    },
    {
        "pointer": "/preset_problem",
        "type_name": "Gravity",
        "type": "object",
        "required": [
            "type"
        ],
        "optional": [
            "force"
        ],
        "doc": "TODO"
    },
    {
        "pointer": "/preset_problem/n_kernels/force",
        "type": "list",
        "default": [],
        "doc": "TODO"
    },
    {
        "pointer": "/preset_problem/n_kernels/force/*",
        "type": "float",
        "default": 0,
        "doc": "TODO"
    },
    {
        "pointer": "/preset_problem",
        "type_name": "ConstantVelocity",
        "type": "object",
        "required": [
            "type"
        ],
        "doc": "TODO"
    },
    {
        "pointer": "/preset_problem",
        "type_name": "TwoSpheres",
        "type": "object",
        "required": [
            "type"
        ],
        "doc": "TODO"
    },
    {
        "pointer": "/preset_problem",
        "type_name": "DrivenCavity",
        "type": "object",
        "required": [
            "type"
        ],
        "doc": "TODO"
    },
    {
        "pointer": "/preset_problem",
        "type_name": "DrivenCavityC0",
        "type": "object",
        "required": [
            "type"
        ],
        "doc": "TODO"
    },
    {
        "pointer": "/preset_problem",
        "type_name": "DrivenCavitySmooth",
        "type": "object",
        "required": [
            "type"
        ],
        "doc": "TODO"
    },
    {
        "pointer": "/preset_problem",
        "type_name": "Flow",
        "type": "object",
        "required": [
            "type"
        ],
        "doc": "TODO, add inflow, outflow, inflow_amout, outflow_amout, direction, obstacle"
    },
    {
        "pointer": "/preset_problem",
        "type_name": "FlowWithObstacle",
        "type": "object",
        "required": [
            "type"
        ],
        "optional": [
            "U"
        ],
        "doc": "TODO"
    },
    {
        "pointer": "/preset_problem/n_kernels/U",
        "type": "float",
        "default": 0,
        "doc": "TODO"
    },
    {
        "pointer": "/preset_problem/n_kernels/time_dependent",
        "type": "bool",
        "default": false,
        "doc": "TODO"
    },
    {
        "pointer": "/preset_problem",
        "type_name": "CornerFlow",
        "type": "object",
        "required": [
            "type"
        ],
        "optional": [
            "U",
            "time_dependent"
        ],
        "doc": "TODO"
    },
    {
        "pointer": "/preset_problem",
        "type_name": "UnitFlowWithObstacle",
        "type": "object",
        "required": [
            "type"
        ],
        "optional": [
            "U"
        ],
        "doc": "TODO, add inflow_id, direction, no_slip"
    },
    {
        "pointer": "/preset_problem",
        "type_name": "StokesLaw",
        "type": "object",
        "required": [
            "type"
        ],
        "optional": [
            "time_dependent",
            "viscosity"
        ],
        "doc": "TODO, add radius"
    },
    {
        "pointer": "/preset_problem/n_kernels/viscosity",
        "type": "float",
        "default": 0,
        "doc": "TODO"
    },
    {
        "pointer": "/preset_problem",
        "type_name": "TaylorGreenVortex",
        "type": "object",
        "required": [
            "type"
        ],
        "optional": [
            "viscosity"
        ],
        "doc": "TODO"
    },
    {
        "pointer": "/preset_problem/viscosity",
        "type": "float",
        "default": 1,
        "doc": "TODO"
    },
    {
        "pointer": "/preset_problem",
        "type_name": "SimpleStokeProblemExact",
        "type": "object",
        "required": [
            "type"
        ],
        "optional": [
            "func"
        ],
        "doc": "TODO"
    },
    {
        "pointer": "/preset_problem",
        "type_name": "SineStokeProblemExact",
        "type": "object",
        "required": [
            "type"
        ],
        "doc": "TODO"
    },
    {
        "pointer": "/preset_problem",
        "type_name": "TransientStokeProblemExact",
        "type": "object",
        "required": [
            "type"
        ],
        "optional": [
            "func",
            "viscosity"
        ],
        "doc": "TODO"
    },
    {
        "pointer": "/preset_problem",
        "type_name": "Kovnaszy",
        "type": "object",
        "required": [
            "type"
        ],
        "optional": [
            "viscosity"
        ],
        "doc": "TODO"
    },
    {
        "pointer": "/preset_problem",
        "type_name": "Airfoil",
        "type": "object",
        "required": [
            "type"
        ],
        "optional": [
            "time_dependent"
        ],
        "doc": "TODO"
    },
    {
        "pointer": "/preset_problem",
        "type_name": "Lshape",
        "type": "object",
        "required": [
            "type"
        ],
        "optional": [
            "U",
            "time_dependent"
        ],
        "doc": "TODO"
    },
    {
        "pointer": "/preset_problem",
        "type_name": "TestProblem",
        "type": "object",
        "required": [
            "type"
        ],
        "doc": "TODO, type, omega, is_scalar"
    },
    {
        "pointer": "/preset_problem",
        "type_name": "BilaplacianProblemWithSolution",
        "type": "object",
        "required": [
            "type"
        ],
        "doc": "TODO, type, omega, is_scalar"
    },
    {
        "pointer": "/preset_problem/type",
        "type": "string",
        "doc": "Type of preset problem to use.",
        "options": [
            "Linear",
            "Quadratic",
            "Cubic",
            "Sine",
            "Franke",
            "FrankeOld",
            "GenericScalarExact",
            "Zero_BC",
            "Elastic",
            "Walk",
            "TorsionElastic",
            "DoubleTorsionElastic",
            "ElasticZeroBC",
            "ElasticExact",
            "ElasticCantileverExact",
            "CompressionElasticExact",
            "QuadraticElasticExact",
            "LinearElasticExact",
            "PointBasedTensor",
            "Kernel",
            "Node",
            "TimeDependentScalar",
            "MinSurf",
            "Gravity",
            "ConstantVelocity",
            "TwoSpheres",
            "DrivenCavity",
            "DrivenCavityC0",
            "DrivenCavitySmooth",
            "Flow",
            "FlowWithObstacle",
            "CornerFlow",
            "UnitFlowWithObstacle",
            "StokesLaw",
            "TaylorGreenVortex",
            "SimpleStokeProblemExact",
            "SineStokeProblemExact",
            "TransientStokeProblemExact",
            "Kovnaszy",
            "Airfoil",
            "Lshape",
            "TestProblem",
            "BilaplacianProblemWithSolution"
        ]
    }
]<|MERGE_RESOLUTION|>--- conflicted
+++ resolved
@@ -650,10 +650,6 @@
     {
         "pointer": "/geometry/*/surface_selection",
         "type": "int",
-<<<<<<< HEAD
-        "default": null,
-=======
->>>>>>> 44992b3f
         "doc": "Assign specified ID to all surface elements of the geometry"
     },
     {
@@ -2136,7 +2132,6 @@
         "doc": "The coefficient of clamped log-barrier function value when not adaptive"
     },
     {
-<<<<<<< HEAD
         "pointer": "/optimization/solver/contact",
         "default": null,
         "type": "object",
@@ -2208,16 +2203,10 @@
         "doc": "The support size of barrier function"
     },
     {
-        "pointer": "/solver/ignore_inertia",
-        "default": false,
-        "type": "bool",
-        "doc": "Ignore inertia in time dependent. Used for doing incremental load."
-=======
         "pointer": "/solver/rayleigh_damping",
         "type": "list",
         "default": [],
         "doc": "Apply Rayleigh damping."
->>>>>>> 44992b3f
     },
     {
         "pointer": "/solver/rayleigh_damping/*",
@@ -2682,21 +2671,6 @@
     },
     {
         "pointer": "/materials/*/phi",
-<<<<<<< HEAD
-=======
-        "type": "float",
-        "doc": "Damping parameter 1",
-        "default": 0
-    },
-    {
-        "pointer": "/materials/*/psi",
-        "type": "float",
-        "doc": "Damping parameter 2",
-        "default": 0
-    },
-    {
-        "pointer": "/materials/*/k",
->>>>>>> 44992b3f
         "type": "float",
         "doc": "Damping parameter 1",
         "default": 0
@@ -2721,11 +2695,8 @@
             "HookeLinearElasticity",
             "SaintVenant",
             "NeoHookean",
-<<<<<<< HEAD
             "MultiscaleRB",
-=======
             "MooneyRivlin",
->>>>>>> 44992b3f
             "Stokes",
             "NavierStokes",
             "IncompressibleLinearElasticity",
@@ -2822,13 +2793,9 @@
             "value"
         ],
         "optional": [
-<<<<<<< HEAD
             "dimension",
-            "time_reference"
-=======
-            "interpolation",
-            "dimension"
->>>>>>> 44992b3f
+            "time_reference",
+            "interpolation"
         ],
         "doc": "Dirichlet boundary condition."
     },
@@ -2892,7 +2859,6 @@
         "doc": "value"
     },
     {
-<<<<<<< HEAD
         "pointer": "/boundary_conditions/dirichlet_boundary/*/time_reference",
         "default": [],
         "type": "list",
@@ -2902,7 +2868,8 @@
         "pointer": "/boundary_conditions/dirichlet_boundary/*/time_reference/*",
         "type": "float",
         "doc": "Values of Dirichlet boundary condition for timestep"
-=======
+    },
+    {
         "pointer": "/boundary_conditions/dirichlet_boundary/*/interpolation",
         "type": "object",
         "required": [
@@ -3018,7 +2985,6 @@
         ],
         "default": "constant",
         "doc": "how to extend the piecewise interpolation"
->>>>>>> 44992b3f
     },
     {
         "pointer": "/boundary_conditions/neumann_boundary",
