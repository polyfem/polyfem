--- conflicted
+++ resolved
@@ -2215,38 +2215,33 @@
         "pointer": "/materials/*",
         "type": "object",
         "type_name": "NeoHookean",
-<<<<<<< HEAD
         "required": [
             "type",
-            "lambda",
-            "mu"
+            "alphas",
+            "mus",
+            "Ds"
         ],
         "optional": [
             "id",
-            "rho",
-            "phi",
-            "psi"
-        ],
-        "doc": "Material Parameters including ID, Lamé first ($\\lambda$), Lamé second ($\\mu$), density ($\\rho$)"
+            "rho"
+        ],
+        "doc": "Material Parameters including ID, for [Ogden](https://en.wikipedia.org/wiki/Ogden_hyperelastic_model)."
     },
     {
         "pointer": "/materials/*",
         "type": "object",
-        "type_name": "MooneyRivlin",
-=======
->>>>>>> 38a2ba77
+        "type_name": "IncompressibleOgden",
         "required": [
             "type",
-            "lambda",
-            "mu"
+            "c",
+            "m",
+            "k"
         ],
         "optional": [
             "id",
-            "rho",
-            "phi",
-            "psi"
-        ],
-        "doc": "Material Parameters including ID, Lamé first ($\\lambda$), Lamé second ($\\mu$), density ($\\rho$)"
+            "rho"
+        ],
+        "doc": "Material Parameters including ID, for [Ogden](https://en.wikipedia.org/wiki/Ogden_hyperelastic_model)."
     },
     {
         "pointer": "/materials/*",
