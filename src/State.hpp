#ifndef STATE_HPP
#define STATE_HPP

#include <polyfem/ElementBases.hpp>
#include <polyfem/ElementAssemblyValues.hpp>
#include <polyfem/Problem.hpp>
#include <polyfem/Mesh.hpp>
#include <polyfem/LocalBoundary.hpp>
#include <polyfem/InterfaceData.hpp>
#include <polyfem/AssemblerUtils.hpp>
#include <polyfem/ElasticityUtils.hpp>
#include <polyfem/Common.hpp>
#include <polyfem/Logger.hpp>

#include <polyfem/Mesh2D.hpp>
#include <polyfem/Mesh3D.hpp>

#include <Eigen/Dense>
#include <Eigen/Sparse>
#include <memory>
#include <string>

namespace polyfem
{
	//class used to save the solution of time dependent problems in code instead of saving it to the disc
	class SolutionFrame
	{
	public:
		std::string name;
		Eigen::MatrixXd points;
		Eigen::MatrixXi connectivity;
		Eigen::MatrixXd solution;
		Eigen::MatrixXd pressure;
		Eigen::MatrixXd exact;
		Eigen::MatrixXd error;
		Eigen::MatrixXd scalar_value;
		Eigen::MatrixXd scalar_value_avg;
	};

	//main class that contains the polyfem solver
	class State
	{
	public:
		~State() = default;

		State();

		//initalizing the logger
		//log_file is to write it to a file (use log_file="") to output to consolle
		//log_level 0 all message, 6 no message. 2 is info, 1 is debug
		//quiet the log
		void init_logger(const std::string &log_file, int log_level, const bool is_quiet);

		//initalizing the logger
		//writes to an outputstream
		void init_logger(std::ostream &os, int log_level);

		//initalizing the logger meant for internal usage
		void init_logger(std::vector<spdlog::sink_ptr> &sinks, int log_level);

		//initialize the polyfem solver with a json settings
		void init(const json &args);
		// void init(const std::string &json);

		//change log level, log_level 0 all message, 6 no message. 2 is info, 1 is debug
		void set_log_level(int log_level)
		{
			log_level = std::max(0, std::min(6, log_level));
			spdlog::set_level(static_cast<spdlog::level::level_enum>(log_level));
		}

		//get the output log as json
		//this is *not* what gets printed but more informative
		//information, eg it contains runtimes, errors, etc.
		std::string get_log()
		{
			std::stringstream ss;
			save_json(ss);
			return ss.str();
		}

		//solver settings
		json args;

		//assembler, it dispatches call to the differnt assembers based on the formulation
		AssemblerUtils assembler;
		//current problem, it contains rhs and bc
		std::shared_ptr<Problem> problem;

		//density of the input, default=1.
		Density density;

		//FE bases, the size is #elements
		std::vector<ElementBases> bases;
		//FE pressure bases for mixed elements, the size is #elements
		std::vector<ElementBases> pressure_bases;

		//Geometric mapping bases, if the elements are isoparametric, this list is empty
		std::vector<ElementBases> geom_bases;

		//list of boundary nodes
		std::vector<int> boundary_nodes;
		//mapping from elements to nodes for dirichlet boundary conditions
		std::vector<LocalBoundary> local_boundary;
		//mapping from elements to nodes for neumann boundary conditions
		std::vector<LocalBoundary> local_neumann_boundary;
		//nodes on the boundary of polygonal elements, used for harmonic bases
		std::map<int, InterfaceData> poly_edge_to_data;

		//current mesh, it can be a Mesh2D or Mesh3D
		std::unique_ptr<Mesh> mesh;

		//polygons, used since poly have no geom mapping
		std::map<int, Eigen::MatrixXd> polys;
		//polyhedra, used since poly have no geom mapping
		std::map<int, std::pair<Eigen::MatrixXd, Eigen::MatrixXi>> polys_3d;

		//parent element used to track refinements
		std::vector<int> parent_elements;

		//average system mass, used for contact with IPC
		double avg_mass;

		//stiffness and mass matrix.
		//Stiffness is not compute for non linea problems
		//Mass is computed only for time dependent problems
		StiffnessMatrix stiffness, mass;
		//System righ-hand side.
		//rhs_in is an input that, if not empty, gets copied to rhs
		Eigen::MatrixXd rhs, rhs_in;

		//solution and pressure solution
		//if the problem is not mixed, pressure is empty
		Eigen::MatrixXd sol, pressure;

		//boundary mesh used for collision
		//boundary_nodes_pos contains the total number of nodes, the internal ones are zero
		//for high-order fem the faces are triangulated
		//this is currently supported only for tri and tet meshes
		Eigen::MatrixXd boundary_nodes_pos;
		Eigen::MatrixXd boundary_nodes_pos_pressure;
		Eigen::MatrixXi boundary_edges;
		Eigen::MatrixXi boundary_edges_pressure;
		Eigen::MatrixXi boundary_triangles;
		Eigen::MatrixXi boundary_triangles_pressure;

		//boundary visualization mesh
		Eigen::MatrixXd boundary_vis_vertices;
		Eigen::MatrixXd boundary_vis_local_vertices;
		Eigen::MatrixXi boundary_vis_elements;
		Eigen::MatrixXi boundary_vis_elements_ids;
		Eigen::MatrixXd boundary_vis_normals;

		//spectrum of the stiffness matrix, enable only if POLYSOLVE_WITH_SPECTRA is ON (off by default)
		Eigen::Vector4d spectrum;

		//information of the solver, eg num iteration, time, errors, etc
		//the informations varies depending on the solver
		json solver_info;

		//use average pressure for stokes problem to fix the additional dofs, true by default
		//if false, it will fix one pressure node to zero
		bool use_avg_pressure;

		//number of bases and pressure bases
		int n_bases, n_pressure_bases;
		//vector of discretization oders, used when not all elements have the same degree
		//one per element
		Eigen::VectorXi disc_orders;

		//max edge lenght
		double mesh_size;
		//min edge lenght
		double min_edge_length;
		//avg edge lenght
		double average_edge_length;

		//errors, lp_err is in fact an L8 error
		double l2_err, linf_err, lp_err, h1_err, h1_semi_err, grad_max_err;

		//non zeros and sytem matrix size
		//num dof is the totdal dof in the system
		long long nn_zero, mat_size, num_dofs;

		//timings
		//construct the basis
		double building_basis_time;
		//load the mesh
		double loading_mesh_time;
		//build the polygonal/polyhedral bases
		double computing_poly_basis_time;
		//assembly
		double assembling_stiffness_mat_time;
		//computing the rhs
		double assigning_rhs_time;
		//solve
		double solving_time;
		//compute error
		double computing_errors_time;

		//statiscs on angle, compute only when using p_ref (false by default)
		double max_angle;
		double sigma_max, sigma_min, sigma_avg;

		//number of flipped elements, compute only when using count_flipped_els (false by default)
		int n_flipped;

		//statiscs on the mesh, see Polyspline paper for desciption
		int simplex_count;
		int regular_count;
		int regular_boundary_count;
		int simple_singular_count;
		int multi_singular_count;
		int boundary_count;
		int non_regular_boundary_count;
		int non_regular_count;
		int undefined_count;
		int multi_singular_boundary_count;

		//flag to decide if exporting the time dependent solution to files
		//or save it in the solution_frames array
		bool solve_export_to_file = true;
		std::vector<SolutionFrame> solution_frames;

		//utility function that gets the problem params (eg material)
		//it adds the problem dimension from the problem and PDE
		json build_json_params();

		//computes the mesh size, it samples every edges n_samples times
		//uses curved_mesh_size (false by default) to compute the size of
		//the linear mesh
		void compute_mesh_size(const Mesh &mesh, const std::vector<ElementBases> &bases, const int n_samples);

		//loads the mesh from the json arguments
		void load_mesh();
		//loads a febio file
		void load_febio(const std::string &path);
		//loads the mesh from a geogram mesh, skip_boundary_sideset = false it uses the lambda boundary_marker to assigm the sideset
		//the input of the lambda is the face barycenter, the output is the sideset id
		void load_mesh(GEO::Mesh &meshin, const std::function<int(const RowVectorNd &)> &boundary_marker, bool skip_boundary_sideset = false);
		//loads a mesh from a path
		void load_mesh(const std::string &path)
		{
			args["mesh"] = path;
			load_mesh();
		}
		//loads a mesh from a path and uses the bc_tag to assign sideset ids
		//the bc_tag file should contain a list of integers, one per face
		void load_mesh(const std::string &path, const std::string &bc_tag)
		{
			args["mesh"] = path;
			args["bc_tag"] = bc_tag;
			load_mesh();
		}
		//load the mesh from V and F, V is #vertices x dim, F is #elements x size (size = 3 for triangle mesh, size=4 for a quaud mesh if dim is 2)
		void load_mesh(const Eigen::MatrixXd &V, const Eigen::MatrixXi &F)
		{
			if (V.cols() == 2)
				mesh = std::make_unique<polyfem::Mesh2D>();
			else
				mesh = std::make_unique<polyfem::Mesh3D>();
			mesh->build_from_matrices(V, F);

			load_mesh();
		}
		void build_grid(const json &mesh_params);

		//set the multimaterial, this is mean for internal usage.
		void set_multimaterial(const std::function<void(const Eigen::MatrixXd &, const Eigen::MatrixXd &, const Eigen::MatrixXd &)> &setter);

		//set the boundary sideset
		//from a lambda that takes the face/edge barycenter
		void set_boundary_side_set(const std::function<int(const polyfem::RowVectorNd &)> &boundary_marker) { mesh->compute_boundary_ids(boundary_marker); }
		//from a lambda that takes the face/edge barycenter and a flag if the face/edge is boundary or not (used to set internal boundaries)
		void set_boundary_side_set(const std::function<int(const polyfem::RowVectorNd &, bool)> &boundary_marker) { mesh->compute_boundary_ids(boundary_marker); }
		//from a lambda that takes the face/edge vertices and a flag if the face/edge is boundary or not (used to set internal boundaries)
		void set_boundary_side_set(const std::function<int(const std::vector<int> &, bool)> &boundary_marker) { mesh->compute_boundary_ids(boundary_marker); }

		//solves the problem
		void solve()
		{
			compute_mesh_stats();

			build_basis();

			assemble_rhs();
			assemble_stiffness_mat();

			solve_export_to_file = false;
			solution_frames.clear();
			solve_problem();
			solve_export_to_file = true;
		}

		//internal methods, they are called from solve

		//builds the bases step 2 of solve
		void build_basis();
		//extracts the boundary mesh for collision, called in build_basis
		void extract_boundary_mesh();
<<<<<<< HEAD
		void extract_boundary_mesh_pressure();

=======
		//extracts the boundary mesh for visualization, called in build_basis
		void extract_vis_boundary_mesh();
>>>>>>> 2ebbffbd
		//assemble matrices, step 4 of solve
		void assemble_stiffness_mat();
		//compute rhs, step 3 of solve
		void assemble_rhs();
		//solves the proble, step 5
		void solve_problem();

		//compute the errors, not part of solve
		void compute_errors();
		//saves all data on the disk according to the input params
		void export_data();

		//evaluates the function fun at the vertices on the mesh
		//actual dim is the size of the problem (e.g., 1 for Laplace, dim for elasticity)
		void compute_vertex_values(int actual_dim, const std::vector<ElementBases> &basis,
								   const MatrixXd &fun, Eigen::MatrixXd &result);
		//compute von mises stress at quadrature points for the function fun, also compute the interpolated function
		void compute_stress_at_quadrature_points(const MatrixXd &fun, Eigen::MatrixXd &result, Eigen::VectorXd &von_mises);
		//interpolate the function fun. n_points is the size of the output. boundary_only interpolates only at boundary elements
		void interpolate_function(const int n_points, const Eigen::MatrixXd &fun, Eigen::MatrixXd &result, const bool boundary_only = false);
		//interpolate the function fun. n_points is the size of the output. boundary_only interpolates only at boundary elements
		//actual dim is the size of the problem (e.g., 1 for Laplace, dim for elasticity)
		void interpolate_function(const int n_points, const int actual_dim, const std::vector<ElementBases> &basis, const MatrixXd &fun, MatrixXd &result, const bool boundary_only = false);

		//interpolate solution and gradient at in element el_index for the local_pts in the reference element (calls interpolate_at_local_vals with sol)
		void interpolate_at_local_vals(const int el_index, const MatrixXd &local_pts, MatrixXd &result, MatrixXd &result_grad);
		//interpolate the function fun and its gradient at in element el_index for the local_pts in the reference element
		void interpolate_at_local_vals(const int el_index, const MatrixXd &local_pts, const MatrixXd &fun, MatrixXd &result, MatrixXd &result_grad);
		//interpolate the function fun and its gradient at in element el_index for the local_pts in the reference element using bases bases
		void interpolate_at_local_vals(const int el_index, const std::vector<ElementBases> &bases, const MatrixXd &local_pts, const MatrixXd &fun, MatrixXd &result, MatrixXd &result_grad);

		//computes scalar quantity of funtion (ie von mises for elasticity and norm of velocity for fluid)
		void compute_scalar_value(const int n_points, const Eigen::MatrixXd &fun, Eigen::MatrixXd &result, const bool boundary_only = false);
		//computes scalar quantity of funtion (ie von mises for elasticity and norm of velocity for fluid)
		//the scalar value is averaged around every node to make it continuos
		void average_grad_based_function(const int n_points, const MatrixXd &fun, MatrixXd &result_scalar, MatrixXd &result_tensor, const bool boundary_only = false);
		//compute tensor quantity (ie stress tensor or velocy)
		void compute_tensor_value(const int n_points, const Eigen::MatrixXd &fun, Eigen::MatrixXd &result, const bool boundary_only = false);

		//computes integrated solution (fun) per surface face. pts and faces are the boundary are the boundary on the rest configuration
		void interpolate_boundary_function(const MatrixXd &pts, const MatrixXi &faces, const MatrixXd &fun, const bool compute_avg, MatrixXd &result);
		//computes integrated solution (fun) per surface face vertex. pts and faces are the boundary are the boundary on the rest configuration
		void interpolate_boundary_function_at_vertices(const MatrixXd &pts, const MatrixXi &faces, const MatrixXd &fun, MatrixXd &result);
		//computes traction foces for fun (tensor * surface normal) solution per surface face. pts and faces are the boundary on the rest configuration.
		//disp is the displacement of the surface vertices
		void interpolate_boundary_tensor_function(const MatrixXd &pts, const MatrixXi &faces, const MatrixXd &fun, const MatrixXd &disp, const bool compute_avg, MatrixXd &result);
		//same as above with disp=0
		void interpolate_boundary_tensor_function(const MatrixXd &pts, const MatrixXi &faces, const MatrixXd &fun, const bool compute_avg, MatrixXd &result);

		double get_drag_force(const RowVectorNd& center, const double radius);

		//returns a triangulated representation of the sideset. sidesets contains integers mapping to faces
		void get_sidesets(Eigen::MatrixXd &pts, Eigen::MatrixXi &faces, Eigen::MatrixXd &sidesets);

		//saves the output statistic to a stream
		void save_json(std::ostream &out);
		//saves the output statistic to a json object
		void save_json(nlohmann::json &j);
		//saves the output statistic to disc accoding to params
		void save_json();

		//compute stats (counts els type, mesh lenght, etc), step 1 of solve
		void compute_mesh_stats();

		//builds visualzation mesh, upsampled mesh used for visualization
		//the visualization mesh is a dense mesh per element all disconnected
		//it also retuns the mapping to element id and discretization of every elment
		//works in 2 and 3d. if the mesh is not simplicial it gets tri/tet halized
		void build_vis_mesh(Eigen::MatrixXd &points, Eigen::MatrixXi &tets, Eigen::MatrixXi &el_id, Eigen::MatrixXd &discr);

		//saves the vtu file for time t, internal usage
		void save_vtu(const std::string &name, const double t);
		//saves an obj of the wireframe, internal usage
		void save_wire(const std::string &name, bool isolines = false);
		void save_boundary_vtu(const std::string &path);

		//samples to solution on the visualization mesh and return the vis mesh (points and tets) and the interpolated values (fun)
		void get_sampled_solution(Eigen::MatrixXd &points, Eigen::MatrixXi &tets, Eigen::MatrixXd &fun, bool boundary_only = false)
		{
			Eigen::MatrixXd discr;
			Eigen::MatrixXi el_id;
			const bool tmp = args["export"]["vis_boundary_only"];
			args["export"]["vis_boundary_only"] = boundary_only;

			build_vis_mesh(points, tets, el_id, discr);
			interpolate_function(points.rows(), sol, fun, boundary_only);

			args["export"]["vis_boundary_only"] = tmp;
		}

		//samples to stess tensor on the visualization mesh and return them (fun)
		void get_stresses(Eigen::MatrixXd &fun, bool boundary_only = false)
		{
			Eigen::MatrixXd points;
			Eigen::MatrixXi tets;
			Eigen::MatrixXi el_id;
			Eigen::MatrixXd discr;
			const bool tmp = args["export"]["vis_boundary_only"];
			args["export"]["vis_boundary_only"] = boundary_only;

			build_vis_mesh(points, tets, el_id, discr);
			compute_tensor_value(points.rows(), sol, fun, boundary_only);

			args["export"]["vis_boundary_only"] = tmp;
		}

		//samples to von mises stesses on the visualization mesh and return them (fun)
		void get_sampled_mises(Eigen::MatrixXd &fun, bool boundary_only = false)
		{
			Eigen::MatrixXd points;
			Eigen::MatrixXi tets;
			Eigen::MatrixXi el_id;
			Eigen::MatrixXd discr;
			const bool tmp = args["export"]["vis_boundary_only"];
			args["export"]["vis_boundary_only"] = boundary_only;

			build_vis_mesh(points, tets, el_id, discr);
			compute_scalar_value(points.rows(), sol, fun, boundary_only);

			args["export"]["vis_boundary_only"] = tmp;
		}

		//samples to averaged von mises stesses on the visualization mesh and return them (fun)
		void get_sampled_mises_avg(Eigen::MatrixXd &fun, Eigen::MatrixXd &tfun, bool boundary_only = false)
		{
			Eigen::MatrixXd points;
			Eigen::MatrixXi tets;
			Eigen::MatrixXi el_id;
			Eigen::MatrixXd discr;
			const bool tmp = args["export"]["vis_boundary_only"];
			args["export"]["vis_boundary_only"] = boundary_only;

			build_vis_mesh(points, tets, el_id, discr);
			average_grad_based_function(points.rows(), sol, fun, tfun, boundary_only);

			args["export"]["vis_boundary_only"] = tmp;
		}

		//returns the path of the input mesh (wrappers around the arguments)
		inline std::string mesh_path() const { return args["mesh"]; }

		//return the formulation (checks if the problem is scalar or not)
		inline std::string formulation() const { return problem->is_scalar() ? scalar_formulation() : tensor_formulation(); }

		//check if using iso parametric bases
		inline bool iso_parametric() const
		{
			if (non_regular_count > 0 || non_regular_boundary_count > 0 || undefined_count > 0)
				return true;

			if (args["use_spline"])
				return true;

			if (mesh->is_rational())
				return false;

			if (args["use_p_ref"])
				return false;

			if (mesh->orders().size() <= 0)
			{
				if (args["discr_order"] == 1)
					return true;
				else
					return args["iso_parametric"];
			}

			if (mesh->orders().minCoeff() != mesh->orders().maxCoeff())
				return false;

			if (args["discr_order"] == mesh->orders().minCoeff())
				return true;

			if (args["discr_order"] == 1 && args["force_linear_geometry"])
				return true;

			return args["iso_parametric"];
		}

		//returns solver, preconditioner and solver parameters (wrappers around the arguments)
		inline std::string solver_type() const { return args["solver_type"]; }
		inline std::string precond_type() const { return args["precond_type"]; }
		inline const json &solver_params() const { return args["solver_params"]; }

		//returns the tensor and scalar formulation (wrappers around the arguments)
		inline std::string scalar_formulation() const { return args["scalar_formulation"]; }
		inline std::string tensor_formulation() const { return args["tensor_formulation"]; }
		// inline std::string mixed_formulation() const { return args["mixed_formulation"]; }

		//compute a priori prefinement in 2d and 3d, fills disc_orders
		void p_refinement(const Mesh2D &mesh2d);
		void p_refinement(const Mesh3D &mesh3d);

	private:
		//splits the solution in solution and pressure for mixed problems
		void sol_to_pressure();
		//builds bases for polygons, called inside build_basis
		void build_polygonal_basis();
	};

} // namespace polyfem
#endif //STATE_HPP<|MERGE_RESOLUTION|>--- conflicted
+++ resolved
@@ -298,13 +298,10 @@
 		void build_basis();
 		//extracts the boundary mesh for collision, called in build_basis
 		void extract_boundary_mesh();
-<<<<<<< HEAD
 		void extract_boundary_mesh_pressure();
 
-=======
 		//extracts the boundary mesh for visualization, called in build_basis
 		void extract_vis_boundary_mesh();
->>>>>>> 2ebbffbd
 		//assemble matrices, step 4 of solve
 		void assemble_stiffness_mat();
 		//compute rhs, step 3 of solve
