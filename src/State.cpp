--- conflicted
+++ resolved
@@ -22,21 +22,6 @@
 
 #include <polyfem/EdgeSampler.hpp>
 
-<<<<<<< HEAD
-#include <polyfem/RhsAssembler.hpp>
-
-#include <polysolve/LinearSolver.hpp>
-#include <polysolve/FEMSolver.hpp>
-
-#include <polyfem/NLProblem.hpp>
-#include <polyfem/LbfgsSolver.hpp>
-#include <polyfem/SparseNewtonDescentSolver.hpp>
-#include <polyfem/NavierStokesSolver.hpp>
-#include <polyfem/TransientNavierStokesSolver.hpp>
-#include <polyfem/OperatorSplittingSolver.hpp>
-
-=======
->>>>>>> 255dc59c
 #include <polyfem/auto_p_bases.hpp>
 #include <polyfem/auto_q_bases.hpp>
 
@@ -591,14 +576,10 @@
 			extract_vis_boundary_mesh();
 		logger().info("Done!");
 
-<<<<<<< HEAD
+		const int prev_b_size = local_boundary.size();
 		problem->setup_bc(*mesh, bases, pressure_bases, local_boundary, boundary_nodes, local_neumann_boundary, pressure_boundary_nodes);
-=======
-		const int prev_b_size = local_boundary.size();
-		problem->setup_bc(*mesh, bases, local_boundary, boundary_nodes, local_neumann_boundary);
 		args["has_neumann"] = local_neumann_boundary.size() > 0 || local_boundary.size() < prev_b_size;
 		use_avg_pressure = !args["has_neumann"];
->>>>>>> 255dc59c
 
 		//add a pressure node to avoid singular solution
 		if (assembler.is_mixed(formulation())) // && !assembler.is_fluid(formulation()))
@@ -1126,121 +1107,7 @@
 			else
 				rhs_assembler.initial_solution(sol);
 
-<<<<<<< HEAD
-			// initialize the solution
-			Eigen::MatrixXd local_pts;
-			if (mesh->dimension() == 2)
-			{
-				if (gbases[0].bases.size() == 3) autogen::p_nodes_2d(args["discr_order"], local_pts);
-				else autogen::q_nodes_2d(args["discr_order"], local_pts);
-			}
-			else
-			{
-				if (gbases[0].bases.size() == 4) autogen::p_nodes_3d(args["discr_order"], local_pts);
-				else autogen::q_nodes_3d(args["discr_order"], local_pts);
-			}
-			std::vector<int> bnd_nodes;
-			bnd_nodes.reserve(boundary_nodes.size() / mesh->dimension());
-			for (auto it = boundary_nodes.begin(); it != boundary_nodes.end(); it++)
-			{
-				if (!(*it % mesh->dimension())) continue;
-				bnd_nodes.push_back(*it / mesh->dimension());
-			}
-			// {
-			// 	OperatorSplittingSolver ss_;
-			// 	sol = Eigen::MatrixXd::Zero(n_bases * mesh->dimension(),1);
-			// 	ss_.initialize_solution(*mesh, gbases, bases, problem, sol, local_pts);
-			// }
-
-			if (formulation() == "OperatorSplitting")
-			{
-				const int dim = mesh->dimension();
-				const int n_el = int(bases.size());				// number of elements
-				const int shape = gbases[0].bases.size();		// number of geometry vertices in an element
-				const double viscosity_ = build_json_params()["viscosity"];
-
-				logger().info("Matrices assembly...");
-				StiffnessMatrix stiffness_viscosity, mixed_stiffness, velocity_mass;
-				// coefficient matrix of viscosity
-				assembler.assemble_problem("Laplacian", mesh->is_volume(), n_bases, bases, gbases, ass_vals_cache, stiffness_viscosity);
-				assembler.assemble_mass_matrix("Laplacian", mesh->is_volume(), n_bases, density, bases, gbases, ass_vals_cache, mass);
-				
-				// coefficient matrix of pressure projection
-				assembler.assemble_problem("Laplacian", mesh->is_volume(), n_pressure_bases, pressure_bases, gbases, pressure_ass_vals_cache, stiffness);
-				
-				// matrix used to calculate divergence of velocity
-				assembler.assemble_mixed_problem("Stokes", mesh->is_volume(), n_pressure_bases, n_bases, pressure_bases, bases, gbases, pressure_ass_vals_cache, ass_vals_cache, mixed_stiffness);
-				assembler.assemble_mass_matrix("Stokes", mesh->is_volume(), n_bases, density, bases, gbases, ass_vals_cache, velocity_mass);
-				mixed_stiffness = mixed_stiffness.transpose();
-				logger().info("Matrices assembly ends!");
-
-				OperatorSplittingSolver ss(*mesh, shape, n_el, local_boundary, boundary_nodes, pressure_boundary_nodes, bnd_nodes, mass, stiffness_viscosity, stiffness, velocity_mass, dt, viscosity_, args["solver_type"], args["precond_type"], params, args["export"]["stiffness_mat"]);
-
-				/* initialize solution */
-				pressure = Eigen::MatrixXd::Zero(n_pressure_bases, 1);
-
-				/* export to vtu */
-				if (args["save_time_sequence"])
-				{
-					if (!solve_export_to_file)
-						solution_frames.emplace_back();
-					save_vtu("step_" + std::to_string(0) + ".vtu", 0.);
-					extract_vis_boundary_mesh();
-					save_surface("boundary_" + std::to_string(0) + ".vtu");
-				}
-
-				for (int t = 1; t <= time_steps; t++)
-				{
-					double time = t * dt;
-					logger().info("{}/{} steps, t={}s", t, time_steps, time);
-		
-					/* advection */
-					logger().info("Advection...");
-					if(args["particle"])
-						ss.advection_FLIP(*mesh, gbases, bases, sol, dt, local_pts);
-					else
-						ss.advection(*mesh, gbases, bases, sol, dt, local_pts);
-					logger().info("Advection finished!");
-
-					/* apply boundary condition */
-					rhs_assembler.set_bc(local_boundary, boundary_nodes, args["n_boundary_samples"], local_neumann_boundary, sol, time);
-					
-					/* viscosity */
-					logger().info("Solving diffusion...");
-					if(viscosity_ > 0)
-						ss.solve_diffusion_1st(mass, bnd_nodes, sol);
-					logger().info("Diffusion solved!");
-
-					/* external force */
-					ss.external_force(*mesh, assembler, gbases, bases, dt, sol, local_pts, problem, time);
-					
-					/* incompressibility */
-					logger().info("Pressure projection...");
-					ss.solve_pressure(mixed_stiffness, pressure_boundary_nodes, sol, pressure);
-					
-					ss.projection(n_bases, gbases, bases, pressure_bases, local_pts, pressure, sol);
-					// ss.projection(velocity_mass, mixed_stiffness, boundary_nodes, sol, pressure);
-					logger().info("Pressure projection finished!");
-
-					pressure = pressure / dt;
-
-					/* apply boundary condition */
-					rhs_assembler.set_bc(local_boundary, boundary_nodes, args["n_boundary_samples"], local_neumann_boundary, sol, time);
-
-					/* export to vtu */
-					if (args["save_time_sequence"] && !(t % (int)args["skip_frame"]))
-					{
-						if (!solve_export_to_file)
-							solution_frames.emplace_back();
-						save_vtu("step_" + std::to_string(t) + ".vtu", time);
-						save_surface("boundary_" + std::to_string(t) + ".vtu");
-					}
-				}
-			}
-			else if (formulation() == "NavierStokes")
-=======
 			if (assembler.is_mixed(formulation()))
->>>>>>> 255dc59c
 			{
 				pressure.resize(0, 0);
 				const int prev_size = sol.size();
@@ -1254,69 +1121,14 @@
 
 			if (assembler.is_mixed(formulation()))
 				sol_to_pressure();
-<<<<<<< HEAD
-				if (args["save_time_sequence"])
-				{
-					if (!solve_export_to_file)
-						solution_frames.emplace_back();
-					save_vtu("step_" + std::to_string(0) + ".vtu", 0);
-					extract_vis_boundary_mesh();
-					save_surface("boundary_" + std::to_string(0) + ".vtu");
-					// save_wire("step_" + std::to_string(0) + ".obj");
-				}
-
-				assembler.assemble_problem(formulation(), mesh->is_volume(), n_bases, bases, gbases, ass_vals_cache, velocity_stiffness);
-				assembler.assemble_mixed_problem(formulation(), mesh->is_volume(), n_pressure_bases, n_bases, pressure_bases, bases, gbases, pressure_ass_vals_cache, ass_vals_cache, mixed_stiffness);
-				assembler.assemble_pressure_problem(formulation(), mesh->is_volume(), n_pressure_bases, pressure_bases, gbases, pressure_ass_vals_cache, pressure_stiffness);
-
-				TransientNavierStokesSolver ns_solver(solver_params(), build_json_params(), solver_type(), precond_type());
-				const int n_larger = n_pressure_bases + (use_avg_pressure ? 1 : 0);
-
-				for (int t = 1; t <= time_steps; ++t)
-				{
-					double time = t * dt;
-					double current_dt = dt;
-
-					logger().info("{}/{} steps, dt={}s t={}s", t, time_steps, current_dt, time);
-
-					bdf.rhs(prev_sol);
-					rhs_assembler.compute_energy_grad(local_boundary, boundary_nodes, density, args["n_boundary_samples"], local_neumann_boundary, rhs, time, current_rhs);
-					rhs_assembler.set_bc(local_boundary, boundary_nodes, args["n_boundary_samples"], local_neumann_boundary, current_rhs, time);
-
-					const int prev_size = current_rhs.size();
-					if (prev_size != rhs.size())
-					{
-						current_rhs.conservativeResize(prev_size + n_larger, current_rhs.cols());
-						current_rhs.block(prev_size, 0, n_larger, current_rhs.cols()).setZero();
-					}
-
-					assembler.clear_cache();
-					ns_solver.minimize(*this, bdf.alpha(), current_dt, prev_sol,
-									   velocity_stiffness, mixed_stiffness, pressure_stiffness,
-									   velocity_mass, current_rhs, c_sol);
-					bdf.new_solution(c_sol);
-					sol = c_sol;
-					sol_to_pressure();
-
-					if (args["save_time_sequence"] && !(t % (int)args["skip_frame"]))
-					{
-						if (!solve_export_to_file)
-							solution_frames.emplace_back();
-						save_vtu("step_" + std::to_string(t) + ".vtu", time);
-						save_surface("boundary_" + std::to_string(t) + ".vtu");
-						// save_wire("step_" + std::to_string(t) + ".obj");
-					}
-				}
-			}
-			else //if (formulation() != "NavierStokes")
-=======
 			if (args["save_time_sequence"])
->>>>>>> 255dc59c
 			{
 				if (!solve_export_to_file)
 					solution_frames.emplace_back();
 				save_vtu(resolve_output_path("step_0.vtu"), 0);
 				save_wire(resolve_output_path("step_0.obj"));
+				// extract_vis_boundary_mesh();
+				// save_surface(resolve_output_path("boundary_0.vtu"));
 			}
 
 			if (formulation() == "NavierStokes")
