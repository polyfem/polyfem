--- conflicted
+++ resolved
@@ -45,25 +45,12 @@
 #include <polyfem/Logger.hpp>
 
 #include <igl/Timer.h>
-<<<<<<< HEAD
-#include <igl/remove_unreferenced.h>
-#include <igl/remove_duplicate_vertices.h>
-#include <igl/isolines.h>
-#include <igl/write_triangle_mesh.h>
-
-#include <igl/per_face_normals.h>
-#include <igl/AABB.h>
-#include <igl/in_element.h>
-=======
->>>>>>> e4dfbddb
 
 #include <unsupported/Eigen/SparseExtra>
 
 #include <iostream>
 #include <algorithm>
 #include <memory>
-#include <math.h>
-#include <iomanip>
 
 #include <polyfem/autodiff.h>
 DECLARE_DIFFSCALAR_BASE();
@@ -216,7 +203,6 @@
 			rhos(e) = std::get<2>(it->second);
 			// std::cout << e << " " << Es(e) << " " << nus(e) << std::endl;
 		}
-<<<<<<< HEAD
 
 		setter(Es, nus, rhos);
 		if (missing.size() > 0)
@@ -675,378 +661,6 @@
 				else
 					new_bases = PolygonalBasis2d::build_bases(assembler, formulation(), args["n_harmonic_samples"], *dynamic_cast<Mesh2D *>(mesh.get()), n_bases, args["quadrature_order"], args["integral_constraints"], bases, bases, poly_edge_to_data, polys);
 			}
-=======
-
-		setter(Es, nus, rhos);
-		if (missing.size() > 0)
-			logger().warn("Missing parameters for {}", missing);
-	}
-
-	void compute_integral_constraints(
-		const Mesh3D &mesh,
-		const int n_bases,
-		const std::vector<ElementBases> &bases,
-		const std::vector<ElementBases> &gbases,
-		Eigen::MatrixXd &basis_integrals)
-	{
-		if (!mesh.is_volume())
-		{
-			logger().error("Works only on volumetric meshes!");
-			return;
-		}
-		assert(mesh.is_volume());
-
-		basis_integrals.resize(n_bases, 9);
-		basis_integrals.setZero();
-		Eigen::MatrixXd rhs(n_bases, 9);
-		rhs.setZero();
-
-		const int n_elements = mesh.n_elements();
-		for (int e = 0; e < n_elements; ++e)
-		{
-			// if (mesh.is_polytope(e)) {
-			// 	continue;
-			// }
-			// ElementAssemblyValues vals = values[e];
-			// const ElementAssemblyValues &gvals = gvalues[e];
-			ElementAssemblyValues vals;
-			vals.compute(e, mesh.is_volume(), bases[e], gbases[e]);
-
-			// Computes the discretized integral of the PDE over the element
-			const int n_local_bases = int(vals.basis_values.size());
-			for (int j = 0; j < n_local_bases; ++j)
-			{
-				const AssemblyValues &v = vals.basis_values[j];
-				const double integral_100 = (v.grad_t_m.col(0).array() * vals.det.array() * vals.quadrature.weights.array()).sum();
-				const double integral_010 = (v.grad_t_m.col(1).array() * vals.det.array() * vals.quadrature.weights.array()).sum();
-				const double integral_001 = (v.grad_t_m.col(2).array() * vals.det.array() * vals.quadrature.weights.array()).sum();
-
-				const double integral_110 = ((vals.val.col(1).array() * v.grad_t_m.col(0).array() + vals.val.col(0).array() * v.grad_t_m.col(1).array()) * vals.det.array() * vals.quadrature.weights.array()).sum();
-				const double integral_011 = ((vals.val.col(2).array() * v.grad_t_m.col(1).array() + vals.val.col(1).array() * v.grad_t_m.col(2).array()) * vals.det.array() * vals.quadrature.weights.array()).sum();
-				const double integral_101 = ((vals.val.col(0).array() * v.grad_t_m.col(2).array() + vals.val.col(2).array() * v.grad_t_m.col(0).array()) * vals.det.array() * vals.quadrature.weights.array()).sum();
-
-				const double integral_200 = 2 * (vals.val.col(0).array() * v.grad_t_m.col(0).array() * vals.det.array() * vals.quadrature.weights.array()).sum();
-				const double integral_020 = 2 * (vals.val.col(1).array() * v.grad_t_m.col(1).array() * vals.det.array() * vals.quadrature.weights.array()).sum();
-				const double integral_002 = 2 * (vals.val.col(2).array() * v.grad_t_m.col(2).array() * vals.det.array() * vals.quadrature.weights.array()).sum();
-
-				const double area = (v.val.array() * vals.det.array() * vals.quadrature.weights.array()).sum();
-
-				for (size_t ii = 0; ii < v.global.size(); ++ii)
-				{
-					basis_integrals(v.global[ii].index, 0) += integral_100 * v.global[ii].val;
-					basis_integrals(v.global[ii].index, 1) += integral_010 * v.global[ii].val;
-					basis_integrals(v.global[ii].index, 2) += integral_001 * v.global[ii].val;
-
-					basis_integrals(v.global[ii].index, 3) += integral_110 * v.global[ii].val;
-					basis_integrals(v.global[ii].index, 4) += integral_011 * v.global[ii].val;
-					basis_integrals(v.global[ii].index, 5) += integral_101 * v.global[ii].val;
-
-					basis_integrals(v.global[ii].index, 6) += integral_200 * v.global[ii].val;
-					basis_integrals(v.global[ii].index, 7) += integral_020 * v.global[ii].val;
-					basis_integrals(v.global[ii].index, 8) += integral_002 * v.global[ii].val;
-
-					rhs(v.global[ii].index, 6) += -2.0 * area * v.global[ii].val;
-					rhs(v.global[ii].index, 7) += -2.0 * area * v.global[ii].val;
-					rhs(v.global[ii].index, 8) += -2.0 * area * v.global[ii].val;
-				}
-			}
-		}
-
-		basis_integrals -= rhs;
-	}
-
-	void State::build_basis()
-	{
-		if (!mesh)
-		{
-			logger().error("Load the mesh first!");
-			return;
-		}
-
-		bases.clear();
-		pressure_bases.clear();
-		geom_bases.clear();
-		boundary_nodes.clear();
-		local_boundary.clear();
-		local_neumann_boundary.clear();
-		polys.clear();
-		poly_edge_to_data.clear();
-		stiffness.resize(0, 0);
-		rhs.resize(0, 0);
-		sol.resize(0, 0);
-		pressure.resize(0, 0);
-
-		n_bases = 0;
-		n_pressure_bases = 0;
-
-		sigma_avg = 0;
-		sigma_max = 0;
-		sigma_min = 0;
-
-		disc_orders.resize(mesh->n_elements());
-		disc_orders.setConstant(args["discr_order"]);
-
-		const auto params = build_json_params();
-		assembler.set_parameters(params);
-		density.init(params);
-		problem->init(*mesh);
-
-		logger().info("Building {} basis...", (iso_parametric() ? "isoparametric" : "not isoparametric"));
-		const bool has_polys = non_regular_count > 0 || non_regular_boundary_count > 0 || undefined_count > 0;
-
-		local_boundary.clear();
-		local_neumann_boundary.clear();
-		std::map<int, InterfaceData> poly_edge_to_data_geom; //temp dummy variable
-
-		const int base_p = args["discr_order"];
-		disc_orders.setConstant(base_p);
-
-		Eigen::MatrixXi geom_disc_orders;
-		if (!iso_parametric())
-		{
-			if (args["force_linear_geometry"] || mesh->orders().size() <= 0)
-			{
-				geom_disc_orders.resizeLike(disc_orders);
-				geom_disc_orders.setConstant(1);
-			}
-			else
-				geom_disc_orders = mesh->orders();
-		}
-
-		igl::Timer timer;
-		timer.start();
-		if (args["use_p_ref"])
-		{
-			if (mesh->is_volume())
-				p_refinement(*dynamic_cast<Mesh3D *>(mesh.get()));
-			else
-				p_refinement(*dynamic_cast<Mesh2D *>(mesh.get()));
-
-			logger().info("min p: {} max p: {}", disc_orders.minCoeff(), disc_orders.maxCoeff());
-		}
-
-		if (mesh->is_volume())
-		{
-			const Mesh3D &tmp_mesh = *dynamic_cast<Mesh3D *>(mesh.get());
-			if (args["use_spline"])
-			{
-				if (!iso_parametric())
-				{
-					logger().error("Splines must be isoparametric, ignoring...");
-					// FEBasis3d::build_bases(tmp_mesh, args["quadrature_order"], geom_disc_orders, has_polys, geom_bases, local_boundary, poly_edge_to_data_geom);
-					SplineBasis3d::build_bases(tmp_mesh, args["quadrature_order"], geom_bases, local_boundary, poly_edge_to_data);
-				}
-
-				n_bases = SplineBasis3d::build_bases(tmp_mesh, args["quadrature_order"], bases, local_boundary, poly_edge_to_data);
-
-				if (iso_parametric() && args["fit_nodes"])
-					SplineBasis3d::fit_nodes(tmp_mesh, n_bases, bases);
-			}
-			else
-			{
-				if (!iso_parametric())
-					FEBasis3d::build_bases(tmp_mesh, args["quadrature_order"], geom_disc_orders, false, has_polys, true, geom_bases, local_boundary, poly_edge_to_data_geom);
-
-				n_bases = FEBasis3d::build_bases(tmp_mesh, args["quadrature_order"], disc_orders, args["serendipity"], has_polys, false, bases, local_boundary, poly_edge_to_data);
-			}
-
-			// if(problem->is_mixed())
-			if (assembler.is_mixed(formulation()))
-			{
-				n_pressure_bases = FEBasis3d::build_bases(tmp_mesh, args["quadrature_order"], int(args["pressure_discr_order"]), false, has_polys, false, pressure_bases, local_boundary, poly_edge_to_data_geom);
-			}
-		}
-		else
-		{
-			const Mesh2D &tmp_mesh = *dynamic_cast<Mesh2D *>(mesh.get());
-			if (args["use_spline"])
-			{
-
-				if (!iso_parametric())
-				{
-					logger().error("Splines must be isoparametric, ignoring...");
-					// FEBasis2d::build_bases(tmp_mesh, args["quadrature_order"], disc_orders, has_polys, geom_bases, local_boundary, poly_edge_to_data_geom);
-					n_bases = SplineBasis2d::build_bases(tmp_mesh, args["quadrature_order"], geom_bases, local_boundary, poly_edge_to_data);
-				}
-
-				n_bases = SplineBasis2d::build_bases(tmp_mesh, args["quadrature_order"], bases, local_boundary, poly_edge_to_data);
-
-				if (iso_parametric() && args["fit_nodes"])
-					SplineBasis2d::fit_nodes(tmp_mesh, n_bases, bases);
-			}
-			else
-			{
-				if (!iso_parametric())
-					FEBasis2d::build_bases(tmp_mesh, args["quadrature_order"], geom_disc_orders, false, has_polys, true, geom_bases, local_boundary, poly_edge_to_data_geom);
-
-				n_bases = FEBasis2d::build_bases(tmp_mesh, args["quadrature_order"], disc_orders, args["serendipity"], has_polys, false, bases, local_boundary, poly_edge_to_data);
-			}
-
-			// if(problem->is_mixed())
-			if (assembler.is_mixed(formulation()))
-			{
-				n_pressure_bases = FEBasis2d::build_bases(tmp_mesh, args["quadrature_order"], int(args["pressure_discr_order"]), false, has_polys, false, pressure_bases, local_boundary, poly_edge_to_data_geom);
-			}
-		}
-		timer.stop();
-
-		build_polygonal_basis();
-
-		auto &gbases = iso_parametric() ? bases : geom_bases;
-
-		n_flipped = 0;
-
-		if (args["count_flipped_els"])
-		{
-			logger().info("Counting flipped elements...");
-			const auto &els_tag = mesh->elements_tag();
-
-			// flipped_elements.clear();
-			for (size_t i = 0; i < gbases.size(); ++i)
-			{
-				if (mesh->is_polytope(i))
-					continue;
-
-				ElementAssemblyValues vals;
-				if (!vals.is_geom_mapping_positive(mesh->is_volume(), gbases[i]))
-				{
-					++n_flipped;
-
-					std::string type = "";
-					switch (els_tag[i])
-					{
-					case ElementType::Simplex:
-						type = "Simplex";
-						break;
-					case ElementType::RegularInteriorCube:
-						type = "RegularInteriorCube";
-						break;
-					case ElementType::RegularBoundaryCube:
-						type = "RegularBoundaryCube";
-						break;
-					case ElementType::SimpleSingularInteriorCube:
-						type = "SimpleSingularInteriorCube";
-						break;
-					case ElementType::MultiSingularInteriorCube:
-						type = "MultiSingularInteriorCube";
-						break;
-					case ElementType::SimpleSingularBoundaryCube:
-						type = "SimpleSingularBoundaryCube";
-						break;
-					case ElementType::InterfaceCube:
-						type = "InterfaceCube";
-						break;
-					case ElementType::MultiSingularBoundaryCube:
-						type = "MultiSingularBoundaryCube";
-						break;
-					case ElementType::BoundaryPolytope:
-						type = "BoundaryPolytope";
-						break;
-					case ElementType::InteriorPolytope:
-						type = "InteriorPolytope";
-						break;
-					case ElementType::Undefined:
-						type = "Undefined";
-						break;
-					}
-
-					logger().info("element {} is flipped, type {}", i, type);
-
-					// if(!parent_elements.empty())
-					// 	flipped_elements.push_back(parent_elements[i]);
-				}
-			}
-
-			logger().info(" done");
-		}
-
-		// dynamic_cast<Mesh3D *>(mesh.get())->save({56}, 1, "mesh.HYBRID");
-
-		// std::sort(flipped_elements.begin(), flipped_elements.end());
-		// auto it = std::unique(flipped_elements.begin(), flipped_elements.end());
-		// flipped_elements.resize(std::distance(flipped_elements.begin(), it));
-
-		logger().info("Extracting boundary mesh...");
-		extract_boundary_mesh();
-		logger().info("Done!");
-
-		problem->setup_bc(*mesh, bases, local_boundary, boundary_nodes, local_neumann_boundary);
-
-		//add a pressure node to avoid singular solution
-		if (assembler.is_mixed(formulation())) // && !assembler.is_fluid(formulation()))
-		{
-			if (!use_avg_pressure)
-			{
-				const int problem_dim = problem->is_scalar() ? 1 : mesh->dimension();
-				boundary_nodes.push_back(n_bases * problem_dim + 0);
-
-				// boundary_nodes.push_back(n_bases * problem_dim + 1);
-				// boundary_nodes.push_back(n_bases * problem_dim + 2);
-				// boundary_nodes.push_back(n_bases * problem_dim + 3);
-				// boundary_nodes.push_back(n_bases * problem_dim + 3);
-				// boundary_nodes.push_back(n_bases * problem_dim + 215);
-			}
-		}
-
-		const auto &curret_bases = iso_parametric() ? bases : geom_bases;
-		const int n_samples = 10;
-		compute_mesh_size(*mesh, curret_bases, n_samples);
-
-		building_basis_time = timer.getElapsedTime();
-		logger().info(" took {}s", building_basis_time);
-
-		logger().info("flipped elements {}", n_flipped);
-		logger().info("h: {}", mesh_size);
-		logger().info("n bases: {}", n_bases);
-		logger().info("n pressure bases: {}", n_pressure_bases);
-	}
-
-	void State::build_polygonal_basis()
-	{
-		if (!mesh)
-		{
-			logger().error("Load the mesh first!");
-			return;
-		}
-		if (n_bases <= 0)
-		{
-			logger().error("Build the bases first!");
-			return;
-		}
-
-		stiffness.resize(0, 0);
-		rhs.resize(0, 0);
-		sol.resize(0, 0);
-		pressure.resize(0, 0);
-
-		igl::Timer timer;
-		timer.start();
-		logger().info("Computing polygonal basis...");
-
-		// std::sort(boundary_nodes.begin(), boundary_nodes.end());
-
-		//mixed not supports polygonal bases
-		assert(n_pressure_bases == 0 || poly_edge_to_data.size() == 0);
-
-		int new_bases = 0;
-
-		if (iso_parametric())
-		{
-			if (mesh->is_volume())
-			{
-				if (args["poly_bases"] == "MeanValue")
-					logger().error("MeanValue bases not supported in 3D");
-				new_bases = PolygonalBasis3d::build_bases(assembler, formulation(), args["n_harmonic_samples"], *dynamic_cast<Mesh3D *>(mesh.get()), n_bases, args["quadrature_order"], args["integral_constraints"], bases, bases, poly_edge_to_data, polys_3d);
-			}
-			else
-			{
-				if (args["poly_bases"] == "MeanValue")
-				{
-					new_bases = MVPolygonalBasis2d::build_bases(formulation(), *dynamic_cast<Mesh2D *>(mesh.get()), n_bases, args["quadrature_order"], bases, bases, poly_edge_to_data, local_boundary, polys);
-				}
-				else
-					new_bases = PolygonalBasis2d::build_bases(assembler, formulation(), args["n_harmonic_samples"], *dynamic_cast<Mesh2D *>(mesh.get()), n_bases, args["quadrature_order"], args["integral_constraints"], bases, bases, poly_edge_to_data, polys);
-			}
 		}
 		else
 		{
@@ -1090,6 +704,12 @@
 		if (n_bases <= 0)
 		{
 			logger().error("Build the bases first!");
+			return;
+		}
+		if (formulation() == "OperatorSplitting")
+		{
+			stiffness.resize(1,1);
+			assembling_stiffness_mat_time = 0;
 			return;
 		}
 
@@ -1196,163 +816,6 @@
 		{
 			logger().error("Load the mesh first!");
 			return;
->>>>>>> e4dfbddb
-		}
-		if (n_bases <= 0)
-		{
-<<<<<<< HEAD
-			if (mesh->is_volume())
-			{
-				if (args["poly_bases"] == "MeanValue")
-					logger().error("MeanValue bases not supported in 3D");
-				new_bases = PolygonalBasis3d::build_bases(assembler, formulation(), args["n_harmonic_samples"], *dynamic_cast<Mesh3D *>(mesh.get()), n_bases, args["quadrature_order"], args["integral_constraints"], bases, geom_bases, poly_edge_to_data, polys_3d);
-			}
-			else
-			{
-				if (args["poly_bases"] == "MeanValue")
-					new_bases = MVPolygonalBasis2d::build_bases(formulation(), *dynamic_cast<Mesh2D *>(mesh.get()), n_bases, args["quadrature_order"], bases, geom_bases, poly_edge_to_data, local_boundary, polys);
-				else
-					new_bases = PolygonalBasis2d::build_bases(assembler, formulation(), args["n_harmonic_samples"], *dynamic_cast<Mesh2D *>(mesh.get()), n_bases, args["quadrature_order"], args["integral_constraints"], bases, geom_bases, poly_edge_to_data, polys);
-			}
-		}
-
-		timer.stop();
-		computing_poly_basis_time = timer.getElapsedTime();
-		logger().info(" took {}s", computing_poly_basis_time);
-
-		n_bases += new_bases;
-	}
-
-	json State::build_json_params()
-	{
-		json params = args["params"];
-		params["size"] = mesh->dimension();
-
-		return params;
-	}
-
-	void State::assemble_stiffness_mat()
-	{
-		if (!mesh)
-		{
-			logger().error("Load the mesh first!");
-			return;
-		}
-		if (n_bases <= 0)
-		{
-			logger().error("Build the bases first!");
-			return;
-		}
-		if (formulation() == "OperatorSplitting")
-		{
-			stiffness.resize(1,1);
-			assembling_stiffness_mat_time = 0;
-			return;
-		}
-
-		stiffness.resize(0, 0);
-		sol.resize(0, 0);
-		pressure.resize(0, 0);
-		mass.resize(0, 0);
-		avg_mass = 1;
-
-		igl::Timer timer;
-		timer.start();
-		logger().info("Assembling stiffness mat...");
-
-		// if(problem->is_mixed())
-		if (assembler.is_mixed(formulation()))
-		{
-			if (assembler.is_linear(formulation()))
-			{
-				StiffnessMatrix velocity_stiffness, mixed_stiffness, pressure_stiffness;
-				assembler.assemble_problem(formulation(), mesh->is_volume(), n_bases, bases, iso_parametric() ? bases : geom_bases, velocity_stiffness);
-				assembler.assemble_mixed_problem(formulation(), mesh->is_volume(), n_pressure_bases, n_bases, pressure_bases, bases, iso_parametric() ? bases : geom_bases, mixed_stiffness);
-				assembler.assemble_pressure_problem(formulation(), mesh->is_volume(), n_pressure_bases, pressure_bases, iso_parametric() ? bases : geom_bases, pressure_stiffness);
-
-				const int problem_dim = problem->is_scalar() ? 1 : mesh->dimension();
-
-				AssemblerUtils::merge_mixed_matrices(n_bases, n_pressure_bases, problem_dim, use_avg_pressure ? assembler.is_fluid(formulation()) : false,
-													 velocity_stiffness, mixed_stiffness, pressure_stiffness,
-													 stiffness);
-
-				if (problem->is_time_dependent())
-				{
-					StiffnessMatrix velocity_mass;
-					assembler.assemble_mass_matrix(formulation(), mesh->is_volume(), n_bases, density, bases, iso_parametric() ? bases : geom_bases, velocity_mass);
-
-					std::vector<Eigen::Triplet<double>> mass_blocks;
-					mass_blocks.reserve(velocity_mass.nonZeros());
-
-					for (int k = 0; k < velocity_mass.outerSize(); ++k)
-					{
-						for (StiffnessMatrix::InnerIterator it(velocity_mass, k); it; ++it)
-						{
-							mass_blocks.emplace_back(it.row(), it.col(), it.value());
-						}
-					}
-
-					mass.resize(stiffness.rows(), stiffness.cols());
-					mass.setFromTriplets(mass_blocks.begin(), mass_blocks.end());
-					mass.makeCompressed();
-				}
-			}
-		}
-		else
-		{
-			assembler.assemble_problem(formulation(), mesh->is_volume(), n_bases, bases, iso_parametric() ? bases : geom_bases, stiffness);
-			if (problem->is_time_dependent())
-			{
-				assembler.assemble_mass_matrix(formulation(), mesh->is_volume(), n_bases, density, bases, iso_parametric() ? bases : geom_bases, mass);
-			}
-		}
-
-		if (mass.size() > 0)
-		{
-			for (int k = 0; k < mass.outerSize(); ++k)
-			{
-
-				for (StiffnessMatrix::InnerIterator it(mass, k); it; ++it)
-				{
-					assert(it.col() == k);
-					avg_mass += it.value();
-				}
-			}
-
-			avg_mass /= mass.rows();
-			logger().trace("avg mass {}", avg_mass);
-
-			// std::vector<Eigen::Triplet<double>> lumped;
-
-			// for (int k = 0; k < mass.outerSize(); ++k)
-			// {
-			// 	for (StiffnessMatrix::InnerIterator it(mass, k); it; ++it)
-			// 	{
-			// 		lumped.emplace_back(it.row(), it.row(), it.value());
-			// 	}
-			// }
-
-			// mass.resize(mass.rows(), mass.cols());
-			// mass.setFromTriplets(lumped.begin(), lumped.end());
-			// mass.makeCompressed();
-		}
-
-		timer.stop();
-		assembling_stiffness_mat_time = timer.getElapsedTime();
-		logger().info(" took {}s", assembling_stiffness_mat_time);
-
-		nn_zero = stiffness.nonZeros();
-		num_dofs = stiffness.rows();
-		mat_size = (long long)stiffness.rows() * (long long)stiffness.cols();
-		logger().info("sparsity: {}/{}", nn_zero, mat_size);
-	}
-
-	void State::assemble_rhs()
-	{
-		if (!mesh)
-		{
-			logger().error("Load the mesh first!");
-			return;
 		}
 		if (n_bases <= 0)
 		{
@@ -1379,24 +842,6 @@
 				p_params["bbox_center"] = {delta(0), delta(1), delta(2)};
 			else
 				p_params["bbox_center"] = {delta(0), delta(1)};
-=======
-			logger().error("Build the bases first!");
-			return;
-		}
-
-		igl::Timer timer;
-		const std::string rhs_path = args["rhs_path"];
-
-		json p_params = {};
-		p_params["formulation"] = formulation();
-		{
-			RowVectorNd min, max, delta;
-			mesh->bounding_box(min, max);
-			delta = (max - min) / 2. + min;
-			if (mesh->is_volume())
-				p_params["bbox_center"] = {delta(0), delta(1), delta(2)};
-			else
-				p_params["bbox_center"] = {delta(0), delta(1)};
 		}
 		problem->set_parameters(p_params);
 
@@ -1510,126 +955,6 @@
 		if (!full_mat_path.empty())
 		{
 			Eigen::saveMarket(stiffness, full_mat_path);
->>>>>>> e4dfbddb
-		}
-		problem->set_parameters(p_params);
-
-<<<<<<< HEAD
-		// const auto params = build_json_params();
-		// assembler.set_parameters(params);
-
-		// stiffness.resize(0, 0);
-		rhs.resize(0, 0);
-		sol.resize(0, 0);
-		pressure.resize(0, 0);
-
-		timer.start();
-		logger().info("Assigning rhs...");
-
-		const int size = problem->is_scalar() ? 1 : mesh->dimension();
-		json rhs_solver_params = args["rhs_solver_params"];
-		rhs_solver_params["mtype"] = -2; // matrix type for Pardiso (2 = SPD)
-
-		RhsAssembler rhs_assembler(assembler, *mesh,
-								   n_bases, size,
-								   bases, iso_parametric() ? bases : geom_bases,
-								   formulation(), *problem,
-								   args["rhs_solver_type"], args["rhs_precond_type"], rhs_solver_params);
-
-		if (!rhs_path.empty() || rhs_in.size() > 0)
-		{
-			logger().debug("Loading rhs...");
-
-			if (rhs_in.size())
-				rhs = rhs_in;
-			else
-				read_matrix(args["rhs_path"], rhs);
-
-			StiffnessMatrix tmp_mass;
-			assembler.assemble_mass_matrix(formulation(), mesh->is_volume(), n_bases, density, bases, iso_parametric() ? bases : geom_bases, tmp_mass);
-			rhs = tmp_mass * rhs;
-			logger().debug("done!");
-		}
-		else
-		{
-			rhs_assembler.assemble(density, rhs);
-			rhs *= -1;
-		}
-
-		if (formulation() != "Bilaplacian")
-			rhs_assembler.set_bc(local_boundary, boundary_nodes, args["n_boundary_samples"], local_neumann_boundary, rhs);
-		else
-			rhs_assembler.set_bc(local_boundary, boundary_nodes, args["n_boundary_samples"], std::vector<LocalBoundary>(), rhs);
-
-		// if(problem->is_mixed())
-		if (assembler.is_mixed(formulation()))
-		{
-			const int prev_size = rhs.size();
-			const int n_larger = n_pressure_bases + (use_avg_pressure ? (assembler.is_fluid(formulation()) ? 1 : 0) : 0);
-			rhs.conservativeResize(prev_size + n_larger, rhs.cols());
-			//Divergence free rhs
-			if (formulation() != "Bilaplacian" || local_neumann_boundary.empty())
-			{
-				rhs.block(prev_size, 0, n_larger, rhs.cols()).setZero();
-			}
-			else
-			{
-				Eigen::MatrixXd tmp(n_pressure_bases, 1);
-				tmp.setZero();
-
-				RhsAssembler rhs_assembler1(assembler, *mesh,
-											n_pressure_bases, size,
-											pressure_bases, iso_parametric() ? bases : geom_bases,
-											formulation(), *problem,
-											args["rhs_solver_type"], args["rhs_precond_type"], rhs_solver_params);
-				rhs_assembler1.set_bc(std::vector<LocalBoundary>(), std::vector<int>(), args["n_boundary_samples"], local_neumann_boundary, tmp);
-				rhs.block(prev_size, 0, n_larger, rhs.cols()) = tmp;
-			}
-		}
-
-		timer.stop();
-		assigning_rhs_time = timer.getElapsedTime();
-		logger().info(" took {}s", assigning_rhs_time);
-	}
-
-	void State::solve_problem()
-	{
-		if (!mesh)
-		{
-			logger().error("Load the mesh first!");
-			return;
-		}
-		if (n_bases <= 0)
-		{
-			logger().error("Build the bases first!");
-			return;
-		}
-
-		if (assembler.is_linear(formulation()) && stiffness.rows() <= 0)
-		{
-			logger().error("Assemble the stiffness matrix first!");
-			return;
-		}
-		if (rhs.size() <= 0)
-		{
-			logger().error("Assemble the rhs first!");
-			return;
-		}
-
-		sol.resize(0, 0);
-		pressure.resize(0, 0);
-		spectrum.setZero();
-
-		igl::Timer timer;
-		timer.start();
-		logger().info("Solving {} with", formulation());
-
-		const json &params = solver_params();
-
-		const std::string full_mat_path = args["export"]["full_mat"];
-		if (!full_mat_path.empty())
-		{
-			Eigen::saveMarket(stiffness, full_mat_path);
 		}
 
 		if (problem->is_time_dependent())
@@ -1700,11 +1025,6 @@
 
 				OperatorSplittingSolver ss(*mesh, shape, n_el, local_boundary, bnd_nodes, mass, stiffness_viscosity, stiffness, dt, viscosity_, args["solver_type"], args["precond_type"], params, args["export"]["stiffness_mat"]);
 
-				if (args["density"])
-				{
-					ss.initialize_grid(*mesh, gbases, bases, args["density_dx"]);
-					ss.initialize_density(problem);
-				}
 				/* initialize solution */
 				pressure = Eigen::MatrixXd::Zero(n_pressure_bases, 1);
 
@@ -1715,24 +1035,11 @@
 						solution_frames.emplace_back();
 					save_vtu("step_" + std::to_string(0) + ".vtu", 0.);
 				}
-				if (args["density"])
-				{
-					logger().info("saving ascii density file...");
-					ss.save_density();
-					logger().info("finished saving density!");
-				}
 
 				for (int t = 1; t <= time_steps; t++)
 				{
 					double time = t * dt;
 					logger().info("{}/{} steps, t={}s", t, time_steps, time);
-
-					if(args["density"])
-					{
-						logger().info("density advection...");
-						ss.advect_density(gbases, bases, sol, dt);
-						logger().info("density advection finished!");
-					}
 		
 					/* advection */
 					logger().info("Advection...");
@@ -1771,12 +1078,6 @@
 							solution_frames.emplace_back();
 						save_vtu("step_" + std::to_string(t) + ".vtu", time);
 					}
-					if (args["density"] && !(t % (int)args["skip_frame"]))
-					{
-						logger().info("saving ascii density file...");
-						ss.save_density();
-						logger().info("finished saving density!");
-					}
 				}
 			}
 			else if (formulation() == "NavierStokes")
@@ -1802,26 +1103,12 @@
 
 				sol = c_sol;
 				sol_to_pressure();
-
-				OperatorSplittingSolver ss;
-				if (args["density"])
-				{
-					ss.initialize_solver(*mesh, gbases[0].bases.size(), int(bases.size()), local_boundary, bnd_nodes);
-					ss.initialize_grid(*mesh, gbases, bases, args["density_dx"]);
-					ss.initialize_density(problem);
-				}
-
-				if (args["save_time_sequence"]){
-				if (!solve_export_to_file)
-					solution_frames.emplace_back();
-				save_vtu("step_" + std::to_string(0) + ".vtu", 0);
-				// save_wire("step_" + std::to_string(0) + ".obj");
-				}
-				if (args["density"])
-				{
-					logger().info("saving ascii density file...");
-					ss.save_density();
-					logger().info("finished saving density!");
+				if (args["save_time_sequence"])
+				{
+					if (!solve_export_to_file)
+						solution_frames.emplace_back();
+					save_vtu("step_" + std::to_string(0) + ".vtu", 0);
+					// save_wire("step_" + std::to_string(0) + ".obj");
 				}
 
 				assembler.assemble_problem(formulation(), mesh->is_volume(), n_bases, bases, gbases, velocity_stiffness);
@@ -1837,12 +1124,6 @@
 					double current_dt = dt;
 
 					logger().info("{}/{} steps, dt={}s t={}s", t, time_steps, current_dt, time);
-					if(args["density"])
-					{
-						logger().info("density advection...");
-						ss.advect_density(gbases, bases, sol, dt);
-						logger().info("density advection finished!");
-					}
 
 					bdf.rhs(prev_sol);
 					rhs_assembler.compute_energy_grad(local_boundary, boundary_nodes, density, args["n_boundary_samples"], local_neumann_boundary, rhs, time, current_rhs);
@@ -1869,12 +1150,6 @@
 							solution_frames.emplace_back();
 						save_vtu("step_" + std::to_string(t) + ".vtu", time);
 						// save_wire("step_" + std::to_string(t) + ".obj");
-					}
-					if (args["density"] && !(t % (int)args["skip_frame"]))
-					{
-						logger().info("saving ascii density file...");
-						ss.save_density();
-						logger().info("finished saving density!");
 					}
 				}
 			}
@@ -2151,236 +1426,16 @@
 
 							logger().debug("Step solved!");
 
-=======
-		if (problem->is_time_dependent())
-		{
-
-			const double tend = args["tend"];
-			const int time_steps = args["time_steps"];
-			const double dt = tend / time_steps;
-
-			const auto &gbases = iso_parametric() ? bases : geom_bases;
-			json rhs_solver_params = args["rhs_solver_params"];
-			rhs_solver_params["mtype"] = -2; // matrix type for Pardiso (2 = SPD)
-
-			RhsAssembler rhs_assembler(assembler, *mesh,
-									   n_bases, problem->is_scalar() ? 1 : mesh->dimension(),
-									   bases, gbases,
-									   formulation(), *problem,
-									   args["rhs_solver_type"], args["rhs_precond_type"], rhs_solver_params);
-			rhs_assembler.initial_solution(sol);
-
-			Eigen::MatrixXd current_rhs = rhs;
-
-			if (formulation() == "NavierStokes")
-			{
-				StiffnessMatrix velocity_mass;
-				assembler.assemble_mass_matrix(formulation(), mesh->is_volume(), n_bases, density, bases, gbases, velocity_mass);
-
-				StiffnessMatrix velocity_stiffness, mixed_stiffness, pressure_stiffness;
-
-				const int prev_size = sol.size();
-				sol.conservativeResize(rhs.size(), sol.cols());
-				//Zero initial pressure
-				sol.block(prev_size, 0, n_pressure_bases, sol.cols()).setZero();
-				sol(sol.size() - 1) = 0;
-				Eigen::VectorXd c_sol = sol;
-
-				Eigen::VectorXd prev_sol;
-
-				int BDF_order = args["BDF_order"];
-				// int aux_steps = BDF_order-1;
-				BDF bdf(BDF_order);
-				bdf.new_solution(c_sol);
-
-				sol = c_sol;
-				sol_to_pressure();
-				if (args["save_time_sequence"])
-				{
-					if (!solve_export_to_file)
-						solution_frames.emplace_back();
-					save_vtu("step_" + std::to_string(0) + ".vtu", 0);
-					save_wire("step_" + std::to_string(0) + ".obj");
-				}
-
-				assembler.assemble_problem(formulation(), mesh->is_volume(), n_bases, bases, gbases, velocity_stiffness);
-				assembler.assemble_mixed_problem(formulation(), mesh->is_volume(), n_pressure_bases, n_bases, pressure_bases, bases, gbases, mixed_stiffness);
-				assembler.assemble_pressure_problem(formulation(), mesh->is_volume(), n_pressure_bases, pressure_bases, gbases, pressure_stiffness);
-
-				TransientNavierStokesSolver ns_solver(solver_params(), build_json_params(), solver_type(), precond_type());
-				const int n_larger = n_pressure_bases + (use_avg_pressure ? 1 : 0);
-
-				for (int t = 1; t <= time_steps; ++t)
-				{
-					double time = t * dt;
-					double current_dt = dt;
-
-					logger().info("{}/{} steps, dt={}s t={}s", t, time_steps, current_dt, time);
-
-					bdf.rhs(prev_sol);
-					rhs_assembler.compute_energy_grad(local_boundary, boundary_nodes, density, args["n_boundary_samples"], local_neumann_boundary, rhs, time, current_rhs);
-					rhs_assembler.set_bc(local_boundary, boundary_nodes, args["n_boundary_samples"], local_neumann_boundary, current_rhs, time);
-
-					const int prev_size = current_rhs.size();
-					if (prev_size != rhs.size())
-					{
-						current_rhs.conservativeResize(prev_size + n_larger, current_rhs.cols());
-						current_rhs.block(prev_size, 0, n_larger, current_rhs.cols()).setZero();
-					}
-
-					assembler.clear_cache();
-					ns_solver.minimize(*this, bdf.alpha(), current_dt, prev_sol,
-									   velocity_stiffness, mixed_stiffness, pressure_stiffness,
-									   velocity_mass, current_rhs, c_sol);
-					bdf.new_solution(c_sol);
-					sol = c_sol;
-					sol_to_pressure();
-
-					if (args["save_time_sequence"])
-					{
-						if (!solve_export_to_file)
-							solution_frames.emplace_back();
-						save_vtu("step_" + std::to_string(t) + ".vtu", time);
-						save_wire("step_" + std::to_string(t) + ".obj");
-					}
-				}
-			}
-			else //if (formulation() != "NavierStokes")
-			{
-				if (assembler.is_mixed(formulation()))
-				{
-					pressure.resize(n_pressure_bases, 1);
-					pressure.setZero();
-				}
-
-				auto solver = LinearSolver::create(args["solver_type"], args["precond_type"]);
-				solver->setParameters(params);
-				logger().info("{}...", solver->name());
-
-				if (args["save_time_sequence"])
-				{
-					if (!solve_export_to_file)
-						solution_frames.emplace_back();
-					save_vtu("step_" + std::to_string(0) + ".vtu", 0);
-					save_wire("step_" + std::to_string(0) + ".obj");
-				}
-
-				if (assembler.is_mixed(formulation()))
-				{
-					pressure.resize(0, 0);
-					const int prev_size = sol.size();
-					sol.conservativeResize(rhs.size(), sol.cols());
-					//Zero initial pressure
-					sol.block(prev_size, 0, n_pressure_bases, sol.cols()).setZero();
-					sol(sol.size() - 1) = 0;
-				}
-
-				if (problem->is_scalar() || assembler.is_mixed(formulation()))
-				{
-					StiffnessMatrix A;
-					Eigen::VectorXd b, x;
-
-					const int BDF_order = args["BDF_order"];
-					// const int aux_steps = BDF_order-1;
-					BDF bdf(BDF_order);
-					x = sol;
-					bdf.new_solution(x);
-
-					const int problem_dim = problem->is_scalar() ? 1 : mesh->dimension();
-					const int precond_num = problem_dim * n_bases;
-
-					for (int t = 1; t <= time_steps; ++t)
-					{
-						double time = t * dt;
-						double current_dt = dt;
-
-						logger().info("{}/{} {}s", t, time_steps, time);
-						rhs_assembler.compute_energy_grad(local_boundary, boundary_nodes, density, args["n_boundary_samples"], local_neumann_boundary, rhs, time, current_rhs);
-						rhs_assembler.set_bc(local_boundary, boundary_nodes, args["n_boundary_samples"], local_neumann_boundary, current_rhs, time);
-
-						if (assembler.is_mixed(formulation()))
-						{
-							//divergence free
-							int fluid_offset = use_avg_pressure ? (assembler.is_fluid(formulation()) ? 1 : 0) : 0;
-
-							current_rhs.block(current_rhs.rows() - n_pressure_bases - use_avg_pressure, 0, n_pressure_bases + use_avg_pressure, current_rhs.cols()).setZero();
-						}
-
-						A = (bdf.alpha() / current_dt) * mass + stiffness;
-						bdf.rhs(x);
-						b = (mass * x) / current_dt;
-						for (int i : boundary_nodes)
-							b[i] = 0;
-						b += current_rhs;
-
-						spectrum = dirichlet_solve(*solver, A, b, boundary_nodes, x, precond_num, args["export"]["stiffness_mat"], t == time_steps && args["export"]["spectrum"]);
-						bdf.new_solution(x);
-						sol = x;
-
-						if (assembler.is_mixed(formulation()))
-						{
-							sol_to_pressure();
-						}
-
-						if (args["save_time_sequence"])
-						{
-							if (!solve_export_to_file)
-								solution_frames.emplace_back();
-
-							save_vtu("step_" + std::to_string(t) + ".vtu", time);
-							save_wire("step_" + std::to_string(t) + ".obj");
-						}
-					}
-				}
-				else //tensor time dependent
-				{
-					Eigen::MatrixXd velocity, acceleration;
-					rhs_assembler.initial_velocity(velocity);
-					rhs_assembler.initial_acceleration(acceleration);
-
-					const int problem_dim = problem->is_scalar() ? 1 : mesh->dimension();
-					const int precond_num = problem_dim * n_bases;
-
-					if (assembler.is_linear(formulation()) && !args["has_collision"])
-					{
-						//Newmark
-						const double gamma = 0.5;
-						const double beta = 0.25;
-						// makes the algorithm implicit and equivalent to the trapezoidal rule (unconditionally stable).
-
-						Eigen::MatrixXd temp, b;
-						StiffnessMatrix A;
-						Eigen::VectorXd x, btmp;
-
-						for (int t = 1; t <= time_steps; ++t)
-						{
-							const double dt2 = dt * dt;
-
-							const Eigen::MatrixXd aOld = acceleration;
-							const Eigen::MatrixXd vOld = velocity;
-							const Eigen::MatrixXd uOld = sol;
-
-							if (!problem->is_linear_in_time())
+							nlsolver.getInfo(solver_info);
+							nl_problem.reduced_to_full(tmp_sol, sol);
+							if (assembler.is_mixed(formulation()))
 							{
-								rhs_assembler.assemble(density, current_rhs, dt * t);
-								current_rhs *= -1;
+								sol_to_pressure();
 							}
-							temp = -(uOld + dt * vOld + ((1 / 2. - beta) * dt2) * aOld);
-							b = stiffness * temp + current_rhs;
-
-							rhs_assembler.set_acceleration_bc(local_boundary, boundary_nodes, args["n_boundary_samples"], local_neumann_boundary, b, dt * t);
-
-							A = stiffness * beta * dt2 + mass;
-							btmp = b;
-							spectrum = dirichlet_solve(*solver, A, btmp, boundary_nodes, x, precond_num, args["export"]["stiffness_mat"], t == 1 && args["export"]["spectrum"]);
-							acceleration = x;
-
-							sol += dt * vOld + dt2 * ((1 / 2.0 - beta) * aOld + beta * acceleration);
-							velocity += dt * ((1 - gamma) * aOld + gamma * acceleration);
-
-							rhs_assembler.set_bc(local_boundary, boundary_nodes, args["n_boundary_samples"], local_neumann_boundary, sol, dt * t);
-							rhs_assembler.set_velocity_bc(local_boundary, boundary_nodes, args["n_boundary_samples"], local_neumann_boundary, velocity, dt * t);
-							rhs_assembler.set_acceleration_bc(local_boundary, boundary_nodes, args["n_boundary_samples"], local_neumann_boundary, acceleration, dt * t);
+
+							// rhs_assembler.set_bc(local_boundary, boundary_nodes, args["n_boundary_samples"], local_neumann_boundary, sol, dt * t);
+
+							nl_problem.update_quantities((t + 1) * dt, sol);
 
 							if (args["save_time_sequence"])
 							{
@@ -2393,166 +1448,6 @@
 							logger().info("{}/{}", t, time_steps);
 						}
 					}
-					else //if (!assembler.is_linear(formulation()) || collision)
-					{
-						// {
-						// 	boundary_nodes.clear();
-						// 	local_boundary.clear();
-						// 	local_neumann_boundary.clear();
-						// 	NLProblem nl_problem(*this, rhs_assembler, 0, args["dhat"]);
-						// 	Eigen::MatrixXd tmp_sol = rhs;
-
-						// 	// tmp_sol.setRandom();
-						// 	tmp_sol.setOnes();
-						// 	// tmp_sol /=10000.;
-
-						// 	velocity.setZero();
-						// 	VectorXd xxx=tmp_sol;
-						// 	velocity = tmp_sol;
-						// 	nl_problem.init_timestep(xxx, velocity, dt);
-
-						// 	Eigen::Matrix<double, Eigen::Dynamic, 1> actual_grad;
-						// 	nl_problem.gradient(tmp_sol, actual_grad);
-
-						// 	StiffnessMatrix hessian;
-						// 	Eigen::MatrixXd expected_hessian;
-						// 	nl_problem.hessian(tmp_sol, hessian);
-
-						// 	Eigen::MatrixXd actual_hessian = Eigen::MatrixXd(hessian);
-						// 	// std::cout << "hhh\n"<< actual_hessian<<std::endl;
-
-						// 	for (int i = 0; i < actual_hessian.rows(); ++i)
-						// 	{
-						// 		double hhh = 1e-6;
-						// 		VectorXd xp = tmp_sol; xp(i) += hhh;
-						// 		VectorXd xm = tmp_sol; xm(i) -= hhh;
-
-						// 		Eigen::Matrix<double, Eigen::Dynamic, 1> tmp_grad_p;
-						// 		nl_problem.gradient(xp, tmp_grad_p);
-
-						// 		Eigen::Matrix<double, Eigen::Dynamic, 1> tmp_grad_m;
-						// 		nl_problem.gradient(xm, tmp_grad_m);
-
-						// 		Eigen::Matrix<double, Eigen::Dynamic, 1> fd_h = (tmp_grad_p - tmp_grad_m)/(hhh*2.);
-
-						// 		const double vp = nl_problem.value(xp);
-						// 		const double vm = nl_problem.value(xm);
-
-						// 		const double fd = (vp-vm)/(hhh*2.);
-						// 		const double  diff = std::abs(actual_grad(i) - fd);
-						// 		if(diff > 1e-6)
-						// 			std::cout<<"diff grad "<<i<<": "<<actual_grad(i)<<" vs "<<fd <<" error: " <<diff<<" rrr: "<<actual_grad(i)/fd<<std::endl;
-
-						// 		for(int j = 0; j < actual_hessian.rows(); ++j)
-						// 		{
-						// 			const double diff = std::abs(actual_hessian(i,j) - fd_h(j));
-
-						// 			if(diff > 1e-5)
-						// 				std::cout<<"diff H "<<i<<", "<<j<<": "<<actual_hessian(i,j)<<" vs "<<fd_h(j)<<" error: " <<diff<<" rrr: "<<actual_hessian(i,j)/fd_h(j)<<std::endl;
-
-						// 		}
-						// 	}
-
-						// 	// std::cout<<"diff grad max "<<(actual_grad - expected_grad).array().abs().maxCoeff()<<std::endl;
-						// 	// std::cout<<"diff \n"<<(actual_grad - expected_grad)<<std::endl;
-						// 	exit(0);
-						// }
-
-						const int full_size = n_bases * mesh->dimension();
-						const int reduced_size = n_bases * mesh->dimension() - boundary_nodes.size();
-						VectorXd tmp_sol;
-
-						NLProblem nl_problem(*this, rhs_assembler, dt, args["dhat"], args["project_to_psd"]);
-						nl_problem.init_timestep(sol, velocity, acceleration, dt);
-						nl_problem.full_to_reduced(sol, tmp_sol);
-
-						for (int t = 1; t <= time_steps; ++t)
-						{
-							cppoptlib::SparseNewtonDescentSolver<NLProblem> nlsolver(solver_params(), solver_type(), precond_type());
-							nlsolver.setLineSearch(args["line_search"]);
-							nl_problem.init(sol);
-							nlsolver.minimize(nl_problem, tmp_sol);
-
-							if (nlsolver.error_code() == -10)
-							{
-								double substep_delta = 0.5;
-								double substep = substep_delta;
-								bool solved = false;
-
-								while (substep_delta > 1e-4 && !solved)
-								{
-									logger().debug("Substepping {}/{}, dt={}", (t - 1 + substep) * dt, t * dt, substep_delta);
-									nl_problem.substepping((t - 1 + substep) * dt);
-									nl_problem.full_to_reduced(sol, tmp_sol);
-									nlsolver.minimize(nl_problem, tmp_sol);
-
-									if (nlsolver.error_code() == -10)
-									{
-										substep -= substep_delta;
-										substep_delta /= 2;
-									}
-									else
-									{
-										logger().trace("Done {}/{}, dt={}", (t - 1 + substep) * dt, t * dt, substep_delta);
-										nl_problem.reduced_to_full(tmp_sol, sol);
-										substep_delta *= 2;
-									}
-
-									solved = substep >= 1;
-
-									substep += substep_delta;
-									if (substep >= 1)
-									{
-										substep_delta -= substep - 1;
-										substep = 1;
-									}
-								}
-							}
-
-							if (nlsolver.error_code() == -10)
-							{
-								logger().error("Unable to solve t={}", t * dt);
-								save_vtu("stop.vtu", dt * t);
-								break;
-							}
-
-							logger().debug("Step solved!");
-
->>>>>>> e4dfbddb
-							nlsolver.getInfo(solver_info);
-							nl_problem.reduced_to_full(tmp_sol, sol);
-							if (assembler.is_mixed(formulation()))
-							{
-								sol_to_pressure();
-							}
-
-							// rhs_assembler.set_bc(local_boundary, boundary_nodes, args["n_boundary_samples"], local_neumann_boundary, sol, dt * t);
-
-							nl_problem.update_quantities((t + 1) * dt, sol);
-<<<<<<< HEAD
-
-							if (args["save_time_sequence"])
-							{
-								if (!solve_export_to_file)
-									solution_frames.emplace_back();
-								save_vtu("step_" + std::to_string(t) + ".vtu", dt * t);
-								save_wire("step_" + std::to_string(t) + ".obj");
-							}
-
-=======
-
-							if (args["save_time_sequence"])
-							{
-								if (!solve_export_to_file)
-									solution_frames.emplace_back();
-								save_vtu("step_" + std::to_string(t) + ".vtu", dt * t);
-								save_wire("step_" + std::to_string(t) + ".obj");
-							}
-
->>>>>>> e4dfbddb
-							logger().info("{}/{}", t, time_steps);
-						}
-					}
 				}
 			}
 		}
@@ -2565,7 +1460,19 @@
 				StiffnessMatrix A;
 				Eigen::VectorXd b;
 				logger().info("{}...", solver->name());
-<<<<<<< HEAD
+				json rhs_solver_params = args["rhs_solver_params"];
+				rhs_solver_params["mtype"] = -2; // matrix type for Pardiso (2 = SPD)
+				const int size = problem->is_scalar() ? 1 : mesh->dimension();
+				RhsAssembler rhs_assembler(assembler, *mesh,
+										   n_bases, size,
+										   bases, iso_parametric() ? bases : geom_bases,
+										   formulation(), *problem,
+										   args["rhs_solver_type"], args["rhs_precond_type"], rhs_solver_params);
+
+				if (formulation() != "Bilaplacian")
+					rhs_assembler.set_bc(local_boundary, boundary_nodes, args["n_boundary_samples"], local_neumann_boundary, rhs);
+				else
+					rhs_assembler.set_bc(local_boundary, boundary_nodes, args["n_boundary_samples"], std::vector<LocalBoundary>(), rhs);
 
 				const int problem_dim = problem->is_scalar() ? 1 : mesh->dimension();
 				const int precond_num = problem_dim * n_bases;
@@ -2593,6 +1500,15 @@
 					NavierStokesSolver ns_solver(viscosity, solver_params(), build_json_params(), solver_type(), precond_type());
 					Eigen::VectorXd x;
 					assembler.clear_cache();
+					json rhs_solver_params = args["rhs_solver_params"];
+					rhs_solver_params["mtype"] = -2; // matrix type for Pardiso (2 = SPD)
+
+					RhsAssembler rhs_assembler(assembler, *mesh,
+											   n_bases, mesh->dimension(),
+											   bases, iso_parametric() ? bases : geom_bases,
+											   formulation(), *problem,
+											   args["rhs_solver_type"], args["rhs_precond_type"], rhs_solver_params);
+					rhs_assembler.set_bc(local_boundary, boundary_nodes, args["n_boundary_samples"], local_neumann_boundary, rhs);
 					ns_solver.minimize(*this, rhs, x);
 					sol = x;
 					sol_to_pressure();
@@ -2617,9 +1533,9 @@
 
 					json rhs_solver_params = args["rhs_solver_params"];
 					rhs_solver_params["mtype"] = -2; // matrix type for Pardiso (2 = SPD)
-
+					const int size = problem->is_scalar() ? 1 : mesh->dimension();
 					RhsAssembler rhs_assembler(assembler, *mesh,
-											   n_bases, mesh->dimension(),
+											   n_bases, size,
 											   bases, iso_parametric() ? bases : geom_bases,
 											   formulation(), *problem,
 											   args["rhs_solver_type"], args["rhs_precond_type"], rhs_solver_params);
@@ -2676,12 +1592,14 @@
 						{
 							nl_problem.hessian_full(sol, nlstiffness);
 							nl_problem.gradient_no_rhs(sol, grad);
+							rhs_assembler.set_bc(local_boundary, boundary_nodes, args["n_boundary_samples"], local_neumann_boundary, grad, t);
 
 							b = grad;
 							for (int bId : boundary_nodes)
 								b(bId) = -(nl_problem.current_rhs()(bId) - prev_rhs(bId));
 							dirichlet_solve(*solver, nlstiffness, b, boundary_nodes, x, precond_num, args["export"]["stiffness_mat"], args["export"]["spectrum"]);
-							if (nl_problem.is_step_valid(sol, (sol - x).eval()))
+							const bool valid = nl_problem.is_step_valid(sol, (sol - x).eval());
+							if (valid)
 								x = sol - x;
 							else
 								x = sol;
@@ -2907,373 +1825,6 @@
 
 		static const int p = 8;
 
-=======
-				json rhs_solver_params = args["rhs_solver_params"];
-				rhs_solver_params["mtype"] = -2; // matrix type for Pardiso (2 = SPD)
-				const int size = problem->is_scalar() ? 1 : mesh->dimension();
-				RhsAssembler rhs_assembler(assembler, *mesh,
-										   n_bases, size,
-										   bases, iso_parametric() ? bases : geom_bases,
-										   formulation(), *problem,
-										   args["rhs_solver_type"], args["rhs_precond_type"], rhs_solver_params);
-
-				if (formulation() != "Bilaplacian")
-					rhs_assembler.set_bc(local_boundary, boundary_nodes, args["n_boundary_samples"], local_neumann_boundary, rhs);
-				else
-					rhs_assembler.set_bc(local_boundary, boundary_nodes, args["n_boundary_samples"], std::vector<LocalBoundary>(), rhs);
-
-				const int problem_dim = problem->is_scalar() ? 1 : mesh->dimension();
-				const int precond_num = problem_dim * n_bases;
-
-				A = stiffness;
-				Eigen::VectorXd x;
-				b = rhs;
-				spectrum = dirichlet_solve(*solver, A, b, boundary_nodes, x, precond_num, args["export"]["stiffness_mat"], args["export"]["spectrum"]);
-				sol = x;
-				solver->getInfo(solver_info);
-
-				logger().debug("Solver error: {}", (A * sol - b).norm());
-
-				if (assembler.is_mixed(formulation()))
-				{
-					sol_to_pressure();
-				}
-			}
-			else //if (!assembler.is_linear(formulation()) ||  args["has_collision"]))
-			{
-				if (formulation() == "NavierStokes")
-				{
-					auto params = build_json_params();
-					const double viscosity = params.count("viscosity") ? double(params["viscosity"]) : 1.;
-					NavierStokesSolver ns_solver(viscosity, solver_params(), build_json_params(), solver_type(), precond_type());
-					Eigen::VectorXd x;
-					assembler.clear_cache();
-					json rhs_solver_params = args["rhs_solver_params"];
-					rhs_solver_params["mtype"] = -2; // matrix type for Pardiso (2 = SPD)
-
-					RhsAssembler rhs_assembler(assembler, *mesh,
-											   n_bases, mesh->dimension(),
-											   bases, iso_parametric() ? bases : geom_bases,
-											   formulation(), *problem,
-											   args["rhs_solver_type"], args["rhs_precond_type"], rhs_solver_params);
-					rhs_assembler.set_bc(local_boundary, boundary_nodes, args["n_boundary_samples"], local_neumann_boundary, rhs);
-					ns_solver.minimize(*this, rhs, x);
-					sol = x;
-					sol_to_pressure();
-				}
-				else
-				{
-					const int full_size = n_bases * mesh->dimension();
-					const int reduced_size = n_bases * mesh->dimension() - boundary_nodes.size();
-					const double tend = args["tend"];
-
-					const int problem_dim = problem->is_scalar() ? 1 : mesh->dimension();
-					const int precond_num = problem_dim * n_bases;
-
-					int steps = args["nl_solver_rhs_steps"];
-					if (steps <= 0)
-					{
-						RowVectorNd min, max;
-						mesh->bounding_box(min, max);
-						steps = problem->n_incremental_load_steps((max - min).norm());
-					}
-					steps = std::max(steps, 1);
-
-					json rhs_solver_params = args["rhs_solver_params"];
-					rhs_solver_params["mtype"] = -2; // matrix type for Pardiso (2 = SPD)
-					const int size = problem->is_scalar() ? 1 : mesh->dimension();
-					RhsAssembler rhs_assembler(assembler, *mesh,
-											   n_bases, size,
-											   bases, iso_parametric() ? bases : geom_bases,
-											   formulation(), *problem,
-											   args["rhs_solver_type"], args["rhs_precond_type"], rhs_solver_params);
-
-					StiffnessMatrix nlstiffness;
-					auto solver = LinearSolver::create(args["solver_type"], args["precond_type"]);
-					Eigen::VectorXd x, b;
-					Eigen::MatrixXd grad;
-					Eigen::MatrixXd prev_rhs;
-
-					VectorXd tmp_sol;
-
-					double step_t = 1.0 / steps;
-					double t = step_t;
-					double prev_t = 0;
-
-					sol.resizeLike(rhs);
-					sol.setZero();
-
-					prev_rhs.resizeLike(rhs);
-					prev_rhs.setZero();
-
-					x.resizeLike(sol);
-					x.setZero();
-
-					b.resizeLike(sol);
-					b.setZero();
-
-					if (args["save_solve_sequence"])
-					{
-						if (!solve_export_to_file)
-							solution_frames.emplace_back();
-						save_vtu("step_" + std::to_string(prev_t) + ".vtu", tend);
-						save_wire("step_" + std::to_string(prev_t) + ".obj");
-					}
-
-					const auto &gbases = iso_parametric() ? bases : geom_bases;
-					igl::Timer update_timer;
-					while (t <= 1)
-					{
-						if (step_t < 1e-10)
-						{
-							logger().error("Step too small, giving up");
-							break;
-						}
-
-						logger().info("t: {} prev: {} step: {}", t, prev_t, step_t);
-
-						NLProblem nl_problem(*this, rhs_assembler, t, args["dhat"], args["project_to_psd"]);
-
-						logger().debug("Updating starting point...");
-						update_timer.start();
-
-						{
-							nl_problem.hessian_full(sol, nlstiffness);
-							nl_problem.gradient_no_rhs(sol, grad);
-							rhs_assembler.set_bc(local_boundary, boundary_nodes, args["n_boundary_samples"], local_neumann_boundary, grad, t);
-
-							b = grad;
-							for (int bId : boundary_nodes)
-								b(bId) = -(nl_problem.current_rhs()(bId) - prev_rhs(bId));
-							dirichlet_solve(*solver, nlstiffness, b, boundary_nodes, x, precond_num, args["export"]["stiffness_mat"], args["export"]["spectrum"]);
-							const bool valid = nl_problem.is_step_valid(sol, (sol - x).eval());
-							if (valid)
-								x = sol - x;
-							else
-								x = sol;
-							// logger().debug("Solver error: {}", (nlstiffness * sol - b).norm());
-						}
-
-						nl_problem.full_to_reduced(x, tmp_sol);
-						update_timer.stop();
-						logger().debug("done!, took {}s", update_timer.getElapsedTime());
-
-						if (args["save_solve_sequence_debug"])
-						{
-							Eigen::MatrixXd xxx = sol;
-							sol = x;
-							if (assembler.is_mixed(formulation()))
-								sol_to_pressure();
-							if (!solve_export_to_file)
-								solution_frames.emplace_back();
-
-							save_vtu("step_s_" + std::to_string(t) + ".vtu", tend);
-							save_wire("step_s_" + std::to_string(t) + ".obj");
-
-							sol = xxx;
-						}
-
-						bool has_nan = false;
-						for (int k = 0; k < tmp_sol.size(); ++k)
-						{
-							if (std::isnan(tmp_sol[k]))
-							{
-								has_nan = true;
-								break;
-							}
-						}
-
-						if (has_nan)
-						{
-							do
-							{
-								step_t /= 2;
-								t = prev_t + step_t;
-							} while (t >= 1);
-							continue;
-						}
-
-						assembler.clear_cache();
-
-						if (args["nl_solver"] == "newton")
-						{
-							cppoptlib::SparseNewtonDescentSolver<NLProblem> nlsolver(solver_params(), solver_type(), precond_type());
-							nlsolver.setLineSearch(args["line_search"]);
-							nl_problem.init(x);
-							nlsolver.minimize(nl_problem, tmp_sol);
-
-							if (nlsolver.error_code() == -10) //Nan
-							{
-								do
-								{
-									step_t /= 2;
-									t = prev_t + step_t;
-								} while (t >= 1);
-								continue;
-							}
-							else
-							{
-								prev_t = t;
-								step_t *= 2;
-							}
-
-							if (step_t > 1.0 / steps)
-								step_t = 1.0 / steps;
-
-							nlsolver.getInfo(solver_info);
-						}
-						else if (args["nl_solver"] == "lbfgs")
-						{
-							cppoptlib::LbfgsSolverL2<NLProblem> nlsolver;
-							nlsolver.setLineSearch(args["line_search"]);
-							nlsolver.setDebug(cppoptlib::DebugLevel::High);
-							nlsolver.minimize(nl_problem, tmp_sol);
-
-							prev_t = t;
-						}
-						else
-						{
-							throw std::invalid_argument("[State] invalid solver type for non-linear problem");
-						}
-
-						t = prev_t + step_t;
-						if ((prev_t < 1 && t > 1) || abs(t - 1) < 1e-10)
-							t = 1;
-
-						nl_problem.reduced_to_full(tmp_sol, sol);
-
-						// std::ofstream of("sol.txt");
-						// of<<sol<<std::endl;
-						// of.close();
-						prev_rhs = nl_problem.current_rhs();
-						if (args["save_solve_sequence"])
-						{
-							if (!solve_export_to_file)
-								solution_frames.emplace_back();
-							save_vtu("step_" + std::to_string(prev_t) + ".vtu", tend);
-							save_wire("step_" + std::to_string(prev_t) + ".obj");
-						}
-					}
-
-					if (assembler.is_mixed(formulation()))
-					{
-						sol_to_pressure();
-					}
-
-					// {
-					// 	boundary_nodes.clear();
-					// 	NLProblem nl_problem(*this, rhs_assembler, 1, args["dhat"]);
-					// 	tmp_sol = rhs;
-
-					// 	// tmp_sol.setRandom();
-					// 	tmp_sol.setOnes();
-					// 	Eigen::Matrix<double, Eigen::Dynamic, 1> actual_grad;
-					// 	nl_problem.gradient(tmp_sol, actual_grad);
-
-					// 	StiffnessMatrix hessian;
-					// 	// Eigen::MatrixXd expected_hessian;
-					// 	nl_problem.hessian(tmp_sol, hessian);
-					// 	// nl_problem.finiteGradient(tmp_sol, expected_grad, 0);
-
-					// 	Eigen::MatrixXd actual_hessian = Eigen::MatrixXd(hessian);
-					// 	// std::cout << "hhh\n"<< actual_hessian<<std::endl;
-
-					// 	for (int i = 0; i < actual_hessian.rows(); ++i)
-					// 	{
-					// 		double hhh = 1e-6;
-					// 		VectorXd xp = tmp_sol; xp(i) += hhh;
-					// 		VectorXd xm = tmp_sol; xm(i) -= hhh;
-
-					// 		Eigen::Matrix<double, Eigen::Dynamic, 1> tmp_grad_p;
-					// 		nl_problem.gradient(xp, tmp_grad_p);
-
-					// 		Eigen::Matrix<double, Eigen::Dynamic, 1> tmp_grad_m;
-					// 		nl_problem.gradient(xm, tmp_grad_m);
-
-					// 		Eigen::Matrix<double, Eigen::Dynamic, 1> fd_h = (tmp_grad_p - tmp_grad_m)/(hhh*2.);
-
-					// 		const double vp = nl_problem.value(xp);
-					// 		const double vm = nl_problem.value(xm);
-
-					// 		const double fd = (vp-vm)/(hhh*2.);
-					// 		const double  diff = std::abs(actual_grad(i) - fd);
-					// 		if(diff > 1e-5)
-					// 			std::cout<<"diff grad "<<i<<": "<<actual_grad(i)<<" vs "<<fd <<" error: " <<diff<<" rrr: "<<actual_grad(i)/fd<<std::endl;
-
-					// 		for(int j = 0; j < actual_hessian.rows(); ++j)
-					// 		{
-					// 			const double diff = std::abs(actual_hessian(i,j) - fd_h(j));
-
-					// 			if(diff > 1e-4)
-					// 				std::cout<<"diff H "<<i<<", "<<j<<": "<<actual_hessian(i,j)<<" vs "<<fd_h(j)<<" error: " <<diff<<" rrr: "<<actual_hessian(i,j)/fd_h(j)<<std::endl;
-
-					// 		}
-					// 	}
-
-					// 	// std::cout<<"diff grad max "<<(actual_grad - expected_grad).array().abs().maxCoeff()<<std::endl;
-					// 	// std::cout<<"diff \n"<<(actual_grad - expected_grad)<<std::endl;
-					// 	exit(0);
-					// }
-
-					// NLProblem::reduced_to_full_aux(full_size, reduced_size, tmp_sol, rhs, sol);
-				}
-			}
-		}
-
-		timer.stop();
-		solving_time = timer.getElapsedTime();
-		logger().info(" took {}s", solving_time);
-	}
-
-	void State::compute_errors()
-	{
-		if (!mesh)
-		{
-			logger().error("Load the mesh first!");
-			return;
-		}
-		if (n_bases <= 0)
-		{
-			logger().error("Build the bases first!");
-			return;
-		}
-		// if (stiffness.rows() <= 0) { logger().error("Assemble the stiffness matrix first!"); return; }
-		if (rhs.size() <= 0)
-		{
-			logger().error("Assemble the rhs first!");
-			return;
-		}
-		if (sol.size() <= 0)
-		{
-			logger().error("Solve the problem first!");
-			return;
-		}
-
-		int actual_dim = 1;
-		if (!problem->is_scalar())
-			actual_dim = mesh->dimension();
-
-		igl::Timer timer;
-		timer.start();
-		logger().info("Computing errors...");
-		using std::max;
-
-		const int n_el = int(bases.size());
-
-		MatrixXd v_exact, v_approx;
-		MatrixXd v_exact_grad(0, 0), v_approx_grad;
-
-		l2_err = 0;
-		h1_err = 0;
-		grad_max_err = 0;
-		h1_semi_err = 0;
-		linf_err = 0;
-		lp_err = 0;
-		// double pred_norm = 0;
-
-		static const int p = 8;
-
->>>>>>> e4dfbddb
 		// Eigen::MatrixXd err_per_el(n_el, 5);
 		ElementAssemblyValues vals;
 
