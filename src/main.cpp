--- conflicted
+++ resolved
@@ -54,10 +54,7 @@
 	bool isoparametric = false;
 	bool serendipity = false;
 	bool project_to_psd = false;
-<<<<<<< HEAD
-=======
 	bool export_material_params = false;
->>>>>>> e4dfbddb
 
 	std::string log_file = "";
 	bool is_quiet = false;
@@ -111,7 +108,8 @@
 	command_line.add_option("--log_file", log_file, "Log to a file");
 	command_line.add_option("--log_level", log_level, "Log level 1 debug 2 info");
 
-<<<<<<< HEAD
+	command_line.add_flag("--export_material_params", export_material_params, "Export material parameters");
+
 	try
 	{
 		command_line.parse(argc, argv);
@@ -121,19 +119,6 @@
 		return command_line.exit(e);
 	}
 
-=======
-	command_line.add_flag("--export_material_params", export_material_params, "Export material parameters");
-
-	try
-	{
-		command_line.parse(argc, argv);
-	}
-	catch (const CLI::ParseError &e)
-	{
-		return command_line.exit(e);
-	}
-
->>>>>>> e4dfbddb
 	if (!screenshot.empty())
 	{
 		no_ui = false;
@@ -185,13 +170,10 @@
 		if (vis_mesh_res > 0)
 			in_args["vismesh_rel_area"] = vis_mesh_res;
 
-<<<<<<< HEAD
-=======
 		if (export_material_params)
 			in_args["export"]["material_params"] = true;
 	}
 
->>>>>>> e4dfbddb
 #ifndef POLYFEM_NO_UI
 	if (no_ui)
 	{
