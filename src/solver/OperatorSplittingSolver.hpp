--- conflicted
+++ resolved
@@ -23,12 +23,9 @@
         void initialize_grid(const polyfem::Mesh& mesh, 
         const std::vector<polyfem::ElementBases>& gbases, 
         const std::vector<polyfem::ElementBases>& bases,
-        const double& extra_resolution)
-        {
-            Eigen::MatrixXd p0, p1, p;
-            mesh.get_edges(p0, p1);
-            p = p0 - p1;
-            resolution = p.rowwise().norm().minCoeff() / extra_resolution;
+        const double& density_dx)
+        {
+            resolution = density_dx;
 
             grid_cell_num = RowVectorNd::Zero(dim);
             for(int d = 0; d < dim; d++)
@@ -401,16 +398,8 @@
             Eigen::VectorXd new_density = Eigen::VectorXd::Zero(density.size());
             RowVectorNd pos(1, dim);
             const int X = grid_cell_num(0);
-<<<<<<< HEAD
 
             for(int i = 0; i <= X; i++)
-=======
-#ifdef POLYFEM_WITH_TBB
-            tbb::parallel_for(0, X+1, 1, [&](int i)
-#else
-            for(int i = 0; i <= X; i++)
-#endif
->>>>>>> 2cb00342
             {
                 pos(0) = i * resolution + min_domain(0);
                 for(int j = 0; j <= grid_cell_num(1); j++)
@@ -460,9 +449,6 @@
                     }
                 }
             }
-#ifdef POLYFEM_WITH_TBB
-            );
-#endif
             density.swap(new_density);
         }
         
