#include <polyfem/NLProblem.hpp>

#include <polysolve/LinearSolver.hpp>
#include <polysolve/FEMSolver.hpp>

#include <polyfem/Types.hpp>
#include <polyfem/Timer.hpp>
#include <polyfem/MatrixUtils.hpp>

#include <ipc/ipc.hpp>
#include <ipc/barrier/barrier.hpp>
#include <ipc/barrier/adaptive_stiffness.hpp>
#include <ipc/utils/world_bbox_diagonal_length.hpp>

#include <igl/write_triangle_mesh.h>

static bool disable_collision = false;

/*
m \frac{\partial^2 u}{\partial t^2} = \psi = \text{div}(\sigma[u])\\
u^{t+1} = u(t+\Delta t)\approx u(t) + \Delta t \dot u + \frac{\Delta t^2} 2 \ddot u \\
= u(t) + \Delta t \dot u + \frac{\Delta t^2}{2} \psi\\
M u^{t+1}_h \approx M u^t_h + \Delta t M v^t_h + \frac{\Delta t^2} {2} A u^{t+1}_h \\
%
M (u^{t+1}_h - (u^t_h + \Delta t v^t_h)) - \frac{\Delta t^2} {2} A u^{t+1}_h
*/
// mü = ψ = div(σ[u])
// uᵗ⁺¹ = u(t + Δt) ≈ u(t) + Δtu̇ + ½Δt²ü = u(t) + Δtu̇ + ½Δt²ψ
// Muₕᵗ⁺¹ ≈ Muₕᵗ + ΔtMvₕᵗ ½Δt²Auₕᵗ⁺¹
// Root-finding form:
// M(uₕᵗ⁺¹ - (uₕᵗ + Δtvₕᵗ)) - ½Δt²Auₕᵗ⁺¹ = 0

// map BroadPhaseMethod values to JSON as strings
namespace ipc
{
	NLOHMANN_JSON_SERIALIZE_ENUM(
		ipc::BroadPhaseMethod,
		{
			{ipc::BroadPhaseMethod::HASH_GRID, "hash_grid"}, // also default
			{ipc::BroadPhaseMethod::HASH_GRID, "HG"},
			{ipc::BroadPhaseMethod::BRUTE_FORCE, "brute_force"},
			{ipc::BroadPhaseMethod::BRUTE_FORCE, "BF"},
			{ipc::BroadPhaseMethod::SPATIAL_HASH, "spatial_hash"},
			{ipc::BroadPhaseMethod::SPATIAL_HASH, "SH"},
			{ipc::BroadPhaseMethod::SWEEP_AND_TINIEST_QUEUE, "sweep_and_tiniest_queue"},
			{ipc::BroadPhaseMethod::SWEEP_AND_TINIEST_QUEUE, "STQ"},
#ifdef IPC_TOOLKIT_WITH_CUDA
			{ipc::BroadPhaseMethod::SWEEP_AND_TINIEST_QUEUE_GPU, "sweep_and_tiniest_queue_gpu"},
			{ipc::BroadPhaseMethod::SWEEP_AND_TINIEST_QUEUE_GPU, "STQ_GPU"},
#endif
		});
} // namespace ipc

namespace polyfem
{
	namespace
	{
		bool writeOBJ(const std::string &path, const Eigen::MatrixXd &v, const Eigen::MatrixXi &e, const Eigen::MatrixXi &f)
		{
			std::ofstream obj(path, std::ios::out);
			if (!obj.is_open())
				return false;

			obj.precision(15);

			for (int i = 0; i < v.rows(); ++i)
				obj << "v " << v(i, 0) << " " << v(i, 1) << " " << (v.cols() > 2 ? v(i, 2) : 0) << "\n";

			for (int i = 0; i < e.rows(); ++i)
				obj << "l " << e(i, 0) + 1 << " " << e(i, 1) + 1 << "\n";

			for (int i = 0; i < f.rows(); ++i)
				obj << "f " << f(i, 0) + 1 << " " << f(i, 1) + 1 << " " << f(i, 2) + 1 << "\n";

			return true;
		}
	} // namespace

	using namespace polysolve;

	NLProblem::NLProblem(State &state, const RhsAssembler &rhs_assembler, const double t, const double dhat, const bool project_to_psd, const bool no_reduced)
		: state(state), assembler(state.assembler), rhs_assembler(rhs_assembler),
		  full_size((assembler.is_mixed(state.formulation()) ? state.n_pressure_bases : 0) + state.n_bases * state.mesh->dimension()),
		  reduced_size(full_size - (no_reduced ? 0 : state.boundary_nodes.size())),
		  t(t), rhs_computed(false), is_time_dependent(state.problem->is_time_dependent()), ignore_inertia(state.args["ignore_inertia"]), project_to_psd(project_to_psd)
	{
		assert(!assembler.is_mixed(state.formulation()));

		_dhat = dhat;
		_epsv = state.args["epsv"];
		_mu = state.args["mu"];
		use_adaptive_barrier_stiffness = !state.args["barrier_stiffness"].is_number();
		if (use_adaptive_barrier_stiffness)
		{
			_barrier_stiffness = 1;
			logger().debug("Using adaptive barrier stiffness");
		}
		else
		{
			assert(state.args["barrier_stiffness"].is_number());
			_barrier_stiffness = state.args["barrier_stiffness"];
			logger().debug("Using fixed barrier stiffness of {}", _barrier_stiffness);
		}
		_prev_distance = -1;
		time_integrator = ImplicitTimeIntegrator::construct_time_integrator(state.args["time_integrator"]);
		time_integrator->set_parameters(state.args["time_integrator_params"]);

		_broad_phase_method = state.args["solver_params"]["broad_phase_method"];
		_ccd_tolerance = state.args["solver_params"]["ccd_tolerance"];
		_ccd_max_iterations = state.args["solver_params"]["ccd_max_iterations"];
	}

	void NLProblem::init(const TVector &full)
	{
		if (disable_collision || !state.args["has_collision"])
			return;

		assert(full.size() == full_size);
		if (use_adaptive_barrier_stiffness)
		{
			update_barrier_stiffness(full);
		}
		// exit(0);
	}

	void NLProblem::update_barrier_stiffness(const TVector &full)
	{
		assert(full.size() == full_size);
		_barrier_stiffness = 1;
		if (disable_collision || !state.args["has_collision"])
			return;

		Eigen::MatrixXd grad_energy;
		const auto &gbases = state.iso_parametric() ? state.bases : state.geom_bases;
		assembler.assemble_energy_gradient(rhs_assembler.formulation(), state.mesh->is_volume(), state.n_bases, state.bases, gbases, state.ass_vals_cache, full, grad_energy);

		if (!ignore_inertia && is_time_dependent)
		{
			grad_energy *= time_integrator->acceleration_scaling();
			grad_energy += state.mass * full;
		}

		grad_energy -= current_rhs();

		Eigen::MatrixXd displaced;
		compute_displaced_points(full, displaced);

<<<<<<< HEAD
		Eigen::MatrixXd displaced_surface = state.collision_mesh.vertices(displaced);
		ipc::construct_constraint_set(
			state.collision_mesh, displaced_surface, _dhat, _constraint_set,
			/*dmin=*/0, _broad_phase_method);
=======
		update_constraint_set(displaced);
>>>>>>> 111fc1ef
		Eigen::VectorXd grad_barrier = ipc::compute_barrier_potential_gradient(
			state.collision_mesh, displaced_surface, _constraint_set, _dhat);
		grad_barrier = state.collision_mesh.to_full_dof(grad_barrier);

		_barrier_stiffness = ipc::initial_barrier_stiffness(
<<<<<<< HEAD
			ipc::world_bbox_diagonal_length(displaced_surface),
			_dhat,
			state.avg_mass,
			grad_energy,
			grad_barrier,
			max_barrier_stiffness_);
=======
			ipc::world_bbox_diagonal_length(displaced), _dhat, state.avg_mass,
			grad_energy, grad_barrier, max_barrier_stiffness_);
>>>>>>> 111fc1ef
		polyfem::logger().debug("adaptive barrier stiffness {}", _barrier_stiffness);
	}

	void NLProblem::init_time_integrator(const TVector &x_prev, const TVector &v_prev, const TVector &a_prev, const double dt)
	{
		time_integrator->init(x_prev, v_prev, a_prev, dt);
	}

	void NLProblem::init_lagging(const TVector &x)
	{
		reduced_to_full_displaced_points(x, displaced_prev);
		update_lagging(x);
	}

	void NLProblem::update_lagging(const TVector &x)
	{
		Eigen::MatrixXd displaced;
		reduced_to_full_displaced_points(x, displaced);

		if (_mu != 0)
		{
<<<<<<< HEAD
			Eigen::MatrixXd displaced_surface = state.collision_mesh.vertices(displaced);
			ipc::construct_constraint_set(
				state.collision_mesh, displaced_surface, _dhat, _constraint_set,
				/*dmin=*/0, _broad_phase_method);
=======
			update_constraint_set(displaced);
>>>>>>> 111fc1ef
			ipc::construct_friction_constraint_set(
				state.collision_mesh, displaced_surface, _constraint_set,
				_dhat, _barrier_stiffness, _mu, _friction_constraint_set);
		}

	}

	double NLProblem::compute_lagging_error(const TVector &x)
	{
		// Check || ∇B(xᵗ⁺¹) - h² Σ F(xᵗ⁺¹, λᵗ⁺¹, Tᵗ⁺¹)|| ≦ ϵ_d
		//     ≡ || ∇B(xᵗ⁺¹) + ∇D(xᵗ⁺¹, λᵗ⁺¹, Tᵗ⁺¹)|| ≤ ϵ_d
		TVector grad;
		gradient(x, grad);
		return grad.norm();
	}

	bool NLProblem::lagging_converged(const TVector &x)
	{
		double tol = state.args.value("friction_convergence_tol", 1e-2);
		double grad_norm = compute_lagging_error(x);
		logger().debug("Lagging convergece grad_norm={:g} tol={:g}", grad_norm, tol);
		return grad_norm <= tol;
	}

	void NLProblem::update_quantities(const double t, const TVector &x)
	{
		if (is_time_dependent)
		{
			if (!ignore_inertia)
				time_integrator->update_quantities(x);

			// rhs_assembler.set_velocity_bc(local_boundary, boundary_nodes, args["n_boundary_samples"], local_neumann_boundary, velocity, t);
			// rhs_assembler.set_acceleration_bc(local_boundary, boundary_nodes, args["n_boundary_samples"], local_neumann_boundary, acceleration, t);

			rhs_computed = false;
			this->t = t;

			if (use_adaptive_barrier_stiffness)
			{
				update_barrier_stiffness(x);
			}
		}
	}

	void NLProblem::substepping(const double t)
	{
		if (is_time_dependent)
		{
			rhs_computed = false;
			this->t = t;

			// rhs_assembler.set_velocity_bc(local_boundary, boundary_nodes, args["n_boundary_samples"], local_neumann_boundary, velocity, t);
			// rhs_assembler.set_acceleration_bc(local_boundary, boundary_nodes, args["n_boundary_samples"], local_neumann_boundary, acceleration, t);
		}
	}

	const Eigen::MatrixXd &NLProblem::current_rhs()
	{
		if (!rhs_computed)
		{
			rhs_assembler.compute_energy_grad(state.local_boundary, state.boundary_nodes, state.density, state.args["n_boundary_samples"], state.local_neumann_boundary, state.rhs, t, _current_rhs);
			rhs_computed = true;

			if (assembler.is_mixed(state.formulation()))
			{
				const int prev_size = _current_rhs.size();
				if (prev_size < full_size)
				{
					_current_rhs.conservativeResize(prev_size + state.n_pressure_bases, _current_rhs.cols());
					_current_rhs.block(prev_size, 0, state.n_pressure_bases, _current_rhs.cols()).setZero();
				}
			}
			assert(_current_rhs.size() == full_size);
			rhs_assembler.set_bc(std::vector<LocalBoundary>(), std::vector<int>(), state.args["n_boundary_samples"], state.local_neumann_boundary, _current_rhs, t);

			if (!ignore_inertia && is_time_dependent)
			{
				_current_rhs *= time_integrator->acceleration_scaling();
				_current_rhs += state.mass * time_integrator->x_tilde();
			}

			if (reduced_size != full_size)
			{
				// rhs_assembler.set_bc(state.local_boundary, state.boundary_nodes, state.args["n_boundary_samples"], state.local_neumann_boundary, _current_rhs, t);
				rhs_assembler.set_bc(state.local_boundary, state.boundary_nodes, state.args["n_boundary_samples"], std::vector<LocalBoundary>(), _current_rhs, t);
			}
		}

		return _current_rhs;
	}

	void NLProblem::compute_displaced_points(const TVector &full, Eigen::MatrixXd &displaced)
	{
		assert(full.size() == full_size);

		const int problem_dim = state.mesh->dimension();
		displaced.resize(full.size() / problem_dim, problem_dim);
		assert(displaced.rows() * problem_dim == full.size());
		// Unflatten rowwises, so every problem_dim elements in full become a row
		for (int i = 0; i < full.size(); ++i)
		{
			displaced(i / problem_dim, i % problem_dim) = full(i);
		}

		assert(displaced(0, 0) == full(0));
		assert(displaced(0, 1) == full(1));

		displaced += state.boundary_nodes_pos;
	}

	void NLProblem::reduced_to_full_displaced_points(const TVector &reduced, Eigen::MatrixXd &displaced)
	{
		TVector full;
		reduced_to_full(reduced, full);
		compute_displaced_points(full, displaced);
	}

	void NLProblem::update_constraint_set(const Eigen::MatrixXd &displaced)
	{
		// Store the previous value used to compute the constraint set to avoid
		// duplicate computation.
		static Eigen::MatrixXd cached_displaced;
		if (cached_displaced.size() == displaced.size() && cached_displaced == displaced)
			return;

		if (_candidates.size() > 0)
			ipc::construct_constraint_set(
				_candidates, state.boundary_nodes_pos, displaced,
				state.boundary_edges, state.boundary_triangles, _dhat,
				_constraint_set, state.boundary_faces_to_edges);
		else
			ipc::construct_constraint_set(
				state.boundary_nodes_pos, displaced, state.codimensional_nodes,
				state.boundary_edges, state.boundary_triangles, _dhat,
				_constraint_set, state.boundary_faces_to_edges, /*dmin=*/0,
				_broad_phase_method, [&](size_t vi, size_t vj) {
					return can_vertices_collide(vi, vj);
				});
		cached_displaced = displaced;
	}

	void NLProblem::line_search_begin(const TVector &x0, const TVector &x1)
	{
		if (disable_collision || !state.args["has_collision"])
			return;

		Eigen::MatrixXd displaced0, displaced1;
		reduced_to_full_displaced_points(x0, displaced0);
		reduced_to_full_displaced_points(x1, displaced1);

		ipc::construct_collision_candidates(
			state.collision_mesh,
			state.collision_mesh.vertices(displaced0),
			state.collision_mesh.vertices(displaced1),
			_candidates,
			/*inflation_radius=*/_dhat / 1.99, // divide by 1.99 instead of 2 to be conservative
			_broad_phase_method);

		_use_cached_candidates = true;
	}

	void NLProblem::line_search_end()
	{
		_candidates.clear();
		_use_cached_candidates = false;
	}

	double NLProblem::max_step_size(const TVector &x0, const TVector &x1)
	{
		if (disable_collision || !state.args["has_collision"])
			return 1;

		Eigen::MatrixXd displaced0, displaced1;
		reduced_to_full_displaced_points(x0, displaced0);
		reduced_to_full_displaced_points(x1, displaced1);

		// Extract surface only
		Eigen::MatrixXd V0 = state.collision_mesh.vertices(displaced0);
		Eigen::MatrixXd V1 = state.collision_mesh.vertices(displaced1);

		// if (displaced0.cols() == 3)
		// {
		// 	igl::write_triangle_mesh("s0.obj", displaced0, state.boundary_triangles);
		// 	igl::write_triangle_mesh("s1.obj", displaced1, state.boundary_triangles);
		// }

		double max_step;
		if (_use_cached_candidates
#ifdef IPC_TOOLKIT_WITH_CUDA
			&& _broad_phase_method != ipc::BroadPhaseMethod::SWEEP_AND_TINIEST_QUEUE_GPU
#endif
		)
			max_step = ipc::compute_collision_free_stepsize(
				_candidates, state.collision_mesh, V0, V1,
				_ccd_tolerance, _ccd_max_iterations);
		else
			max_step = ipc::compute_collision_free_stepsize(
				state.collision_mesh, V0, V1,
				_broad_phase_method, _ccd_tolerance, _ccd_max_iterations);
			// polyfem::logger().trace("best step {}", max_step);

#ifndef NDEBUG
		// This will check for static intersections as a failsafe. Not needed if we use our conservative CCD.
		Eigen::MatrixXd V_toi = (V1 - V0) * max_step + V0;
		while (ipc::has_intersections(state.collision_mesh, V_toi))
		{
			double Linf = (V_toi - V0).lpNorm<Eigen::Infinity>();
			logger().error("taking max_step results in intersections (max_step={:g})", max_step);
			max_step /= 2.0;
			if (max_step <= 0 || Linf == 0)
			{
				std::string msg = fmt::format("Unable to find an intersection free step size (max_step={:g} L∞={:g})", max_step, Linf);
				logger().error(msg);
				throw msg;
			}
			V_toi = (V1 - V0) * max_step + V0;
		}
#endif

		return max_step;
	}

	bool NLProblem::is_step_collision_free(const TVector &x0, const TVector &x1)
	{
		if (disable_collision || !state.args["has_collision"])
			return true;

		// if (!state.problem->is_time_dependent())
		// return false;

		Eigen::MatrixXd displaced0, displaced1;
		reduced_to_full_displaced_points(x0, displaced0);
		reduced_to_full_displaced_points(x1, displaced1);

		// Skip CCD if the displacement is zero.
		if ((displaced1 - displaced0).lpNorm<Eigen::Infinity>() == 0.0)
		{
			// Assumes initially intersection-free
			assert(is_intersection_free(x0));
			return true;
		}

		// if (displaced0.cols() == 3)
		// {
		// 	igl::write_triangle_mesh("0.obj", displaced0, state.boundary_triangles);
		// 	igl::write_triangle_mesh("1.obj", displaced1, state.boundary_triangles);
		// }
		// else
		// {
		// 	Eigen::MatrixXd asd(displaced0.rows(), 3);
		// 	asd.setZero();
		// 	asd.block(0, 0, displaced0.rows(), 2) = displaced0;
		// 	igl::write_triangle_mesh("0.obj", asd, state.boundary_triangles);
		// 	asd.block(0, 0, displaced1.rows(), 2) = displaced1;
		// 	igl::write_triangle_mesh("1.obj", asd, state.boundary_triangles);
		// }

		bool is_valid;
		if (_use_cached_candidates)
			is_valid = ipc::is_step_collision_free(
				_candidates, state.collision_mesh,
				state.collision_mesh.vertices(displaced0),
				state.collision_mesh.vertices(displaced1),
				_ccd_tolerance, _ccd_max_iterations);
		else
			is_valid = ipc::is_step_collision_free(
				state.collision_mesh,
				state.collision_mesh.vertices(displaced0),
				state.collision_mesh.vertices(displaced1),
				ipc::BroadPhaseMethod::HASH_GRID, _ccd_tolerance, _ccd_max_iterations);

		return is_valid;
	}

	bool NLProblem::is_intersection_free(const TVector &x)
	{
		if (disable_collision || !state.args["has_collision"])
			return true;

		Eigen::MatrixXd displaced;
		reduced_to_full_displaced_points(x, displaced);

		return !ipc::has_intersections(state.collision_mesh, state.collision_mesh.vertices(displaced));
	}

	bool NLProblem::is_step_valid(const TVector &x0, const TVector &x1)
	{
		TVector grad = TVector::Zero(reduced_size);
		gradient(x1, grad, true);

		if (std::isnan(grad.norm()))
			return false;

		return true;
	}

	double NLProblem::value(const TVector &x)
	{
		return value(x, false);
	}

	double NLProblem::value(const TVector &x, const bool only_elastic)
	{
		TVector full;
		reduced_to_full(x, full);

		const auto &gbases = state.iso_parametric() ? state.bases : state.geom_bases;

		const double elastic_energy = assembler.assemble_energy(rhs_assembler.formulation(), state.mesh->is_volume(), state.bases, gbases, state.ass_vals_cache, full);
		const double body_energy = rhs_assembler.compute_energy(full, state.local_neumann_boundary, state.density, state.args["n_boundary_samples"], t);

		double intertia_energy = 0;
		double scaling = 1;
		if (!ignore_inertia && is_time_dependent)
		{
			scaling = time_integrator->acceleration_scaling();
			const TVector tmp = full - time_integrator->x_tilde();
			intertia_energy = 0.5 * tmp.transpose() * state.mass * tmp;
		}

		/*
		\frac 1 2 (x-(x^t+hv^t+h^2M^{-1}f_e))^TM(x-(x^t+hv^t+h^2M^{-1}f_e))=\\
		\frac 1 2 (x-x^t-hv^t-h^2M^{-1}f_e)^TM(x-x^t-hv^t-h^2M^{-1}f_e)=\\
		\frac 1 2 (t-h^2M^{-1}f_e)^TM(t-h^2M^{-1}f_e)=\\
		\frac 1 2 (t^T M-h^2f_e^T)(t-h^2M^{-1}f_e)=\\
		\frac 1 2 (t^T M t - h^2 t^T f_e
		-h^2f_e^T t + h^4f_e^T M^{-1}f_e)=\\
		\frac 1 2 (t^T M t - 2 h^2 t^T f_e + h^4f_e^T M^{-1}f_e)
		*/

		double collision_energy = 0;
		double friction_energy = 0;
		if (!only_elastic && !disable_collision && state.args["has_collision"])
		{
			Eigen::MatrixXd displaced;
			compute_displaced_points(full, displaced);

			Eigen::MatrixXd displaced_surface = state.collision_mesh.vertices(displaced);

			collision_energy = ipc::compute_barrier_potential(
				state.collision_mesh, displaced_surface, _constraint_set, _dhat);
			friction_energy = ipc::compute_friction_potential(
				state.collision_mesh, state.collision_mesh.vertices(displaced_prev),
				displaced_surface, _friction_constraint_set, _epsv * dt());

			polyfem::logger().trace("collision_energy {}, friction_energy {}", collision_energy, friction_energy);
		}

		// logger().trace("|constraints|={} |friction_constraints|={}", _constraint_set.size(), _friction_constraint_set.size());
		// logger().trace(
		// 	"elastic_energy={:.16g} body_energy={:.16g} intertia_energy={:.16g} collision_energy={:.16g} friction_energy={:.16g}",
		// 	scaling * elastic_energy, scaling * body_energy, intertia_energy, _barrier_stiffness * collision_energy, friction_energy);

#ifdef POLYFEM_DIV_BARRIER_STIFFNESS
		return (scaling * (elastic_energy + body_energy) + intertia_energy + friction_energy) / _barrier_stiffness + collision_energy;
#else
		return scaling * (elastic_energy + body_energy) + intertia_energy + _barrier_stiffness * collision_energy + friction_energy;
#endif
	}

	void NLProblem::compute_cached_stiffness()
	{
		if (cached_stiffness.size() == 0)
		{
			const auto &gbases = state.iso_parametric() ? state.bases : state.geom_bases;
			if (assembler.is_linear(state.formulation()))
			{
				assembler.assemble_problem(state.formulation(), state.mesh->is_volume(), state.n_bases, state.bases, gbases, state.ass_vals_cache, cached_stiffness);
			}
		}
	}

	void NLProblem::gradient(const TVector &x, TVector &gradv)
	{
		gradient(x, gradv, false);
	}

	void NLProblem::gradient(const TVector &x, TVector &gradv, const bool only_elastic)
	{
		Eigen::MatrixXd grad;
		gradient_no_rhs(x, grad, only_elastic);

#ifdef POLYFEM_DIV_BARRIER_STIFFNESS
		grad -= current_rhs() / _barrier_stiffness;
#else
		grad -= current_rhs();
#endif

		full_to_reduced(grad, gradv);

		// std::cout<<"gradv\n"<<gradv<<"\n--------------\n"<<std::endl;
	}

	void NLProblem::gradient_no_rhs(const TVector &x, Eigen::MatrixXd &grad, const bool only_elastic)
	{
		// scaling * (elastic_energy + body_energy) + intertia_energy + _barrier_stiffness * collision_energy;

		TVector full;
		reduced_to_full(x, full);

		const auto &gbases = state.iso_parametric() ? state.bases : state.geom_bases;
		assembler.assemble_energy_gradient(rhs_assembler.formulation(), state.mesh->is_volume(), state.n_bases, state.bases, gbases, state.ass_vals_cache, full, grad);

		if (!ignore_inertia && is_time_dependent)
		{
			grad *= time_integrator->acceleration_scaling();
			grad += state.mass * full;
		}

		// logger().trace("grad norm {}", grad.norm());

#ifdef POLYFEM_DIV_BARRIER_STIFFNESS
		grad /= _barrier_stiffness;
#endif

		if (!only_elastic && !disable_collision && state.args["has_collision"])
		{
			Eigen::MatrixXd displaced;
			compute_displaced_points(full, displaced);

			Eigen::MatrixXd displaced_surface_prev = state.collision_mesh.vertices(displaced_prev);
			Eigen::MatrixXd displaced_surface = state.collision_mesh.vertices(displaced);

			Eigen::VectorXd grad_barrier = ipc::compute_barrier_potential_gradient(
				state.collision_mesh, displaced_surface, _constraint_set, _dhat);
			grad_barrier = state.collision_mesh.to_full_dof(grad_barrier);

			Eigen::VectorXd grad_friction = ipc::compute_friction_potential_gradient(
				state.collision_mesh, displaced_surface_prev, displaced_surface,
				_friction_constraint_set, _epsv * dt());
			grad_friction = state.collision_mesh.to_full_dof(grad_friction);

#ifdef POLYFEM_DIV_BARRIER_STIFFNESS
			grad += grad_barrier + grad_friction / _barrier_stiffness;
#else
			grad += _barrier_stiffness * grad_barrier + grad_friction;
#endif
		}

		assert(grad.size() == full_size);
	}

	void NLProblem::hessian(const TVector &x, THessian &hessian)
	{
		THessian tmp;
		hessian_full(x, tmp);

		if (reduced_size == full_size)
		{
			hessian = tmp;
			return;
		}

		POLYFEM_SCOPED_TIMER("\tremoving costraint time");

		std::vector<Eigen::Triplet<double>> entries;

		Eigen::VectorXi indices(full_size);

		int index = 0;
		size_t kk = 0;
		for (int i = 0; i < full_size; ++i)
		{
			if (kk < state.boundary_nodes.size() && state.boundary_nodes[kk] == i)
			{
				++kk;
				indices(i) = -1;
				continue;
			}

			indices(i) = index++;
		}
		assert(index == reduced_size);

		for (int k = 0; k < tmp.outerSize(); ++k)
		{
			if (indices(k) < 0)
			{
				continue;
			}

			for (THessian::InnerIterator it(tmp, k); it; ++it)
			{
				// std::cout<<it.row()<<" "<<it.col()<<" "<<k<<std::endl;
				assert(it.col() == k);
				if (indices(it.row()) < 0 || indices(it.col()) < 0)
				{
					continue;
				}

				assert(indices(it.row()) >= 0);
				assert(indices(it.col()) >= 0);

				entries.emplace_back(indices(it.row()), indices(it.col()), it.value());
			}
		}

		hessian.resize(reduced_size, reduced_size);
		hessian.setFromTriplets(entries.begin(), entries.end());
		hessian.makeCompressed();
		// write_sparse_matrix_csv("hessian.csv", hessian);
	}

	void NLProblem::hessian_full(const TVector &x, THessian &hessian)
	{
		// scaling * (elastic_energy + body_energy) + intertia_energy + _barrier_stiffness * collision_energy;

		TVector full;
		reduced_to_full(x, full);

		THessian energy_hessian(full_size, full_size);
		{
			POLYFEM_SCOPED_TIMER("\telastic hessian time");

			const auto &gbases = state.iso_parametric() ? state.bases : state.geom_bases;
			if (assembler.is_linear(rhs_assembler.formulation()))
			{
				compute_cached_stiffness();
				energy_hessian = cached_stiffness;
			}
			else
			{
				assembler.assemble_energy_hessian(rhs_assembler.formulation(), state.mesh->is_volume(), state.n_bases, project_to_psd, state.bases, gbases, state.ass_vals_cache, full, mat_cache, energy_hessian);
			}

			if (!ignore_inertia && is_time_dependent)
			{
				energy_hessian *= time_integrator->acceleration_scaling();
			}
		}

		THessian inertia_hessian(full_size, full_size);
		if (!ignore_inertia && is_time_dependent)
		{
			POLYFEM_SCOPED_TIMER("\tinertia hessian time");
			inertia_hessian = state.mass;
		}

		THessian barrier_hessian(full_size, full_size), friction_hessian(full_size, full_size);
		if (!disable_collision && state.args["has_collision"])
		{
			POLYFEM_SCOPED_TIMER("\tipc hessian(s) time");

			Eigen::MatrixXd displaced;
			{
				POLYFEM_SCOPED_TIMER("\t\tdisplace pts time");
				compute_displaced_points(full, displaced);
			}

			// {
			// 	POLYFEM_SCOPED_TIMER("\t\tconstraint set time");
			// }

			Eigen::MatrixXd displaced_surface_prev = state.collision_mesh.vertices(displaced_prev);
			Eigen::MatrixXd displaced_surface = state.collision_mesh.vertices(displaced);

			{
				POLYFEM_SCOPED_TIMER("\t\tbarrier hessian time");
				barrier_hessian = ipc::compute_barrier_potential_hessian(
					state.collision_mesh, displaced_surface, _constraint_set,
					_dhat, project_to_psd);
				barrier_hessian = state.collision_mesh.to_full_dof(barrier_hessian);
			}

			{
				POLYFEM_SCOPED_TIMER("\t\tfriction hessian time");
				friction_hessian = ipc::compute_friction_potential_hessian(
					state.collision_mesh, displaced_surface_prev, displaced_surface,
					_friction_constraint_set, _epsv * dt(), project_to_psd);
				friction_hessian = state.collision_mesh.to_full_dof(friction_hessian);
			}
		}

		// Summing the hessian matrices like this might be less efficient than multiple `hessian += ...`, but
		// it is much easier to read and export the individual matrices for inspection.
#ifdef POLYFEM_DIV_BARRIER_STIFFNESS
		hessian = (energy_hessian + inertia_hessian + friction_hessian) / _barrier_stiffness + barrier_hessian;
#else
		hessian = energy_hessian + inertia_hessian + _barrier_stiffness * barrier_hessian + friction_hessian;
#endif
		assert(hessian.rows() == full_size);
		assert(hessian.cols() == full_size);

		// write_sparse_matrix_csv("energy_hessian.csv", energy_hessian);
		// write_sparse_matrix_csv("inertia_hessian.csv", inertia_hessian);
		// write_sparse_matrix_csv("barrier_hessian.csv", _barrier_stiffness * barrier_hessian);
		// write_sparse_matrix_csv("friction_hessian.csv", friction_hessian);
	}

	void NLProblem::solution_changed(const TVector &newX)
	{
		if (disable_collision || !state.args["has_collision"])
			return;

		Eigen::MatrixXd displaced;
		reduced_to_full_displaced_points(newX, displaced);

<<<<<<< HEAD
		Eigen::MatrixXd displaced_surface = state.collision_mesh.vertices(displaced);

		if (_use_cached_candidates)
			ipc::construct_constraint_set(
				_candidates, state.collision_mesh, displaced_surface, _dhat,
				_constraint_set);
		else
			ipc::construct_constraint_set(
				state.collision_mesh, displaced_surface, _dhat, _constraint_set,
				/*dmin=*/0, _broad_phase_method);
=======
		update_constraint_set(displaced);
>>>>>>> 111fc1ef
	}

	double NLProblem::heuristic_max_step(const TVector &dx)
	{
		// if (disable_collision || !state.args["has_collision"])
		// 	return 1;

		// //pSize = average(searchDir)
		// const double pSize = dx.lpNorm<1>() / dx.size();
		// const double voxelSize = state.average_edge_length / 3.0;

		// const double spanSize = pSize / voxelSize;
		// std::cout << "pSize " << pSize << " spanSize " << spanSize << " voxelSize " << voxelSize << " avg " << state.average_edge_length << std::endl;
		// if (spanSize > 1)
		// {
		// 	return 1 / spanSize;
		// }

		return 1;
	}

	void NLProblem::post_step(const int iter_num, const TVector &x)
	{
		if (disable_collision || !state.args["has_collision"])
			return;

		TVector full;
		reduced_to_full(x, full);

		Eigen::MatrixXd displaced;
		compute_displaced_points(full, displaced);

<<<<<<< HEAD
		Eigen::MatrixXd displaced_surface = state.collision_mesh.vertices(displaced);

		const double dist_sqr = ipc::compute_minimum_distance(
			state.collision_mesh, displaced_surface, _constraint_set);
=======
		if (state.args["save_nl_solve_sequence"])
		{
			writeOBJ(state.resolve_output_path(fmt::format("step{:03d}.obj", iter_num)),
					 displaced, state.boundary_edges, state.boundary_triangles);
		}

		const double dist_sqr = ipc::compute_minimum_distance(displaced, state.boundary_edges, state.boundary_triangles, _constraint_set);
>>>>>>> 111fc1ef
		polyfem::logger().trace("min_dist {}", sqrt(dist_sqr));

		if (use_adaptive_barrier_stiffness)
		{
			if (is_time_dependent)
			{
				double prev_barrier_stiffness = _barrier_stiffness;
				ipc::update_barrier_stiffness(
					_prev_distance, dist_sqr, max_barrier_stiffness_,
					_barrier_stiffness, ipc::world_bbox_diagonal_length(displaced_surface));
				if (prev_barrier_stiffness != _barrier_stiffness)
				{
					polyfem::logger().debug(
						"updated barrier stiffness from {:g} to {:g}",
						prev_barrier_stiffness, _barrier_stiffness);
				}
			}
			else
			{
				update_barrier_stiffness(full);
			}
		}
		_prev_distance = dist_sqr;
	}

	void NLProblem::save_raw(const std::string &x_path, const std::string &v_path, const std::string &a_path) const
	{
		time_integrator->save_raw(x_path, v_path, a_path);
	}
} // namespace polyfem<|MERGE_RESOLUTION|>--- conflicted
+++ resolved
@@ -145,30 +145,14 @@
 		Eigen::MatrixXd displaced;
 		compute_displaced_points(full, displaced);
 
-<<<<<<< HEAD
-		Eigen::MatrixXd displaced_surface = state.collision_mesh.vertices(displaced);
-		ipc::construct_constraint_set(
-			state.collision_mesh, displaced_surface, _dhat, _constraint_set,
-			/*dmin=*/0, _broad_phase_method);
-=======
 		update_constraint_set(displaced);
->>>>>>> 111fc1ef
 		Eigen::VectorXd grad_barrier = ipc::compute_barrier_potential_gradient(
 			state.collision_mesh, displaced_surface, _constraint_set, _dhat);
 		grad_barrier = state.collision_mesh.to_full_dof(grad_barrier);
 
 		_barrier_stiffness = ipc::initial_barrier_stiffness(
-<<<<<<< HEAD
-			ipc::world_bbox_diagonal_length(displaced_surface),
-			_dhat,
-			state.avg_mass,
-			grad_energy,
-			grad_barrier,
-			max_barrier_stiffness_);
-=======
 			ipc::world_bbox_diagonal_length(displaced), _dhat, state.avg_mass,
 			grad_energy, grad_barrier, max_barrier_stiffness_);
->>>>>>> 111fc1ef
 		polyfem::logger().debug("adaptive barrier stiffness {}", _barrier_stiffness);
 	}
 
@@ -190,19 +174,11 @@
 
 		if (_mu != 0)
 		{
-<<<<<<< HEAD
-			Eigen::MatrixXd displaced_surface = state.collision_mesh.vertices(displaced);
-			ipc::construct_constraint_set(
-				state.collision_mesh, displaced_surface, _dhat, _constraint_set,
-				/*dmin=*/0, _broad_phase_method);
-=======
 			update_constraint_set(displaced);
->>>>>>> 111fc1ef
 			ipc::construct_friction_constraint_set(
 				state.collision_mesh, displaced_surface, _constraint_set,
 				_dhat, _barrier_stiffness, _mu, _friction_constraint_set);
 		}
-
 	}
 
 	double NLProblem::compute_lagging_error(const TVector &x)
@@ -323,19 +299,16 @@
 		if (cached_displaced.size() == displaced.size() && cached_displaced == displaced)
 			return;
 
-		if (_candidates.size() > 0)
+		Eigen::MatrixXd displaced_surface = state.collision_mesh.vertices(displaced);
+
+		if (_use_cached_candidates)
 			ipc::construct_constraint_set(
-				_candidates, state.boundary_nodes_pos, displaced,
-				state.boundary_edges, state.boundary_triangles, _dhat,
-				_constraint_set, state.boundary_faces_to_edges);
+				_candidates, state.collision_mesh, displaced_surface, _dhat,
+				_constraint_set);
 		else
 			ipc::construct_constraint_set(
-				state.boundary_nodes_pos, displaced, state.codimensional_nodes,
-				state.boundary_edges, state.boundary_triangles, _dhat,
-				_constraint_set, state.boundary_faces_to_edges, /*dmin=*/0,
-				_broad_phase_method, [&](size_t vi, size_t vj) {
-					return can_vertices_collide(vi, vj);
-				});
+				state.collision_mesh, displaced_surface, _dhat,
+				_constraint_set, /*dmin=*/0, _broad_phase_method);
 		cached_displaced = displaced;
 	}
 
@@ -795,20 +768,7 @@
 		Eigen::MatrixXd displaced;
 		reduced_to_full_displaced_points(newX, displaced);
 
-<<<<<<< HEAD
-		Eigen::MatrixXd displaced_surface = state.collision_mesh.vertices(displaced);
-
-		if (_use_cached_candidates)
-			ipc::construct_constraint_set(
-				_candidates, state.collision_mesh, displaced_surface, _dhat,
-				_constraint_set);
-		else
-			ipc::construct_constraint_set(
-				state.collision_mesh, displaced_surface, _dhat, _constraint_set,
-				/*dmin=*/0, _broad_phase_method);
-=======
 		update_constraint_set(displaced);
->>>>>>> 111fc1ef
 	}
 
 	double NLProblem::heuristic_max_step(const TVector &dx)
@@ -841,20 +801,15 @@
 		Eigen::MatrixXd displaced;
 		compute_displaced_points(full, displaced);
 
-<<<<<<< HEAD
 		Eigen::MatrixXd displaced_surface = state.collision_mesh.vertices(displaced);
 
-		const double dist_sqr = ipc::compute_minimum_distance(
-			state.collision_mesh, displaced_surface, _constraint_set);
-=======
 		if (state.args["save_nl_solve_sequence"])
 		{
 			writeOBJ(state.resolve_output_path(fmt::format("step{:03d}.obj", iter_num)),
-					 displaced, state.boundary_edges, state.boundary_triangles);
-		}
-
-		const double dist_sqr = ipc::compute_minimum_distance(displaced, state.boundary_edges, state.boundary_triangles, _constraint_set);
->>>>>>> 111fc1ef
+					 displaced_surface, state.collision_mesh.edges, state.collision_mesh.faces);
+		}
+
+		const double dist_sqr = ipc::compute_minimum_distance(state.collision_mesh, displaced_surface, _constraint_set);
 		polyfem::logger().trace("min_dist {}", sqrt(dist_sqr));
 
 		if (use_adaptive_barrier_stiffness)
