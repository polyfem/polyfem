--- conflicted
+++ resolved
@@ -73,13 +73,8 @@
 		{
 			b[b.size() - 1] = 0;
 		}
-<<<<<<< HEAD
-		dirichlet_solve(*solver, stoke_stiffness, b, state.boundary_nodes, x, precond_num);
-		solver->getInfo(solver_info);
-=======
 		dirichlet_solve(*solver, stoke_stiffness, b, state.boundary_nodes, x, precond_num, "", false, true, state.use_avg_pressure);
 		// solver->getInfo(solver_info);
->>>>>>> ce95ffef
 		time.stop();
 		stokes_solve_time = time.getElapsedTimeInSec();
 		logger().debug("\tStokes solve time {}s", time.getElapsedTimeInSec());
