#pragma once

#include <polyfem/Problem.hpp>
#include <polyfem/ProblemWithSolution.hpp>

#include <vector>
#include <Eigen/Dense>

namespace polyfem
{
	class TimeDepentendStokesProblem : public Problem
	{
	public:
		TimeDepentendStokesProblem(const std::string &name);

		virtual bool has_exact_sol() const override { return false; }
		bool is_scalar() const override { return false; }

		bool is_time_dependent() const override { return is_time_dependent_; }
		virtual void initial_solution(const Mesh &mesh, const Eigen::MatrixXi &global_ids, const Eigen::MatrixXd &pts, Eigen::MatrixXd &val) const override;

		virtual void set_parameters(const json &params) override;

	protected:
		bool is_time_dependent_;
	};

	class ConstantVelocity : public TimeDepentendStokesProblem
	{
	public:
		ConstantVelocity(const std::string &name);

		void rhs(const AssemblerUtils &assembler, const std::string &formulation, const Eigen::MatrixXd &pts, const double t, Eigen::MatrixXd &val) const override;
		bool is_rhs_zero() const override { return true; }

		void bc(const Mesh &mesh, const Eigen::MatrixXi &global_ids, const Eigen::MatrixXd &uv, const Eigen::MatrixXd &pts, const double t, Eigen::MatrixXd &val) const override;
	};

	class TwoSpheres : public TimeDepentendStokesProblem
	{
	public:
		TwoSpheres(const std::string &name);

		void rhs(const AssemblerUtils &assembler, const std::string &formulation, const Eigen::MatrixXd &pts, const double t, Eigen::MatrixXd &val) const override;
		bool is_rhs_zero() const override { return true; }

		void bc(const Mesh &mesh, const Eigen::MatrixXi &global_ids, const Eigen::MatrixXd &uv, const Eigen::MatrixXd &pts, const double t, Eigen::MatrixXd &val) const override;
		void initial_solution(const Mesh &mesh, const Eigen::MatrixXi &global_ids, const Eigen::MatrixXd &pts, Eigen::MatrixXd &val) const override;
<<<<<<< HEAD
		void initial_density(const Eigen::MatrixXd &pts, Eigen::MatrixXd &val) const override;
=======
>>>>>>> e4dfbddb
	};

	class DrivenCavity : public TimeDepentendStokesProblem
	{
	public:
		DrivenCavity(const std::string &name);

		void rhs(const AssemblerUtils &assembler, const std::string &formulation, const Eigen::MatrixXd &pts, const double t, Eigen::MatrixXd &val) const override;
		bool is_rhs_zero() const override { return true; }

		void bc(const Mesh &mesh, const Eigen::MatrixXi &global_ids, const Eigen::MatrixXd &uv, const Eigen::MatrixXd &pts, const double t, Eigen::MatrixXd &val) const override;
	};

	class DrivenCavitySmooth : public TimeDepentendStokesProblem
	{
	public:
		DrivenCavitySmooth(const std::string &name);

		void rhs(const AssemblerUtils &assembler, const std::string &formulation, const Eigen::MatrixXd &pts, const double t, Eigen::MatrixXd &val) const override;
		bool is_rhs_zero() const override { return true; }

		void bc(const Mesh &mesh, const Eigen::MatrixXi &global_ids, const Eigen::MatrixXd &uv, const Eigen::MatrixXd &pts, const double t, Eigen::MatrixXd &val) const override;
	};

	class Flow : public TimeDepentendStokesProblem
	{
	public:
		Flow(const std::string &name);

		void rhs(const AssemblerUtils &assembler, const std::string &formulation, const Eigen::MatrixXd &pts, const double t, Eigen::MatrixXd &val) const override;
		bool is_rhs_zero() const override { return true; }

		void bc(const Mesh &mesh, const Eigen::MatrixXi &global_ids, const Eigen::MatrixXd &uv, const Eigen::MatrixXd &pts, const double t, Eigen::MatrixXd &val) const override;

		void set_parameters(const json &params) override;
<<<<<<< HEAD

	private:
		int inflow_;
		int outflow_;

		int flow_dir_;

		double inflow_amout_;
		double outflow_amout_;
	};
=======
>>>>>>> e4dfbddb

	private:
		int inflow_;
		int outflow_;

<<<<<<< HEAD
	void rhs(const AssemblerUtils &assembler, const std::string &formulation, const Eigen::MatrixXd &pts, const double t, Eigen::MatrixXd &val) const override;
	bool is_rhs_zero() const override { return true; }
=======
		int flow_dir_;
>>>>>>> e4dfbddb

		double inflow_amout_;
		double outflow_amout_;
	};

	class FlowWithObstacle : public TimeDepentendStokesProblem
	{
	public:
		FlowWithObstacle(const std::string &name);

		void rhs(const AssemblerUtils &assembler, const std::string &formulation, const Eigen::MatrixXd &pts, const double t, Eigen::MatrixXd &val) const override;
		bool is_rhs_zero() const override { return true; }

<<<<<<< HEAD
class CollidingBalls : public TimeDepentendStokesProblem
{
public:
	CollidingBalls(const std::string &name);

	void rhs(const AssemblerUtils &assembler, const std::string &formulation, const Eigen::MatrixXd &pts, const double t, Eigen::MatrixXd &val) const override;
	bool is_rhs_zero() const override { return true; }

	void initial_solution(const Mesh &mesh, const Eigen::MatrixXi &global_ids, const Eigen::MatrixXd &pts, Eigen::MatrixXd &val) const override;

	void bc(const Mesh &mesh, const Eigen::MatrixXi &global_ids, const Eigen::MatrixXd &uv, const Eigen::MatrixXd &pts, const double t, Eigen::MatrixXd &val) const override;
=======
		void bc(const Mesh &mesh, const Eigen::MatrixXi &global_ids, const Eigen::MatrixXd &uv, const Eigen::MatrixXd &pts, const double t, Eigen::MatrixXd &val) const override;

		void set_parameters(const json &params) override;

	private:
		double U_;
	};
>>>>>>> e4dfbddb

	class UnitFlowWithObstacle : public TimeDepentendStokesProblem
	{
	public:
		UnitFlowWithObstacle(const std::string &name);

<<<<<<< HEAD
	void initial_density(const Eigen::MatrixXd &pts, Eigen::MatrixXd &val) const override;

private:
	double U_, radius_;
};

class CornerFlow : public TimeDepentendStokesProblem
{
public:
	CornerFlow(const std::string &name);

	void rhs(const AssemblerUtils &assembler, const std::string &formulation, const Eigen::MatrixXd &pts, const double t, Eigen::MatrixXd &val) const override;
	bool is_rhs_zero() const override { return true; }

	void bc(const Mesh &mesh, const Eigen::MatrixXi &global_ids, const Eigen::MatrixXd &uv, const Eigen::MatrixXd &pts, const double t, Eigen::MatrixXd &val) const override;
=======
		void rhs(const AssemblerUtils &assembler, const std::string &formulation, const Eigen::MatrixXd &pts, const double t, Eigen::MatrixXd &val) const override;
		bool is_rhs_zero() const override { return true; }

		void bc(const Mesh &mesh, const Eigen::MatrixXi &global_ids, const Eigen::MatrixXd &uv, const Eigen::MatrixXd &pts, const double t, Eigen::MatrixXd &val) const override;

		void set_parameters(const json &params) override;

	private:
		double U_;
		int inflow_;
		int dir_;
	};
>>>>>>> e4dfbddb

	class TaylorGreenVortexProblem : public Problem
	{
	public:
		TaylorGreenVortexProblem(const std::string &name);

<<<<<<< HEAD
private:
	double U_;
};

	class UnitFlowWithObstacle : public TimeDepentendStokesProblem
	{
	public:
		UnitFlowWithObstacle(const std::string &name);

		void rhs(const AssemblerUtils &assembler, const std::string &formulation, const Eigen::MatrixXd &pts, const double t, Eigen::MatrixXd &val) const override;
		bool is_rhs_zero() const override { return true; }

		void bc(const Mesh &mesh, const Eigen::MatrixXi &global_ids, const Eigen::MatrixXd &uv, const Eigen::MatrixXd &pts, const double t, Eigen::MatrixXd &val) const override;

		void set_parameters(const json &params) override;

	private:
		double U_;
		int inflow_;
		int dir_;
	};

	class TaylorGreenVortexProblem : public Problem
	{
	public:
		TaylorGreenVortexProblem(const std::string &name);

		bool has_exact_sol() const override { return true; }
		bool is_rhs_zero() const override { return true; }
		bool is_scalar() const override { return false; }
		bool is_time_dependent() const override { return true; }

		void initial_solution(const Mesh &mesh, const Eigen::MatrixXi &global_ids, const Eigen::MatrixXd &pts, Eigen::MatrixXd &val) const override;

		void set_parameters(const json &params) override;

		void exact(const Eigen::MatrixXd &pts, const double t, Eigen::MatrixXd &val) const override;
		void exact_grad(const Eigen::MatrixXd &pts, const double t, Eigen::MatrixXd &val) const override;

		void rhs(const AssemblerUtils &assembler, const std::string &formulation, const Eigen::MatrixXd &pts, const double t, Eigen::MatrixXd &val) const override;
		void bc(const Mesh &mesh, const Eigen::MatrixXi &global_ids, const Eigen::MatrixXd &uv, const Eigen::MatrixXd &pts, const double t, Eigen::MatrixXd &val) const override;

	public:
		double viscosity_;
	};

	class SimpleStokeProblemExact : public ProblemWithSolution
	{
	public:
		SimpleStokeProblemExact(const std::string &name);

		VectorNd eval_fun(const VectorNd &pt, const double t) const override;
		AutodiffGradPt eval_fun(const AutodiffGradPt &pt, const double t) const override;
		AutodiffHessianPt eval_fun(const AutodiffHessianPt &pt, const double t) const override;

		bool is_scalar() const override { return false; }

		void set_parameters(const json &params) override;

	private:
		int func_;
	};

	class SineStokeProblemExact : public ProblemWithSolution
	{
	public:
		SineStokeProblemExact(const std::string &name);

		VectorNd eval_fun(const VectorNd &pt, const double t) const override;
		AutodiffGradPt eval_fun(const AutodiffGradPt &pt, const double t) const override;
		AutodiffHessianPt eval_fun(const AutodiffHessianPt &pt, const double t) const override;

		bool is_scalar() const override { return false; }
	};

	class TransientStokeProblemExact : public Problem
	{
	public:
		TransientStokeProblemExact(const std::string &name);

		bool has_exact_sol() const override { return true; }
		bool is_rhs_zero() const override { return false; }
		bool is_scalar() const override { return false; }
		bool is_time_dependent() const override { return true; }
		bool is_linear_in_time() const override { return false; }

		void initial_solution(const Mesh &mesh, const Eigen::MatrixXi &global_ids, const Eigen::MatrixXd &pts, Eigen::MatrixXd &val) const override;

		void set_parameters(const json &params) override;

		void exact(const Eigen::MatrixXd &pts, const double t, Eigen::MatrixXd &val) const override;
		void exact_grad(const Eigen::MatrixXd &pts, const double t, Eigen::MatrixXd &val) const override;

		void rhs(const AssemblerUtils &assembler, const std::string &formulation, const Eigen::MatrixXd &pts, const double t, Eigen::MatrixXd &val) const override;
		void bc(const Mesh &mesh, const Eigen::MatrixXi &global_ids, const Eigen::MatrixXd &uv, const Eigen::MatrixXd &pts, const double t, Eigen::MatrixXd &val) const override;

=======
		bool has_exact_sol() const override { return true; }
		bool is_rhs_zero() const override { return true; }
		bool is_scalar() const override { return false; }
		bool is_time_dependent() const override { return true; }

		void initial_solution(const Mesh &mesh, const Eigen::MatrixXi &global_ids, const Eigen::MatrixXd &pts, Eigen::MatrixXd &val) const override;

		void set_parameters(const json &params) override;

		void exact(const Eigen::MatrixXd &pts, const double t, Eigen::MatrixXd &val) const override;
		void exact_grad(const Eigen::MatrixXd &pts, const double t, Eigen::MatrixXd &val) const override;

		void rhs(const AssemblerUtils &assembler, const std::string &formulation, const Eigen::MatrixXd &pts, const double t, Eigen::MatrixXd &val) const override;
		void bc(const Mesh &mesh, const Eigen::MatrixXi &global_ids, const Eigen::MatrixXd &uv, const Eigen::MatrixXd &pts, const double t, Eigen::MatrixXd &val) const override;

	public:
		double viscosity_;
	};

	class SimpleStokeProblemExact : public ProblemWithSolution
	{
	public:
		SimpleStokeProblemExact(const std::string &name);

		VectorNd eval_fun(const VectorNd &pt, const double t) const override;
		AutodiffGradPt eval_fun(const AutodiffGradPt &pt, const double t) const override;
		AutodiffHessianPt eval_fun(const AutodiffHessianPt &pt, const double t) const override;

		bool is_scalar() const override { return false; }

		void set_parameters(const json &params) override;

	private:
		int func_;
	};

	class SineStokeProblemExact : public ProblemWithSolution
	{
	public:
		SineStokeProblemExact(const std::string &name);

		VectorNd eval_fun(const VectorNd &pt, const double t) const override;
		AutodiffGradPt eval_fun(const AutodiffGradPt &pt, const double t) const override;
		AutodiffHessianPt eval_fun(const AutodiffHessianPt &pt, const double t) const override;

		bool is_scalar() const override { return false; }
	};

	class TransientStokeProblemExact : public Problem
	{
	public:
		TransientStokeProblemExact(const std::string &name);

		bool has_exact_sol() const override { return true; }
		bool is_rhs_zero() const override { return false; }
		bool is_scalar() const override { return false; }
		bool is_time_dependent() const override { return true; }
		bool is_linear_in_time() const override { return false; }

		void initial_solution(const Mesh &mesh, const Eigen::MatrixXi &global_ids, const Eigen::MatrixXd &pts, Eigen::MatrixXd &val) const override;

		void set_parameters(const json &params) override;

		void exact(const Eigen::MatrixXd &pts, const double t, Eigen::MatrixXd &val) const override;
		void exact_grad(const Eigen::MatrixXd &pts, const double t, Eigen::MatrixXd &val) const override;

		void rhs(const AssemblerUtils &assembler, const std::string &formulation, const Eigen::MatrixXd &pts, const double t, Eigen::MatrixXd &val) const override;
		void bc(const Mesh &mesh, const Eigen::MatrixXi &global_ids, const Eigen::MatrixXd &uv, const Eigen::MatrixXd &pts, const double t, Eigen::MatrixXd &val) const override;

>>>>>>> e4dfbddb
	private:
		int func_;
		double viscosity_;
	};

} // namespace polyfem<|MERGE_RESOLUTION|>--- conflicted
+++ resolved
@@ -46,10 +46,7 @@
 
 		void bc(const Mesh &mesh, const Eigen::MatrixXi &global_ids, const Eigen::MatrixXd &uv, const Eigen::MatrixXd &pts, const double t, Eigen::MatrixXd &val) const override;
 		void initial_solution(const Mesh &mesh, const Eigen::MatrixXi &global_ids, const Eigen::MatrixXd &pts, Eigen::MatrixXd &val) const override;
-<<<<<<< HEAD
 		void initial_density(const Eigen::MatrixXd &pts, Eigen::MatrixXd &val) const override;
-=======
->>>>>>> e4dfbddb
 	};
 
 	class DrivenCavity : public TimeDepentendStokesProblem
@@ -85,7 +82,6 @@
 		void bc(const Mesh &mesh, const Eigen::MatrixXi &global_ids, const Eigen::MatrixXd &uv, const Eigen::MatrixXd &pts, const double t, Eigen::MatrixXd &val) const override;
 
 		void set_parameters(const json &params) override;
-<<<<<<< HEAD
 
 	private:
 		int inflow_;
@@ -96,33 +92,23 @@
 		double inflow_amout_;
 		double outflow_amout_;
 	};
-=======
->>>>>>> e4dfbddb
-
-	private:
-		int inflow_;
-		int outflow_;
-
-<<<<<<< HEAD
+
+class FlowWithObstacle : public TimeDepentendStokesProblem
+{
+public:
+	FlowWithObstacle(const std::string &name);
+
 	void rhs(const AssemblerUtils &assembler, const std::string &formulation, const Eigen::MatrixXd &pts, const double t, Eigen::MatrixXd &val) const override;
 	bool is_rhs_zero() const override { return true; }
-=======
-		int flow_dir_;
->>>>>>> e4dfbddb
-
-		double inflow_amout_;
-		double outflow_amout_;
-	};
-
-	class FlowWithObstacle : public TimeDepentendStokesProblem
-	{
-	public:
-		FlowWithObstacle(const std::string &name);
-
-		void rhs(const AssemblerUtils &assembler, const std::string &formulation, const Eigen::MatrixXd &pts, const double t, Eigen::MatrixXd &val) const override;
-		bool is_rhs_zero() const override { return true; }
-
-<<<<<<< HEAD
+
+	void bc(const Mesh &mesh, const Eigen::MatrixXi &global_ids, const Eigen::MatrixXd &uv, const Eigen::MatrixXd &pts, const double t, Eigen::MatrixXd &val) const override;
+
+	void set_parameters(const json &params) override;
+
+private:
+	double U_;
+};
+
 class CollidingBalls : public TimeDepentendStokesProblem
 {
 public:
@@ -134,22 +120,9 @@
 	void initial_solution(const Mesh &mesh, const Eigen::MatrixXi &global_ids, const Eigen::MatrixXd &pts, Eigen::MatrixXd &val) const override;
 
 	void bc(const Mesh &mesh, const Eigen::MatrixXi &global_ids, const Eigen::MatrixXd &uv, const Eigen::MatrixXd &pts, const double t, Eigen::MatrixXd &val) const override;
-=======
-		void bc(const Mesh &mesh, const Eigen::MatrixXi &global_ids, const Eigen::MatrixXd &uv, const Eigen::MatrixXd &pts, const double t, Eigen::MatrixXd &val) const override;
-
-		void set_parameters(const json &params) override;
-
-	private:
-		double U_;
-	};
->>>>>>> e4dfbddb
-
-	class UnitFlowWithObstacle : public TimeDepentendStokesProblem
-	{
-	public:
-		UnitFlowWithObstacle(const std::string &name);
-
-<<<<<<< HEAD
+
+	void set_parameters(const json &params) override;
+
 	void initial_density(const Eigen::MatrixXd &pts, Eigen::MatrixXd &val) const override;
 
 private:
@@ -165,7 +138,18 @@
 	bool is_rhs_zero() const override { return true; }
 
 	void bc(const Mesh &mesh, const Eigen::MatrixXi &global_ids, const Eigen::MatrixXd &uv, const Eigen::MatrixXd &pts, const double t, Eigen::MatrixXd &val) const override;
-=======
+
+	void set_parameters(const json &params) override;
+
+private:
+	double U_;
+};
+
+	class UnitFlowWithObstacle : public TimeDepentendStokesProblem
+	{
+	public:
+		UnitFlowWithObstacle(const std::string &name);
+
 		void rhs(const AssemblerUtils &assembler, const std::string &formulation, const Eigen::MatrixXd &pts, const double t, Eigen::MatrixXd &val) const override;
 		bool is_rhs_zero() const override { return true; }
 
@@ -178,35 +162,6 @@
 		int inflow_;
 		int dir_;
 	};
->>>>>>> e4dfbddb
-
-	class TaylorGreenVortexProblem : public Problem
-	{
-	public:
-		TaylorGreenVortexProblem(const std::string &name);
-
-<<<<<<< HEAD
-private:
-	double U_;
-};
-
-	class UnitFlowWithObstacle : public TimeDepentendStokesProblem
-	{
-	public:
-		UnitFlowWithObstacle(const std::string &name);
-
-		void rhs(const AssemblerUtils &assembler, const std::string &formulation, const Eigen::MatrixXd &pts, const double t, Eigen::MatrixXd &val) const override;
-		bool is_rhs_zero() const override { return true; }
-
-		void bc(const Mesh &mesh, const Eigen::MatrixXi &global_ids, const Eigen::MatrixXd &uv, const Eigen::MatrixXd &pts, const double t, Eigen::MatrixXd &val) const override;
-
-		void set_parameters(const json &params) override;
-
-	private:
-		double U_;
-		int inflow_;
-		int dir_;
-	};
 
 	class TaylorGreenVortexProblem : public Problem
 	{
@@ -282,77 +237,6 @@
 		void rhs(const AssemblerUtils &assembler, const std::string &formulation, const Eigen::MatrixXd &pts, const double t, Eigen::MatrixXd &val) const override;
 		void bc(const Mesh &mesh, const Eigen::MatrixXi &global_ids, const Eigen::MatrixXd &uv, const Eigen::MatrixXd &pts, const double t, Eigen::MatrixXd &val) const override;
 
-=======
-		bool has_exact_sol() const override { return true; }
-		bool is_rhs_zero() const override { return true; }
-		bool is_scalar() const override { return false; }
-		bool is_time_dependent() const override { return true; }
-
-		void initial_solution(const Mesh &mesh, const Eigen::MatrixXi &global_ids, const Eigen::MatrixXd &pts, Eigen::MatrixXd &val) const override;
-
-		void set_parameters(const json &params) override;
-
-		void exact(const Eigen::MatrixXd &pts, const double t, Eigen::MatrixXd &val) const override;
-		void exact_grad(const Eigen::MatrixXd &pts, const double t, Eigen::MatrixXd &val) const override;
-
-		void rhs(const AssemblerUtils &assembler, const std::string &formulation, const Eigen::MatrixXd &pts, const double t, Eigen::MatrixXd &val) const override;
-		void bc(const Mesh &mesh, const Eigen::MatrixXi &global_ids, const Eigen::MatrixXd &uv, const Eigen::MatrixXd &pts, const double t, Eigen::MatrixXd &val) const override;
-
-	public:
-		double viscosity_;
-	};
-
-	class SimpleStokeProblemExact : public ProblemWithSolution
-	{
-	public:
-		SimpleStokeProblemExact(const std::string &name);
-
-		VectorNd eval_fun(const VectorNd &pt, const double t) const override;
-		AutodiffGradPt eval_fun(const AutodiffGradPt &pt, const double t) const override;
-		AutodiffHessianPt eval_fun(const AutodiffHessianPt &pt, const double t) const override;
-
-		bool is_scalar() const override { return false; }
-
-		void set_parameters(const json &params) override;
-
-	private:
-		int func_;
-	};
-
-	class SineStokeProblemExact : public ProblemWithSolution
-	{
-	public:
-		SineStokeProblemExact(const std::string &name);
-
-		VectorNd eval_fun(const VectorNd &pt, const double t) const override;
-		AutodiffGradPt eval_fun(const AutodiffGradPt &pt, const double t) const override;
-		AutodiffHessianPt eval_fun(const AutodiffHessianPt &pt, const double t) const override;
-
-		bool is_scalar() const override { return false; }
-	};
-
-	class TransientStokeProblemExact : public Problem
-	{
-	public:
-		TransientStokeProblemExact(const std::string &name);
-
-		bool has_exact_sol() const override { return true; }
-		bool is_rhs_zero() const override { return false; }
-		bool is_scalar() const override { return false; }
-		bool is_time_dependent() const override { return true; }
-		bool is_linear_in_time() const override { return false; }
-
-		void initial_solution(const Mesh &mesh, const Eigen::MatrixXi &global_ids, const Eigen::MatrixXd &pts, Eigen::MatrixXd &val) const override;
-
-		void set_parameters(const json &params) override;
-
-		void exact(const Eigen::MatrixXd &pts, const double t, Eigen::MatrixXd &val) const override;
-		void exact_grad(const Eigen::MatrixXd &pts, const double t, Eigen::MatrixXd &val) const override;
-
-		void rhs(const AssemblerUtils &assembler, const std::string &formulation, const Eigen::MatrixXd &pts, const double t, Eigen::MatrixXd &val) const override;
-		void bc(const Mesh &mesh, const Eigen::MatrixXi &global_ids, const Eigen::MatrixXd &uv, const Eigen::MatrixXd &pts, const double t, Eigen::MatrixXd &val) const override;
-
->>>>>>> e4dfbddb
 	private:
 		int func_;
 		double viscosity_;
