--- conflicted
+++ resolved
@@ -370,15 +370,10 @@
 		const double x = pts(i, 0);
 		const double y = pts(i, 1);
 
-<<<<<<< HEAD
 		val(i, 0) =  cos(x) * sin(y) * exp(-2 * viscosity_ * t);
 		val(i, 1) = -sin(x) * cos(y) * exp(-2 * viscosity_ * t);
 		//val(i, 0) = 0;
 		//val(i, 1) = 0.5 * (8 + 2 * M_PI * x - x * x) * cos(y / 2);
-=======
-		val(i, 0) =  cos(x) * sin(y) * time_scaling;
-		val(i, 1) = -sin(x) * cos(y) * time_scaling;
->>>>>>> debcb0be
 	}
 
 }
