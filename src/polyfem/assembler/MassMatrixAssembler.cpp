--- conflicted
+++ resolved
@@ -7,30 +7,18 @@
 #include <polyfem/utils/ClipperUtils.hpp>
 #include <polyfem/utils/Logger.hpp>
 
-#include <BVH.hpp>
-
-namespace polyfem::assembler
+namespace polyfem
 {
-	using namespace polyfem::basis;
-	using namespace polyfem::quadrature;
-	using namespace polyfem::utils;
-
-	namespace
+	using namespace basis;
+	using namespace quadrature;
+	using namespace utils;
+
+	namespace assembler
 	{
-		class LocalThreadMatStorage
+		namespace
 		{
-		public:
-			std::vector<Eigen::Triplet<double>> entries;
-			StiffnessMatrix tmp_mat;
-			StiffnessMatrix mass_mat;
-			ElementAssemblyValues vals;
-			QuadratureVector da;
-
-			LocalThreadMatStorage()
-			{
-<<<<<<< HEAD
-			}
-=======
+			class LocalThreadMatStorage
+			{
 			public:
 				std::vector<Eigen::Triplet<double>> entries;
 				StiffnessMatrix tmp_mat;
@@ -42,291 +30,281 @@
 				LocalThreadMatStorage()
 				{
 				}
->>>>>>> 5364c805
-
-			LocalThreadMatStorage(const int buffer_size, const int mat_size)
-			{
-				init(buffer_size, mat_size);
-			}
-
-			void init(const int buffer_size, const int mat_size)
-			{
-				entries.reserve(buffer_size);
-				tmp_mat.resize(mat_size, mat_size);
-				mass_mat.resize(mat_size, mat_size);
-			}
-
-			void condense()
-			{
-				if (entries.size() >= 1e8)
-				{
-					tmp_mat.setFromTriplets(entries.begin(), entries.end());
-					mass_mat += tmp_mat;
-					mass_mat.makeCompressed();
-
-					tmp_mat.setZero();
-					tmp_mat.data().squeeze();
-
-					mass_mat.makeCompressed();
-
-					entries.clear();
-					logger().debug("cleaning memory...");
-				}
-			}
-		};
-	} // namespace
-
-	void MassMatrixAssembler::assemble(
-		const bool is_volume,
-		const int size,
-		const int n_basis,
-		const Density &density,
-		const std::vector<ElementBases> &bases,
-		const std::vector<ElementBases> &gbases,
-		const AssemblyValsCache &cache,
-		StiffnessMatrix &mass) const
-	{
-		const int buffer_size = std::min(long(1e8), long(n_basis) * size);
-		logger().debug("buffer_size {}", buffer_size);
-
-		mass.resize(n_basis * size, n_basis * size);
-		mass.setZero();
-
-		auto storage = create_thread_storage(LocalThreadMatStorage(buffer_size, mass.rows()));
-
-		const int n_bases = int(bases.size());
-
-<<<<<<< HEAD
-		maybe_parallel_for(n_bases, [&](int start, int end, int thread_id) {
-			LocalThreadMatStorage &local_storage = get_local_thread_storage(storage, thread_id);
-
-			for (int e = start; e < end; ++e)
-			{
-				ElementAssemblyValues &vals = local_storage.vals;
-				// vals.compute(e, is_volume, bases[e], gbases[e]);
-				cache.compute(e, is_volume, bases[e], gbases[e], vals);
-
-				const Quadrature &quadrature = vals.quadrature;
-
-				assert(MAX_QUAD_POINTS == -1 || quadrature.weights.size() < MAX_QUAD_POINTS);
-				local_storage.da = vals.det.array() * quadrature.weights.array();
-				const int n_loc_bases = int(vals.basis_values.size());
-=======
+
+				LocalThreadMatStorage(const int buffer_size, const int mat_size)
+				{
+					init(buffer_size, mat_size);
+				}
+
+				void init(const int buffer_size, const int mat_size)
+				{
+					entries.reserve(buffer_size);
+					tmp_mat.resize(mat_size, mat_size);
+					mass_mat.resize(mat_size, mat_size);
+				}
+
+				void condense()
+				{
+					if (entries.size() >= 1e8)
+					{
+						tmp_mat.setFromTriplets(entries.begin(), entries.end());
+						mass_mat += tmp_mat;
+						mass_mat.makeCompressed();
+
+						tmp_mat.setZero();
+						tmp_mat.data().squeeze();
+
+						mass_mat.makeCompressed();
+
+						entries.clear();
+						logger().debug("cleaning memory...");
+					}
+				}
+			};
+		} // namespace
+
+		void MassMatrixAssembler::assemble(
+			const bool is_volume,
+			const int size,
+			const int n_basis,
+			const Density &density,
+			const std::vector<ElementBases> &bases,
+			const std::vector<ElementBases> &gbases,
+			const AssemblyValsCache &cache,
+			StiffnessMatrix &mass) const
+		{
+			const int buffer_size = std::min(long(1e8), long(n_basis) * size);
+			logger().debug("buffer_size {}", buffer_size);
+
+			mass.resize(n_basis * size, n_basis * size);
+			mass.setZero();
+
+			auto storage = create_thread_storage(LocalThreadMatStorage(buffer_size, mass.rows()));
+
+			const int n_bases = int(bases.size());
+
+			maybe_parallel_for(n_bases, [&](int start, int end, int thread_id) {
+				LocalThreadMatStorage &local_storage = get_local_thread_storage(storage, thread_id);
+
 				for (int e = start; e < end; ++e)
 				{
 					ElementAssemblyValues &vals = local_storage.vals;
 					bases[e].compute_mass_quadrature(vals.quadrature);
 					const auto &quadrature = vals.quadrature;
 					vals.compute(e, is_volume, quadrature.points, bases[e], gbases[e]);
->>>>>>> 5364c805
-
-				for (int i = 0; i < n_loc_bases; ++i)
-				{
-					const auto &global_i = vals.basis_values[i].global;
-
-					for (int j = 0; j <= i; ++j)
+
+					assert(MAX_QUAD_POINTS == -1 || quadrature.weights.size() < MAX_QUAD_POINTS);
+					local_storage.da = vals.det.array() * quadrature.weights.array();
+					const int n_loc_bases = int(vals.basis_values.size());
+
+					for (int i = 0; i < n_loc_bases; ++i)
 					{
-						const auto &global_j = vals.basis_values[j].global;
-
-						double tmp = 0; //(vals.basis_values[i].val.array() * vals.basis_values[j].val.array() * da.array()).sum();
-						for (int q = 0; q < local_storage.da.size(); ++q)
+						const auto &global_i = vals.basis_values[i].global;
+
+						for (int j = 0; j <= i; ++j)
 						{
-							const double rho = density(vals.quadrature.points.row(q), vals.val.row(q), vals.element_id);
-							tmp += rho * vals.basis_values[i].val(q) * vals.basis_values[j].val(q) * local_storage.da(q);
-						}
-						if (std::abs(tmp) < 1e-30)
-						{
-							continue;
-						}
-
-						for (int n = 0; n < size; ++n)
-						{
-							// local matrix is diagonal
-							const int m = n;
-							// for(int m = 0; m < size; ++m)
+							const auto &global_j = vals.basis_values[j].global;
+
+							double tmp = 0; //(vals.basis_values[i].val.array() * vals.basis_values[j].val.array() * da.array()).sum();
+							for (int q = 0; q < local_storage.da.size(); ++q)
 							{
-								const double local_value = tmp; // val(n*size+m);
-								for (size_t ii = 0; ii < global_i.size(); ++ii)
+								const double rho = density(vals.quadrature.points.row(q), vals.val.row(q), vals.element_id);
+								tmp += rho * vals.basis_values[i].val(q) * vals.basis_values[j].val(q) * local_storage.da(q);
+							}
+							if (std::abs(tmp) < 1e-30)
+							{
+								continue;
+							}
+
+							for (int n = 0; n < size; ++n)
+							{
+								// local matrix is diagonal
+								const int m = n;
+								// for(int m = 0; m < size; ++m)
 								{
-									const auto gi = global_i[ii].index * size + m;
-									const auto wi = global_i[ii].val;
-
-									for (size_t jj = 0; jj < global_j.size(); ++jj)
+									const double local_value = tmp; // val(n*size+m);
+									for (size_t ii = 0; ii < global_i.size(); ++ii)
 									{
-										const auto gj = global_j[jj].index * size + n;
-										const auto wj = global_j[jj].val;
-
-										local_storage.entries.emplace_back(gi, gj, local_value * wi * wj);
-										if (j < i)
+										const auto gi = global_i[ii].index * size + m;
+										const auto wi = global_i[ii].val;
+
+										for (size_t jj = 0; jj < global_j.size(); ++jj)
 										{
-											local_storage.entries.emplace_back(gj, gi, local_value * wj * wi);
+											const auto gj = global_j[jj].index * size + n;
+											const auto wj = global_j[jj].val;
+
+											local_storage.entries.emplace_back(gi, gj, local_value * wi * wj);
+											if (j < i)
+											{
+												local_storage.entries.emplace_back(gj, gi, local_value * wj * wi);
+											}
+
+											local_storage.condense();
 										}
-
-										local_storage.condense();
 									}
 								}
 							}
+
+							// t1.stop();
+							// if (!vals.has_parameterization) { std::cout << "-- t1: " << t1.getElapsedTime() << std::endl; }
 						}
-
-						// t1.stop();
-						// if (!vals.has_parameterization) { std::cout << "-- t1: " << t1.getElapsedTime() << std::endl; }
 					}
-				}
-
-				// timer.stop();
-				// if (!vals.has_parameterization) { std::cout << "-- Timer: " << timer.getElapsedTime() << std::endl; }
-			}
-		});
-
-		// Serially merge local storages
-		for (LocalThreadMatStorage &local_storage : storage)
+
+					// timer.stop();
+					// if (!vals.has_parameterization) { std::cout << "-- Timer: " << timer.getElapsedTime() << std::endl; }
+				}
+			});
+
+			// Serially merge local storages
+			for (LocalThreadMatStorage &local_storage : storage)
+			{
+				mass += local_storage.mass_mat;
+				local_storage.tmp_mat.setFromTriplets(local_storage.entries.begin(), local_storage.entries.end());
+				mass += local_storage.tmp_mat;
+			}
+			mass.makeCompressed();
+		}
+
+		namespace
 		{
-			mass += local_storage.mass_mat;
-			local_storage.tmp_mat.setFromTriplets(local_storage.entries.begin(), local_storage.entries.end());
-			mass += local_storage.tmp_mat;
-		}
-		mass.makeCompressed();
-	}
-
-	namespace
-	{
-		// TODO: use existing PolyFEM code instead of hard coding these gmappings
-
-		VectorNd P1_2D_gmapping(
-			const Eigen::MatrixXd &nodes, const Eigen::Vector2d &uv)
+			// TODO: use existing PolyFEM code instead of hard coding these gmappings
+
+			VectorNd P1_2D_gmapping(
+				const Eigen::MatrixXd &nodes, const Eigen::Vector2d &uv)
+			{
+				assert(nodes.rows() == 3 && nodes.cols() == 2);
+				return (1 - uv[0] - uv[1]) * nodes.row(0) + uv[0] * nodes.row(1) + uv[1] * nodes.row(2);
+			}
+
+			VectorNd P1_3D_gmapping(
+				const Eigen::MatrixXd &nodes, const Eigen::Vector3d &uvw)
+			{
+				assert(nodes.rows() == 4 && nodes.cols() == 3);
+				return (1 - uvw[0] - uvw[1] - uvw[2]) * nodes.row(0) + uvw[0] * nodes.row(1) + uvw[1] * nodes.row(2) + uvw[2] * nodes.row(3);
+			}
+		}; // namespace
+
+		void MassMatrixAssembler::assemble_cross(
+			const bool is_volume,
+			const int size,
+			const int n_from_basis,
+			const std::vector<basis::ElementBases> &from_bases,
+			const std::vector<basis::ElementBases> &from_gbases,
+			const int n_to_basis,
+			const std::vector<basis::ElementBases> &to_bases,
+			const std::vector<basis::ElementBases> &to_gbases,
+			const AssemblyValsCache &cache,
+			StiffnessMatrix &mass) const
 		{
-			assert(nodes.rows() == 3 && nodes.cols() == 2);
-			return (1 - uv[0] - uv[1]) * nodes.row(0) + uv[0] * nodes.row(1) + uv[1] * nodes.row(2);
-		}
-
-		VectorNd P1_3D_gmapping(
-			const Eigen::MatrixXd &nodes, const Eigen::Vector3d &uvw)
-		{
-			assert(nodes.rows() == 4 && nodes.cols() == 3);
-			return (1 - uvw[0] - uvw[1] - uvw[2]) * nodes.row(0) + uvw[0] * nodes.row(1) + uvw[1] * nodes.row(2) + uvw[2] * nodes.row(3);
-		}
-	}; // namespace
-
-	void MassMatrixAssembler::assemble_cross(
-		const bool is_volume,
-		const int size,
-		const int n_from_basis,
-		const std::vector<basis::ElementBases> &from_bases,
-		const std::vector<basis::ElementBases> &from_gbases,
-		const int n_to_basis,
-		const std::vector<basis::ElementBases> &to_bases,
-		const std::vector<basis::ElementBases> &to_gbases,
-		const AssemblyValsCache &cache,
-		StiffnessMatrix &mass) const
-	{
-		const int buffer_size = std::min(long(1e8), long(std::max(n_from_basis, n_to_basis)) * size);
-		logger().debug("buffer_size {}", buffer_size);
-
-		mass.resize(n_to_basis * size, n_from_basis * size);
-		mass.setZero();
-
-		// auto storage = create_thread_storage(LocalThreadMatStorage(buffer_size, mass.rows()));
-
-		// TODO: Why are we shadowing this variable?
-		// const int n_from_bases = int(from_bases.size());
-		// const int n_to_bases = int(to_bases.size());
-
-		Quadrature quadrature;
-		if (is_volume)
-			TetQuadrature().get_quadrature(2, quadrature);
-		else
-			TriQuadrature().get_quadrature(2, quadrature);
-
-		// TODO: Use a AABB tree to find all intersecting elements then loop over only those pairs
-		std::vector<std::array<Eigen::Vector3d, 2>> boxes(from_bases.size());
-		for (int i = 0; i < from_bases.size(); i++)
-		{
-			const Eigen::MatrixXd from_nodes = from_bases[i].nodes();
-			boxes[i][0].setZero();
-			boxes[i][0].head(size) = from_nodes.colwise().minCoeff();
-			boxes[i][1].setZero();
-			boxes[i][1].head(size) = from_nodes.colwise().maxCoeff();
-		}
-
-		BVH::BVH bvh;
-		bvh.init(boxes);
-
-		// maybe_parallel_for(n_to_basis, [&](int start, int end, int thread_id) {
-		// LocalThreadMatStorage &local_storage = get_local_thread_storage(storage, thread_id);
-
-		std::vector<Eigen::Triplet<double>> triplets;
-
-		for (const ElementBases &to_element : to_bases)
-		{
-			const Eigen::MatrixXd to_nodes = to_element.nodes();
-
-			std::vector<unsigned int> candidates;
-			{
-				Eigen::Vector3d bbox_min = Eigen::Vector3d::Zero();
-				bbox_min.head(size) = to_nodes.colwise().minCoeff();
-				Eigen::Vector3d bbox_max = Eigen::Vector3d::Zero();
-				bbox_max.head(size) = to_nodes.colwise().maxCoeff();
-				bvh.intersect_box(bbox_min, bbox_max, candidates);
-			}
-
-			// for (const ElementBases &from_element : from_bases)
-			for (const unsigned int from_element_i : candidates)
-			{
-				const ElementBases &from_element = from_bases[from_element_i];
-				const Eigen::MatrixXd from_nodes = from_element.nodes();
-
-				// Compute the overlap between the two elements as a list of simplices.
-				const std::vector<Eigen::MatrixXd> overlap =
-					is_volume
-						? TetrahedronClipping::clip(to_nodes, from_nodes)
-						: TriangleClipping::clip(to_nodes, from_nodes);
-
-				for (const Eigen::MatrixXd &simplex : overlap)
-				{
-					const double volume = abs(is_volume ? tetrahedron_volume(simplex) : triangle_area(simplex));
-					if (abs(volume) == 0.0)
-						continue;
-					assert(volume > 0);
-
-					for (int qi = 0; qi < quadrature.size(); qi++)
+			const int buffer_size = std::min(long(1e8), long(std::max(n_from_basis, n_to_basis)) * size);
+			logger().debug("buffer_size {}", buffer_size);
+
+			mass.resize(n_to_basis * size, n_from_basis * size);
+			mass.setZero();
+
+			// auto storage = create_thread_storage(LocalThreadMatStorage(buffer_size, mass.rows()));
+
+			// TODO: Why are we shadowing this variable?
+			// const int n_from_bases = int(from_bases.size());
+			// const int n_to_bases = int(to_bases.size());
+
+			Quadrature quadrature;
+			if (is_volume)
+				TetQuadrature().get_quadrature(2, quadrature);
+			else
+				TriQuadrature().get_quadrature(2, quadrature);
+
+			// TODO: Use a AABB tree to find all intersecting elements then loop over only those pairs
+			std::vector<std::array<Eigen::Vector3d, 2>> boxes(from_bases.size());
+			for (int i = 0; i < from_bases.size(); i++)
+			{
+				const Eigen::MatrixXd from_nodes = from_bases[i].nodes();
+				boxes[i][0].setZero();
+				boxes[i][0].head(size) = from_nodes.colwise().minCoeff();
+				boxes[i][1].setZero();
+				boxes[i][1].head(size) = from_nodes.colwise().maxCoeff();
+			}
+
+			BVH::BVH bvh;
+			bvh.init(boxes);
+
+			// maybe_parallel_for(n_to_basis, [&](int start, int end, int thread_id) {
+			// LocalThreadMatStorage &local_storage = get_local_thread_storage(storage, thread_id);
+
+			std::vector<Eigen::Triplet<double>> triplets;
+
+			for (const ElementBases &to_element : to_bases)
+			{
+				const Eigen::MatrixXd to_nodes = to_element.nodes();
+
+				std::vector<unsigned int> candidates;
+				{
+					Eigen::Vector3d bbox_min = Eigen::Vector3d::Zero();
+					bbox_min.head(size) = to_nodes.colwise().minCoeff();
+					Eigen::Vector3d bbox_max = Eigen::Vector3d::Zero();
+					bbox_max.head(size) = to_nodes.colwise().maxCoeff();
+					bvh.intersect_box(bbox_min, bbox_max, candidates);
+				}
+
+				// for (const ElementBases &from_element : from_bases)
+				for (const unsigned int from_element_i : candidates)
+				{
+					const ElementBases &from_element = from_bases[from_element_i];
+					const Eigen::MatrixXd from_nodes = from_element.nodes();
+
+					// Compute the overlap between the two elements as a list of simplices.
+					const std::vector<Eigen::MatrixXd> overlap =
+						is_volume
+							? TetrahedronClipping::clip(to_nodes, from_nodes)
+							: TriangleClipping::clip(to_nodes, from_nodes);
+
+					for (const Eigen::MatrixXd &simplex : overlap)
 					{
-						// NOTE: the 2/6 is neccesary here because the mass matrix assembly use the
-						//       determinant of the Jacobian (i.e., area of the parallelogram/volume of the hexahedron)
-						const double w = (is_volume ? 6 : 2) * volume * quadrature.weights[qi];
-						const VectorNd q = quadrature.points.row(qi);
-
-						const VectorNd p = is_volume ? P1_3D_gmapping(simplex, q) : P1_2D_gmapping(simplex, q);
-
-						// NOTE: Row vector because evaluate_bases expects a rows of a matrix.
-						const RowVectorNd from_bc = barycentric_coordinates(p, from_nodes).tail(size).transpose();
-						const RowVectorNd to_bc = barycentric_coordinates(p, to_nodes).tail(size).transpose();
-
-						std::vector<AssemblyValues> from_phi, to_phi;
-						from_element.evaluate_bases(from_bc, from_phi);
-						to_element.evaluate_bases(to_bc, to_phi);
+						const double volume = abs(is_volume ? tetrahedron_volume(simplex) : triangle_area(simplex));
+						if (abs(volume) == 0.0)
+							continue;
+						assert(volume > 0);
+
+						for (int qi = 0; qi < quadrature.size(); qi++)
+						{
+							// NOTE: the 2/6 is neccesary here because the mass matrix assembly use the
+							//       determinant of the Jacobian (i.e., area of the parallelogram/volume of the hexahedron)
+							const double w = (is_volume ? 6 : 2) * volume * quadrature.weights[qi];
+							const VectorNd q = quadrature.points.row(qi);
+
+							const VectorNd p = is_volume ? P1_3D_gmapping(simplex, q) : P1_2D_gmapping(simplex, q);
+
+							// NOTE: Row vector because evaluate_bases expects a rows of a matrix.
+							const RowVectorNd from_bc = barycentric_coordinates(p, from_nodes).tail(size).transpose();
+							const RowVectorNd to_bc = barycentric_coordinates(p, to_nodes).tail(size).transpose();
+
+							std::vector<AssemblyValues> from_phi, to_phi;
+							from_element.evaluate_bases(from_bc, from_phi);
+							to_element.evaluate_bases(to_bc, to_phi);
 
 #ifndef NDEBUG
-						Eigen::MatrixXd debug;
-						from_element.eval_geom_mapping(from_bc, debug);
-						assert((debug.transpose() - p).norm() < 1e-15);
-						to_element.eval_geom_mapping(to_bc, debug);
-						assert((debug.transpose() - p).norm() < 1e-15);
+							Eigen::MatrixXd debug;
+							from_element.eval_geom_mapping(from_bc, debug);
+							assert((debug.transpose() - p).norm() < 1e-15);
+							to_element.eval_geom_mapping(to_bc, debug);
+							assert((debug.transpose() - p).norm() < 1e-15);
 #endif
 
-						for (int n = 0; n < size; ++n)
-						{
-							// local matrix is diagonal
-							const int m = n;
+							for (int n = 0; n < size; ++n)
 							{
-								for (int to_local_i = 0; to_local_i < to_phi.size(); ++to_local_i)
+								// local matrix is diagonal
+								const int m = n;
 								{
-									const int to_global_i = to_element.bases[to_local_i].global()[0].index * size + m;
-									for (int from_local_i = 0; from_local_i < from_phi.size(); ++from_local_i)
+									for (int to_local_i = 0; to_local_i < to_phi.size(); ++to_local_i)
 									{
-										const auto from_global_i = from_element.bases[from_local_i].global()[0].index * size + n;
-										triplets.emplace_back(
-											to_global_i, from_global_i,
-											w * from_phi[from_local_i].val(0) * to_phi[to_local_i].val(0));
+										const int to_global_i = to_element.bases[to_local_i].global()[0].index * size + m;
+										for (int from_local_i = 0; from_local_i < from_phi.size(); ++from_local_i)
+										{
+											const auto from_global_i = from_element.bases[from_local_i].global()[0].index * size + n;
+											triplets.emplace_back(
+												to_global_i, from_global_i,
+												w * from_phi[from_local_i].val(0) * to_phi[to_local_i].val(0));
+										}
 									}
 								}
 							}
@@ -334,10 +312,10 @@
 					}
 				}
 			}
+
+			mass.setFromTriplets(triplets.begin(), triplets.end());
+			mass.makeCompressed();
 		}
 
-		mass.setFromTriplets(triplets.begin(), triplets.end());
-		mass.makeCompressed();
-	}
-
-} // namespace polyfem::assembler+	} // namespace assembler
+} // namespace polyfem