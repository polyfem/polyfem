--- conflicted
+++ resolved
@@ -64,15 +64,9 @@
 		else if (model == "MooneyRivlin")
 			return mooney_rivlin_elasticity_.assemble_grad(data);
 		else if (model == "UnconstrainedOgden")
-<<<<<<< HEAD
-			return ogden_elasticity_.assemble_grad(data);
-		else if (model == "IncompressibleOgden")
-			return ogden_elasticity_.assemble_grad(data);
-=======
 			return unconstrained_ogden_elasticity_.assemble_grad(data);
 		else if (model == "IncompressibleOgden")
 			return incompressible_ogden_elasticity_.assemble_grad(data);
->>>>>>> 38a2ba77
 		else
 		{
 			assert(false);
@@ -97,15 +91,9 @@
 		else if (model == "MooneyRivlin")
 			return mooney_rivlin_elasticity_.assemble_hessian(data);
 		else if (model == "UnconstrainedOgden")
-<<<<<<< HEAD
-			return ogden_elasticity_.assemble_hessian(data);
-		else if (model == "IncompressibleOgden")
-			return ogden_elasticity_.assemble_hessian(data);
-=======
 			return unconstrained_ogden_elasticity_.assemble_hessian(data);
 		else if (model == "IncompressibleOgden")
 			return incompressible_ogden_elasticity_.assemble_hessian(data);
->>>>>>> 38a2ba77
 		else
 		{
 			assert(false);
@@ -129,15 +117,9 @@
 		else if (model == "MooneyRivlin")
 			return mooney_rivlin_elasticity_.compute_energy(data);
 		else if (model == "UnconstrainedOgden")
-<<<<<<< HEAD
-			return ogden_elasticity_.compute_energy(data);
-		else if (model == "IncompressibleOgden")
-			return ogden_elasticity_.compute_energy(data);
-=======
 			return unconstrained_ogden_elasticity_.compute_energy(data);
 		else if (model == "IncompressibleOgden")
 			return incompressible_ogden_elasticity_.compute_energy(data);
->>>>>>> 38a2ba77
 		else
 		{
 			assert(false);
@@ -160,15 +142,9 @@
 		else if (model == "MooneyRivlin")
 			return mooney_rivlin_elasticity_.compute_stress_tensor(el_id, bs, gbs, local_pts, displacement, type, stresses);
 		else if (model == "UnconstrainedOgden")
-<<<<<<< HEAD
-			return ogden_elasticity_.compute_stress_tensor(el_id, bs, gbs, local_pts, displacement, type, stresses);
-		else if (model == "IncompressibleOgden")
-			return ogden_elasticity_.compute_stress_tensor(el_id, bs, gbs, local_pts, displacement, type, stresses);
-=======
 			return unconstrained_ogden_elasticity_.compute_stress_tensor(el_id, bs, gbs, local_pts, displacement, type, stresses);
 		else if (model == "IncompressibleOgden")
 			return incompressible_ogden_elasticity_.compute_stress_tensor(el_id, bs, gbs, local_pts, displacement, type, stresses);
->>>>>>> 38a2ba77
 		else
 		{
 			assert(false);
@@ -191,15 +167,9 @@
 		else if (model == "MooneyRivlin")
 			return mooney_rivlin_elasticity_.compute_von_mises_stresses(el_id, bs, gbs, local_pts, displacement, stresses);
 		else if (model == "UnconstrainedOgden")
-<<<<<<< HEAD
-			return ogden_elasticity_.compute_von_mises_stresses(el_id, bs, gbs, local_pts, displacement, stresses);
-		else if (model == "IncompressibleOgden")
-			return ogden_elasticity_.compute_von_mises_stresses(el_id, bs, gbs, local_pts, displacement, stresses);
-=======
 			return unconstrained_ogden_elasticity_.compute_von_mises_stresses(el_id, bs, gbs, local_pts, displacement, stresses);
 		else if (model == "IncompressibleOgden")
 			return incompressible_ogden_elasticity_.compute_von_mises_stresses(el_id, bs, gbs, local_pts, displacement, stresses);
->>>>>>> 38a2ba77
 		else
 		{
 			assert(false);
