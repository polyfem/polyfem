--- conflicted
+++ resolved
@@ -490,97 +490,6 @@
 			}
 		}
 
-<<<<<<< HEAD
-		void RhsAssembler::integrate_bc(const std::function<void(const Eigen::MatrixXi &, const Eigen::MatrixXd &, const Eigen::MatrixXd &, Eigen::MatrixXd &)> &df,
-										const std::vector<LocalBoundary> &local_boundary,
-										const std::vector<int> &bounday_nodes,
-										const QuadratureOrders &resolution,
-										Eigen::MatrixXd &rhs) const
-		{
-			assert(false);
-			Eigen::MatrixXd uv, samples, rhs_fun, normals, mapped;
-			Eigen::VectorXd weights;
-
-			Eigen::VectorXi global_primitive_ids;
-			std::vector<AssemblyValues> tmp_val;
-
-			Eigen::Matrix<bool, Eigen::Dynamic, 1> is_boundary(n_basis_);
-			is_boundary.setConstant(false);
-
-			Eigen::MatrixXd areas(rhs.rows(), 1);
-			areas.setZero();
-
-			const int actual_dim = problem_.is_scalar() ? 1 : mesh_.dimension();
-
-			int skipped_count = 0;
-			for (int b : bounday_nodes)
-			{
-				rhs(b) = 0;
-				int bindex = b / actual_dim;
-
-				if (bindex < is_boundary.size())
-					is_boundary[bindex] = true;
-				else
-					skipped_count++;
-			}
-			assert(skipped_count <= 1);
-			ElementAssemblyValues vals;
-
-			for (const auto &lb : local_boundary)
-			{
-				const int e = lb.element_id();
-				bool has_samples = utils::BoundarySampler::boundary_quadrature(lb, resolution, mesh_, false, uv, samples, normals, weights, global_primitive_ids);
-
-				if (!has_samples)
-					continue;
-
-				const basis::ElementBases &bs = bases_[e];
-				const basis::ElementBases &gbs = gbases_[e];
-
-				vals.compute(e, mesh_.is_volume(), samples, bs, gbs);
-
-				df(global_primitive_ids, uv, vals.val, rhs_fun);
-
-				for (int d = 0; d < size_; ++d)
-					rhs_fun.col(d) = rhs_fun.col(d).array() * weights.array();
-
-				for (int i = 0; i < lb.size(); ++i)
-				{
-					const int primitive_global_id = lb.global_primitive_id(i);
-					const auto nodes = bs.local_nodes_for_primitive(primitive_global_id, mesh_);
-
-					for (long n = 0; n < nodes.size(); ++n)
-					{
-						// const auto &b = bs.bases[nodes(n)];
-						const AssemblyValues &v = vals.basis_values[nodes(n)];
-						const double area = (weights.array() * v.val.array()).sum();
-						for (int d = 0; d < size_; ++d)
-						{
-							const double rhs_value = (rhs_fun.col(d).array() * v.val.array()).sum();
-
-							for (size_t g = 0; g < v.global.size(); ++g)
-							{
-								const int g_index = v.global[g].index * size_ + d;
-								if (problem_.all_dimensions_dirichlet() || std::find(bounday_nodes.begin(), bounday_nodes.end(), g_index) != bounday_nodes.end())
-								{
-									rhs(g_index) += rhs_value * v.global[g].val;
-									areas(g_index) += area * v.global[g].val;
-								}
-							}
-						}
-					}
-				}
-			}
-
-			for (int b : bounday_nodes)
-			{
-				assert(areas(b) != 0);
-				rhs(b) /= areas(b);
-			}
-		}
-
-=======
->>>>>>> d4773c7d
 		void RhsAssembler::set_bc(
 			const std::function<void(const Eigen::MatrixXi &, const Eigen::MatrixXd &, const Eigen::MatrixXd &, Eigen::MatrixXd &)> &df,
 			const std::function<void(const Eigen::MatrixXi &, const Eigen::MatrixXd &, const Eigen::MatrixXd &, const Eigen::MatrixXd &, Eigen::MatrixXd &)> &nf,
@@ -636,11 +545,6 @@
 				for (int i = 0; i < lb.size(); ++i)
 				{
 					const int primitive_global_id = lb.global_primitive_id(i);
-<<<<<<< HEAD
-					const auto nodes = bs.local_nodes_for_primitive(primitive_global_id, mesh_);
-=======
-
->>>>>>> d4773c7d
 					bool has_samples = utils::BoundarySampler::boundary_quadrature(lb, resolution, mesh_, i, false, uv, points, normals, weights);
 					global_primitive_ids.setConstant(weights.size(), primitive_global_id);
 
@@ -764,11 +668,7 @@
 											const Eigen::MatrixXd &displacement_prev,
 											const std::vector<LocalBoundary> &local_neumann_boundary,
 											const Density &density,
-<<<<<<< HEAD
 											const QuadratureOrders &resolution,
-=======
-											const int resolution,
->>>>>>> d4773c7d
 											const double t) const
 		{
 
@@ -950,11 +850,6 @@
 				for (int i = 0; i < lb.size(); ++i)
 				{
 					const int primitive_global_id = lb.global_primitive_id(i);
-<<<<<<< HEAD
-					const auto nodes = bs.local_nodes_for_primitive(primitive_global_id, mesh_);
-=======
-
->>>>>>> d4773c7d
 					bool has_samples = utils::BoundarySampler::boundary_quadrature(lb, resolution, mesh_, i, false, uv, points, normals, weights);
 					global_primitive_ids.setConstant(weights.size(), primitive_global_id);
 
