#pragma once

<<<<<<< HEAD
#include "Assembler.hpp"
#include "GenericElastic.hpp"
=======
#include "GenericElastic.hpp"
#include "MatParams.hpp"
>>>>>>> 38a2ba77

#include <polyfem/Common.hpp>
#include <polyfem/utils/ElasticityUtils.hpp>

#include <polyfem/autogen/auto_eigs.hpp>
#include <polyfem/utils/AutodiffTypes.hpp>
#include <polyfem/utils/MatrixUtils.hpp>
#include <polyfem/utils/Types.hpp>
#include <polyfem/utils/Logger.hpp>

#include <Eigen/Dense>
#include <array>

namespace polyfem::assembler
{
	class UnconstrainedOgdenElasticity : public GenericElastic
	{
	public:
		UnconstrainedOgdenElasticity();

		// sets material params
		void add_multimaterial(const int index, const json &params) override;
<<<<<<< HEAD

		const Eigen::VectorXd &alphas() const { return alphas_; }
		const Eigen::VectorXd &mus() const { return mus_; }
		const Eigen::VectorXd &Ds() const { return Ds_; }

		// This macro defines the overriden functions that compute the energy:
		// template <typename T>
		// T elastic_energy(const RowVectorNd &p, const int el_id, const DefGradMatrix<T> &def_grad) const override { elastic_energy_T<T>(p, el_id, def_grad); };
		POLYFEM_OVERRIDE_ELASTIC_ENERGY

	private:
		template <typename T>
		T elastic_energy_T(
			const RowVectorNd &p,
			const int el_id,
			const DefGradMatrix<T> &def_grad) const;

		Eigen::VectorXd alphas_;
		Eigen::VectorXd mus_;
		Eigen::VectorXd Ds_;
=======

		const GenericMatParams &alphas() const { return alphas_; }
		const GenericMatParams &mus() const { return mus_; }
		const GenericMatParams &Ds() const { return Ds_; }

		// This macro defines the overriden functions that compute the energy:
		// template <typename T>
		// T elastic_energy(const RowVectorNd &p, const int el_id, const DefGradMatrix<T> &def_grad) const override { elastic_energy_T<T>(p, el_id, def_grad); };
		POLYFEM_OVERRIDE_ELASTIC_ENERGY

	private:
		template <typename T>
		T elastic_energy_T(
			const RowVectorNd &p,
			const int el_id,
			const DefGradMatrix<T> &def_grad) const;

		GenericMatParams alphas_;
		GenericMatParams mus_;
		GenericMatParams Ds_;
>>>>>>> 38a2ba77
	};

	class IncompressibleOgdenElasticity : public GenericElastic
	{
	public:
		IncompressibleOgdenElasticity();

		// sets material params
		void add_multimaterial(const int index, const json &params) override;

		/// Coefficient of nth term, where n can range from 1 to 6
<<<<<<< HEAD
		const Eigen::VectorXd &coefficients() const { return coefficients_; }
		/// Exponent of nth term, where n can range from 1 to 6
		const Eigen::VectorXd &expoenents() const { return expoenents_; }
		/// Bulk modulus
		const double &bulk_modulus() const { return bulk_modulus_; }
=======
		const GenericMatParams &coefficients() const { return coefficients_; }
		/// Exponent of nth term, where n can range from 1 to 6
		const GenericMatParams &expoenents() const { return expoenents_; }
		/// Bulk modulus
		const GenericMatParam &bulk_modulus() const { return bulk_modulus_; }
>>>>>>> 38a2ba77

		/// Number of terms in the Ogden model
		int num_terms() const { return coefficients_.size(); }

		// This macro defines the overriden functions that compute the energy:
		// template <typename T>
		// T elastic_energy(const RowVectorNd &p, const int el_id, const DefGradMatrix<T> &def_grad) const override { elastic_energy_T<T>(p, el_id, def_grad); };
		POLYFEM_OVERRIDE_ELASTIC_ENERGY

	private:
		template <typename T>
		T elastic_energy_T(
			const RowVectorNd &p,
			const int el_id,
			const DefGradMatrix<T> &def_grad) const;

<<<<<<< HEAD
		Eigen::VectorXd coefficients_;
		Eigen::VectorXd expoenents_;
		double bulk_modulus_;
=======
		GenericMatParams coefficients_;
		GenericMatParams expoenents_;
		GenericMatParam bulk_modulus_;
>>>>>>> 38a2ba77
	};
} // namespace polyfem::assembler<|MERGE_RESOLUTION|>--- conflicted
+++ resolved
@@ -1,12 +1,8 @@
 #pragma once
 
-<<<<<<< HEAD
 #include "Assembler.hpp"
 #include "GenericElastic.hpp"
-=======
-#include "GenericElastic.hpp"
 #include "MatParams.hpp"
->>>>>>> 38a2ba77
 
 #include <polyfem/Common.hpp>
 #include <polyfem/utils/ElasticityUtils.hpp>
@@ -29,32 +25,15 @@
 
 		// sets material params
 		void add_multimaterial(const int index, const json &params) override;
-<<<<<<< HEAD
 
-		const Eigen::VectorXd &alphas() const { return alphas_; }
-		const Eigen::VectorXd &mus() const { return mus_; }
-		const Eigen::VectorXd &Ds() const { return Ds_; }
+		const GenericMatParams &alphas() const { return alphas_; }
+		const GenericMatParams &mus() const { return mus_; }
+		const GenericMatParams &Ds() const { return Ds_; }
 
 		// This macro defines the overriden functions that compute the energy:
 		// template <typename T>
 		// T elastic_energy(const RowVectorNd &p, const int el_id, const DefGradMatrix<T> &def_grad) const override { elastic_energy_T<T>(p, el_id, def_grad); };
 		POLYFEM_OVERRIDE_ELASTIC_ENERGY
-
-	private:
-		template <typename T>
-		T elastic_energy_T(
-			const RowVectorNd &p,
-			const int el_id,
-			const DefGradMatrix<T> &def_grad) const;
-
-		Eigen::VectorXd alphas_;
-		Eigen::VectorXd mus_;
-		Eigen::VectorXd Ds_;
-=======
-
-		const GenericMatParams &alphas() const { return alphas_; }
-		const GenericMatParams &mus() const { return mus_; }
-		const GenericMatParams &Ds() const { return Ds_; }
 
 		// This macro defines the overriden functions that compute the energy:
 		// template <typename T>
@@ -71,7 +50,6 @@
 		GenericMatParams alphas_;
 		GenericMatParams mus_;
 		GenericMatParams Ds_;
->>>>>>> 38a2ba77
 	};
 
 	class IncompressibleOgdenElasticity : public GenericElastic
@@ -83,19 +61,11 @@
 		void add_multimaterial(const int index, const json &params) override;
 
 		/// Coefficient of nth term, where n can range from 1 to 6
-<<<<<<< HEAD
-		const Eigen::VectorXd &coefficients() const { return coefficients_; }
-		/// Exponent of nth term, where n can range from 1 to 6
-		const Eigen::VectorXd &expoenents() const { return expoenents_; }
-		/// Bulk modulus
-		const double &bulk_modulus() const { return bulk_modulus_; }
-=======
 		const GenericMatParams &coefficients() const { return coefficients_; }
 		/// Exponent of nth term, where n can range from 1 to 6
 		const GenericMatParams &expoenents() const { return expoenents_; }
 		/// Bulk modulus
 		const GenericMatParam &bulk_modulus() const { return bulk_modulus_; }
->>>>>>> 38a2ba77
 
 		/// Number of terms in the Ogden model
 		int num_terms() const { return coefficients_.size(); }
@@ -112,14 +82,8 @@
 			const int el_id,
 			const DefGradMatrix<T> &def_grad) const;
 
-<<<<<<< HEAD
-		Eigen::VectorXd coefficients_;
-		Eigen::VectorXd expoenents_;
-		double bulk_modulus_;
-=======
 		GenericMatParams coefficients_;
 		GenericMatParams expoenents_;
 		GenericMatParam bulk_modulus_;
->>>>>>> 38a2ba77
 	};
 } // namespace polyfem::assembler