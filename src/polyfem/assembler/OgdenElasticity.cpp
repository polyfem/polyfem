#include "OgdenElasticity.hpp"

#include <polyfem/utils/Logger.hpp>
#include <polyfem/utils/JSONUtils.hpp>

namespace polyfem::assembler
{
	UnconstrainedOgdenElasticity::UnconstrainedOgdenElasticity()
		: alphas_("alphas"), mus_("mus"), Ds_("Ds")
	{
<<<<<<< HEAD
		void set_from_json(const json &j, Eigen::VectorXd &v)
		{
			if (j.is_array())
				v = j.get<Eigen::VectorXd>();
			else
				v.setConstant(1, j.get<double>());
		}
	} // namespace

	UnconstrainedOgdenElasticity::UnconstrainedOgdenElasticity()
	{
		alphas_.setOnes(1);
		mus_.setOnes(1);
		Ds_.setOnes(1);
	}

	void UnconstrainedOgdenElasticity::add_multimaterial(const int index, const json &params)
	{
		if (params.contains("alphas"))
			set_from_json(params["alphas"], alphas_);
		if (params.contains("mus"))
			set_from_json(params["mus"], mus_);
		if (params.contains("mus"))
			set_from_json(params["Ds"], Ds_);

=======
	}

	void UnconstrainedOgdenElasticity::add_multimaterial(const int index, const json &params)
	{
		alphas_.add_multimaterial(index, params);
		mus_.add_multimaterial(index, params);
		Ds_.add_multimaterial(index, params);
>>>>>>> 38a2ba77
		assert(alphas_.size() == mus_.size());
		assert(alphas_.size() == Ds_.size());
	}

	template <typename T>
	T UnconstrainedOgdenElasticity::elastic_energy_T(
		const RowVectorNd &p,
		const int el_id,
		const DefGradMatrix<T> &def_grad) const
	{
<<<<<<< HEAD
=======
		constexpr double t = 0; // TODO if we want to allow material that varys over time
>>>>>>> 38a2ba77

		Eigen::Matrix<T, Eigen::Dynamic, 1, 0, 3, 1> eigs;

		if (size() == 2)
<<<<<<< HEAD
			autogen::eigs_2d<T>(def_grad, eigs);
		else if (size() == 3)
			autogen::eigs_3d<T>(def_grad, eigs);
		else
			assert(false);

		const T J = utils::determinant(def_grad);
		const T Jdenom = pow(J, -1. / size());

		for (long i = 0; i < eigs.size(); ++i)
			eigs(i) = eigs(i) * Jdenom;

		auto val = T(0);
		for (long N = 0; N < alphas_.size(); ++N)
		{
			auto tmp = T(-size());
			const double alpha = alphas_(N);
			const double mu = mus_(N);

			for (long i = 0; i < eigs.size(); ++i)
				tmp += pow(eigs(i), alpha);

			val += 2 * mu / (alpha * alpha) * tmp;
		}

		for (long N = 0; N < Ds_.size(); ++N)
		{
			const double D = Ds_(N);

			val += 1. / D * pow(J - T(1), 2 * (N + 1));
		}

		return val;
	}

	// =========================================================================

	IncompressibleOgdenElasticity::IncompressibleOgdenElasticity()
	{
		coefficients_.setOnes(1);
		expoenents_.setOnes(1);
		bulk_modulus_ = 1.0;
	}

	void IncompressibleOgdenElasticity::add_multimaterial(const int index, const json &params)
	{
		if (params.contains("c"))
			set_from_json(params["c"], coefficients_);
		if (params.contains("m"))
			set_from_json(params["m"], expoenents_);
		if (params.contains("k"))
			bulk_modulus_ = params["k"];

		assert(coefficients_.size() == expoenents_.size());
	}

	template <typename T>
	T IncompressibleOgdenElasticity::elastic_energy_T(
		const RowVectorNd &p,
		const int el_id,
		const DefGradMatrix<T> &def_grad) const
	{
		Eigen::Matrix<T, Eigen::Dynamic, 1, 0, 3, 1> eigs;

		const T J = polyfem::utils::determinant(def_grad);
		const T log_J = log(J);

		const auto F_tilde = def_grad / pow(J, 1 / 3.0);
		const auto C_tilde = F_tilde * F_tilde.transpose();

		if (size() == 2)
			autogen::eigs_2d<T>(C_tilde, eigs);
		else if (size() == 3)
			autogen::eigs_3d<T>(C_tilde, eigs);
		else
			assert(false);
		eigs = sqrt(eigs.array());

		T val = T(0);
		for (long i = 0; i < num_terms(); ++i)
		{
			const double c = coefficients_[i];
			const double m = expoenents_[i];

			auto tmp = T(-size());
			for (long j = 0; j < eigs.size(); ++j)
				tmp += pow(eigs(j), m);

			val += c / (m * m) * tmp;
=======
		{
			// No need to symmetrize F to compute eigen values analytically
			autogen::eigs_2d<T>(def_grad, eigs);
		}
		else
		{
			assert(size() == 3);
			// Symmetrize F to compute eigen values analytically
			autogen::eigs_3d<T>(def_grad.transpose() * def_grad, eigs);
			eigs = sqrt(eigs.array());
		}

		const T J = utils::determinant(def_grad);
		const T Jdenom = pow(J, -1. / size());

		for (long i = 0; i < eigs.size(); ++i)
			eigs(i) = eigs(i) * Jdenom;

		auto val = T(0);
		for (long N = 0; N < alphas_.size(); ++N)
		{
			auto tmp = T(-size());
			const double alpha = alphas_[N](p, t, el_id);
			const double mu = mus_[N](p, t, el_id);

			for (long i = 0; i < eigs.size(); ++i)
				tmp += pow(eigs(i), alpha);

			val += 2 * mu / (alpha * alpha) * tmp;
		}

		for (long N = 0; N < Ds_.size(); ++N)
		{
			const double D = Ds_[N](p, t, el_id);

			val += 1. / D * pow(J - T(1), 2 * (N + 1));
>>>>>>> 38a2ba77
		}
		val += 0.5 * bulk_modulus() * log_J * log_J;

		return val;
	}

	// =========================================================================

<<<<<<< HEAD
=======
	IncompressibleOgdenElasticity::IncompressibleOgdenElasticity()
		: coefficients_("c"), expoenents_("m"), bulk_modulus_("k")
	{
	}

	void IncompressibleOgdenElasticity::add_multimaterial(const int index, const json &params)
	{
		coefficients_.add_multimaterial(index, params);
		expoenents_.add_multimaterial(index, params);
		bulk_modulus_.add_multimaterial(index, params);
		assert(coefficients_.size() == expoenents_.size());
	}

	template <typename T>
	T IncompressibleOgdenElasticity::elastic_energy_T(
		const RowVectorNd &p,
		const int el_id,
		const DefGradMatrix<T> &def_grad) const
	{
		constexpr double t = 0; // TODO if we want to allow material that varys over time

		Eigen::Matrix<T, Eigen::Dynamic, 1, 0, 3, 1> eigs;

		const T J = polyfem::utils::determinant(def_grad);
		const T log_J = log(J);

		const auto F_tilde = def_grad / pow(J, 1 / 3.0);
		const auto C_tilde = F_tilde * F_tilde.transpose();

		if (size() == 2)
			autogen::eigs_2d<T>(C_tilde, eigs);
		else if (size() == 3)
			autogen::eigs_3d<T>(C_tilde, eigs);
		else
			assert(false);
		eigs = sqrt(eigs.array());

		T val = T(0);
		for (long i = 0; i < num_terms(); ++i)
		{
			const double c = coefficients_[i](p, t, el_id);
			const double m = expoenents_[i](p, t, el_id);

			auto tmp = T(-size());
			for (long j = 0; j < eigs.size(); ++j)
				tmp += pow(eigs(j), m);

			val += c / (m * m) * tmp;
		}
		val += 0.5 * bulk_modulus_(p, t, el_id) * log_J * log_J;

		return val;
	}

	// =========================================================================

>>>>>>> 38a2ba77
	// This macro defines the template specializations for UnconstrainedOgdenElasticity::elastic_energy_T
	POLYFEM_TEMPLATE_SPECIALIZE_ELASTIC_ENERGY(UnconstrainedOgdenElasticity)
	// This macro defines the template specializations for IncompressibleOgdenElasticity::elastic_energy_T
	POLYFEM_TEMPLATE_SPECIALIZE_ELASTIC_ENERGY(IncompressibleOgdenElasticity)
} // namespace polyfem::assembler<|MERGE_RESOLUTION|>--- conflicted
+++ resolved
@@ -8,33 +8,6 @@
 	UnconstrainedOgdenElasticity::UnconstrainedOgdenElasticity()
 		: alphas_("alphas"), mus_("mus"), Ds_("Ds")
 	{
-<<<<<<< HEAD
-		void set_from_json(const json &j, Eigen::VectorXd &v)
-		{
-			if (j.is_array())
-				v = j.get<Eigen::VectorXd>();
-			else
-				v.setConstant(1, j.get<double>());
-		}
-	} // namespace
-
-	UnconstrainedOgdenElasticity::UnconstrainedOgdenElasticity()
-	{
-		alphas_.setOnes(1);
-		mus_.setOnes(1);
-		Ds_.setOnes(1);
-	}
-
-	void UnconstrainedOgdenElasticity::add_multimaterial(const int index, const json &params)
-	{
-		if (params.contains("alphas"))
-			set_from_json(params["alphas"], alphas_);
-		if (params.contains("mus"))
-			set_from_json(params["mus"], mus_);
-		if (params.contains("mus"))
-			set_from_json(params["Ds"], Ds_);
-
-=======
 	}
 
 	void UnconstrainedOgdenElasticity::add_multimaterial(const int index, const json &params)
@@ -42,7 +15,6 @@
 		alphas_.add_multimaterial(index, params);
 		mus_.add_multimaterial(index, params);
 		Ds_.add_multimaterial(index, params);
->>>>>>> 38a2ba77
 		assert(alphas_.size() == mus_.size());
 		assert(alphas_.size() == Ds_.size());
 	}
@@ -53,105 +25,11 @@
 		const int el_id,
 		const DefGradMatrix<T> &def_grad) const
 	{
-<<<<<<< HEAD
-=======
 		constexpr double t = 0; // TODO if we want to allow material that varys over time
->>>>>>> 38a2ba77
 
 		Eigen::Matrix<T, Eigen::Dynamic, 1, 0, 3, 1> eigs;
 
 		if (size() == 2)
-<<<<<<< HEAD
-			autogen::eigs_2d<T>(def_grad, eigs);
-		else if (size() == 3)
-			autogen::eigs_3d<T>(def_grad, eigs);
-		else
-			assert(false);
-
-		const T J = utils::determinant(def_grad);
-		const T Jdenom = pow(J, -1. / size());
-
-		for (long i = 0; i < eigs.size(); ++i)
-			eigs(i) = eigs(i) * Jdenom;
-
-		auto val = T(0);
-		for (long N = 0; N < alphas_.size(); ++N)
-		{
-			auto tmp = T(-size());
-			const double alpha = alphas_(N);
-			const double mu = mus_(N);
-
-			for (long i = 0; i < eigs.size(); ++i)
-				tmp += pow(eigs(i), alpha);
-
-			val += 2 * mu / (alpha * alpha) * tmp;
-		}
-
-		for (long N = 0; N < Ds_.size(); ++N)
-		{
-			const double D = Ds_(N);
-
-			val += 1. / D * pow(J - T(1), 2 * (N + 1));
-		}
-
-		return val;
-	}
-
-	// =========================================================================
-
-	IncompressibleOgdenElasticity::IncompressibleOgdenElasticity()
-	{
-		coefficients_.setOnes(1);
-		expoenents_.setOnes(1);
-		bulk_modulus_ = 1.0;
-	}
-
-	void IncompressibleOgdenElasticity::add_multimaterial(const int index, const json &params)
-	{
-		if (params.contains("c"))
-			set_from_json(params["c"], coefficients_);
-		if (params.contains("m"))
-			set_from_json(params["m"], expoenents_);
-		if (params.contains("k"))
-			bulk_modulus_ = params["k"];
-
-		assert(coefficients_.size() == expoenents_.size());
-	}
-
-	template <typename T>
-	T IncompressibleOgdenElasticity::elastic_energy_T(
-		const RowVectorNd &p,
-		const int el_id,
-		const DefGradMatrix<T> &def_grad) const
-	{
-		Eigen::Matrix<T, Eigen::Dynamic, 1, 0, 3, 1> eigs;
-
-		const T J = polyfem::utils::determinant(def_grad);
-		const T log_J = log(J);
-
-		const auto F_tilde = def_grad / pow(J, 1 / 3.0);
-		const auto C_tilde = F_tilde * F_tilde.transpose();
-
-		if (size() == 2)
-			autogen::eigs_2d<T>(C_tilde, eigs);
-		else if (size() == 3)
-			autogen::eigs_3d<T>(C_tilde, eigs);
-		else
-			assert(false);
-		eigs = sqrt(eigs.array());
-
-		T val = T(0);
-		for (long i = 0; i < num_terms(); ++i)
-		{
-			const double c = coefficients_[i];
-			const double m = expoenents_[i];
-
-			auto tmp = T(-size());
-			for (long j = 0; j < eigs.size(); ++j)
-				tmp += pow(eigs(j), m);
-
-			val += c / (m * m) * tmp;
-=======
 		{
 			// No need to symmetrize F to compute eigen values analytically
 			autogen::eigs_2d<T>(def_grad, eigs);
@@ -188,17 +66,13 @@
 			const double D = Ds_[N](p, t, el_id);
 
 			val += 1. / D * pow(J - T(1), 2 * (N + 1));
->>>>>>> 38a2ba77
 		}
-		val += 0.5 * bulk_modulus() * log_J * log_J;
 
 		return val;
 	}
 
 	// =========================================================================
 
-<<<<<<< HEAD
-=======
 	IncompressibleOgdenElasticity::IncompressibleOgdenElasticity()
 		: coefficients_("c"), expoenents_("m"), bulk_modulus_("k")
 	{
@@ -255,7 +129,6 @@
 
 	// =========================================================================
 
->>>>>>> 38a2ba77
 	// This macro defines the template specializations for UnconstrainedOgdenElasticity::elastic_energy_T
 	POLYFEM_TEMPLATE_SPECIALIZE_ELASTIC_ENERGY(UnconstrainedOgdenElasticity)
 	// This macro defines the template specializations for IncompressibleOgdenElasticity::elastic_energy_T
