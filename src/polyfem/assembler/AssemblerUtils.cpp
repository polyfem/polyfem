--- conflicted
+++ resolved
@@ -293,15 +293,9 @@
 				return damping_->assemble(is_volume, bases, gbases, cache, dt, displacement, displacement_prev);
 
 			else if (assembler == "UnconstrainedOgden")
-<<<<<<< HEAD
 				return unconstrained_ogden_elasticity_->assemble(is_volume, bases, gbases, cache, dt, displacement, displacement_prev);
 			else if (assembler == "IncompressibleOgden")
 				return incompressible_ogden_elasticity_->assemble(is_volume, bases, gbases, cache, dt, displacement, displacement_prev);
-=======
-				return unconstrained_ogden_elasticity_.assemble(is_volume, bases, gbases, cache, dt, displacement, displacement_prev);
-			else if (assembler == "IncompressibleOgden")
-				return incompressible_ogden_elasticity_.assemble(is_volume, bases, gbases, cache, dt, displacement, displacement_prev);
->>>>>>> 38a2ba77
 			else if (assembler == "LinearElasticity")
 				return linear_elasticity_energy_->assemble(is_volume, bases, gbases, cache, dt, displacement, displacement_prev);
 			else
@@ -332,19 +326,11 @@
 			else if (assembler == "NavierStokes")
 				navier_stokes_velocity_->assemble_grad(is_volume, n_basis, bases, gbases, cache, dt, displacement, displacement_prev, grad);
 			else if (assembler == "LinearElasticity")
-<<<<<<< HEAD
 				linear_elasticity_energy_->assemble_grad(is_volume, n_basis, bases, gbases, cache, dt, displacement, displacement_prev, grad);
 			else if (assembler == "UnconstrainedOgden")
 				unconstrained_ogden_elasticity_->assemble_grad(is_volume, n_basis, bases, gbases, cache, dt, displacement, displacement_prev, grad);
 			else if (assembler == "IncompressibleOgden")
 				incompressible_ogden_elasticity_->assemble_grad(is_volume, n_basis, bases, gbases, cache, dt, displacement, displacement_prev, grad);
-=======
-				linear_elasticity_energy_.assemble_grad(is_volume, n_basis, bases, gbases, cache, dt, displacement, displacement_prev, grad);
-			else if (assembler == "UnconstrainedOgden")
-				unconstrained_ogden_elasticity_.assemble_grad(is_volume, n_basis, bases, gbases, cache, dt, displacement, displacement_prev, grad);
-			else if (assembler == "IncompressibleOgden")
-				incompressible_ogden_elasticity_.assemble_grad(is_volume, n_basis, bases, gbases, cache, dt, displacement, displacement_prev, grad);
->>>>>>> 38a2ba77
 			else
 				return;
 		}
@@ -380,15 +366,9 @@
 				linear_elasticity_energy_->assemble_hessian(is_volume, n_basis, project_to_psd, bases, gbases, cache, dt, displacement, displacement_prev, mat_cache, hessian);
 
 			else if (assembler == "UnconstrainedOgden")
-<<<<<<< HEAD
 				unconstrained_ogden_elasticity_->assemble_hessian(is_volume, n_basis, project_to_psd, bases, gbases, cache, dt, displacement, displacement_prev, mat_cache, hessian);
 			else if (assembler == "IncompressibleOgden")
 				incompressible_ogden_elasticity_->assemble_hessian(is_volume, n_basis, project_to_psd, bases, gbases, cache, dt, displacement, displacement_prev, mat_cache, hessian);
-=======
-				unconstrained_ogden_elasticity_.assemble_hessian(is_volume, n_basis, project_to_psd, bases, gbases, cache, dt, displacement, displacement_prev, mat_cache, hessian);
-			else if (assembler == "IncompressibleOgden")
-				incompressible_ogden_elasticity_.assemble_hessian(is_volume, n_basis, project_to_psd, bases, gbases, cache, dt, displacement, displacement_prev, mat_cache, hessian);
->>>>>>> 38a2ba77
 			else
 				return;
 		}
@@ -433,16 +413,8 @@
 			else if (assembler == "UnconstrainedOgden")
 				unconstrained_ogden_elasticity_->
 					.compute_von_mises_stresses(el_id, bs, gbs, local_pts, fun, tmp);
-<<<<<<< HEAD
 			else if (assembler == "IncompressibleOgden")
 				incompressible_ogden_elasticity_->
-=======
-			else if (assembler == "UnconstrainedOgden")
-				unconstrained_ogden_elasticity_.local_assembler()
-					.compute_von_mises_stresses(el_id, bs, gbs, local_pts, fun, tmp);
-			else if (assembler == "IncompressibleOgden")
-				incompressible_ogden_elasticity_.local_assembler()
->>>>>>> 38a2ba77
 					.compute_von_mises_stresses(el_id, bs, gbs, local_pts, fun, tmp);
 
 			else if (assembler == "IncompressibleLinearElasticity")
@@ -543,7 +515,6 @@
 					.compute_stress_tensor(el_id, bs, gbs, local_pts, fun, ElasticityTensorType::F, F);
 			}
 			else if (assembler == "UnconstrainedOgden")
-<<<<<<< HEAD
 			{
 				unconstrained_ogden_elasticity_->
 					.compute_stress_tensor(el_id, bs, gbs, local_pts, fun, ElasticityTensorType::CAUCHY, cauchy);
@@ -563,27 +534,6 @@
 				incompressible_ogden_elasticity_->
 					.compute_stress_tensor(el_id, bs, gbs, local_pts, fun, ElasticityTensorType::PK2, pk2);
 				incompressible_ogden_elasticity_->
-=======
-			{
-				unconstrained_ogden_elasticity_.local_assembler()
-					.compute_stress_tensor(el_id, bs, gbs, local_pts, fun, ElasticityTensorType::CAUCHY, cauchy);
-				unconstrained_ogden_elasticity_.local_assembler()
-					.compute_stress_tensor(el_id, bs, gbs, local_pts, fun, ElasticityTensorType::PK1, pk1);
-				unconstrained_ogden_elasticity_.local_assembler()
-					.compute_stress_tensor(el_id, bs, gbs, local_pts, fun, ElasticityTensorType::PK2, pk2);
-				unconstrained_ogden_elasticity_.local_assembler()
-					.compute_stress_tensor(el_id, bs, gbs, local_pts, fun, ElasticityTensorType::F, F);
-			}
-			else if (assembler == "IncompressibleOgden")
-			{
-				incompressible_ogden_elasticity_.local_assembler()
-					.compute_stress_tensor(el_id, bs, gbs, local_pts, fun, ElasticityTensorType::CAUCHY, cauchy);
-				incompressible_ogden_elasticity_.local_assembler()
-					.compute_stress_tensor(el_id, bs, gbs, local_pts, fun, ElasticityTensorType::PK1, pk1);
-				incompressible_ogden_elasticity_.local_assembler()
-					.compute_stress_tensor(el_id, bs, gbs, local_pts, fun, ElasticityTensorType::PK2, pk2);
-				incompressible_ogden_elasticity_.local_assembler()
->>>>>>> 38a2ba77
 					.compute_stress_tensor(el_id, bs, gbs, local_pts, fun, ElasticityTensorType::F, F);
 			}
 			else if (assembler == "IncompressibleLinearElasticity")
@@ -632,19 +582,11 @@
 			else if (assembler == "MooneyRivlin")
 				return mooney_rivlin_elasticity_->compute_rhs(pt);
 			else if (assembler == "MultiModels")
-<<<<<<< HEAD
 				return multi_models_elasticity_->compute_rhs(pt);
 			else if (assembler == "UnconstrainedOgden")
 				return unconstrained_ogden_elasticity_->compute_rhs(pt);
 			else if (assembler == "IncompressibleOgden")
 				return incompressible_ogden_elasticity_->compute_rhs(pt);
-=======
-				return multi_models_elasticity_.local_assembler().compute_rhs(pt);
-			else if (assembler == "UnconstrainedOgden")
-				return unconstrained_ogden_elasticity_.local_assembler().compute_rhs(pt);
-			else if (assembler == "IncompressibleOgden")
-				return incompressible_ogden_elasticity_.local_assembler().compute_rhs(pt);
->>>>>>> 38a2ba77
 
 			else if (assembler == "Stokes" || assembler == "OperatorSplitting")
 				return stokes_velocity_->compute_rhs(pt);
@@ -682,19 +624,11 @@
 			// else if(assembler == "NeoHookean")
 			// 	return neo_hookean_elasticity_->assemble(LinearAssemblerData(vals, i, j, da));
 			// else if(assembler == "MultiModels")
-<<<<<<< HEAD
 			// 	return multi_models_elasticity_->assemble(LinearAssemblerData(vals, i, j, da));
 			// else if(assembler == "UnconstrainedOgden")
 			// 	return unconstrained_ogden_elasticity_->assemble(LinearAssemblerData(vals, i, j, da));
 			// else if(assembler == "IncompressibleOgden")
 			// 	return incompressible_ogden_elasticity_->assemble(LinearAssemblerData(vals, i, j, da));
-=======
-			// 	return multi_models_elasticity_.local_assembler().assemble(LinearAssemblerData(vals, i, j, da));
-			// else if(assembler == "UnconstrainedOgden")
-			// 	return unconstrained_ogden_elasticity_.local_assembler().assemble(LinearAssemblerData(vals, i, j, da));
-			// else if(assembler == "IncompressibleOgden")
-			// 	return incompressible_ogden_elasticity_.local_assembler().assemble(LinearAssemblerData(vals, i, j, da));
->>>>>>> 38a2ba77
 
 			else if (assembler == "Stokes" || assembler == "OperatorSplitting")
 				return stokes_velocity_->assemble(LinearAssemblerData(vals, i, j, da));
@@ -726,19 +660,11 @@
 			// else if(assembler == "NeoHookean")
 			// 	return neo_hookean_elasticity_->kernel(dim, r);
 			// else if(assembler == "MultiModels")
-<<<<<<< HEAD
 			// 	return multi_models_elasticity_->kernel(dim, r);
 			// else if(assembler == "UnconstrainedOgden")
 			// 	return unconstrained_ogden_elasticity_->kernel(dim, r);
 			// else if(assembler == "IncompressibleOgden")
 			// 	return incompressible_ogden_elasticity_->kernel(dim, r);
-=======
-			// 	return multi_models_elasticity_.local_assembler().kernel(dim, r);
-			// else if(assembler == "UnconstrainedOgden")
-			// 	return unconstrained_ogden_elasticity_.local_assembler().kernel(dim, r);
-			// else if(assembler == "IncompressibleOgden")
-			// 	return incompressible_ogden_elasticity_.local_assembler().kernel(dim, r);
->>>>>>> 38a2ba77
 
 			else
 			{
@@ -761,21 +687,12 @@
 			linear_elasticity_energy_->set_size(dim);
 			hooke_linear_elasticity_->set_size(dim);
 
-<<<<<<< HEAD
 			saint_venant_elasticity_->set_size(dim);
 			neo_hookean_elasticity_->set_size(dim);
 			mooney_rivlin_elasticity_->set_size(dim);
 			multi_models_elasticity_->set_size(dim);
 			unconstrained_ogden_elasticity_->set_size(dim);
 			incompressible_ogden_elasticity_->set_size(dim);
-=======
-			saint_venant_elasticity_.local_assembler().set_size(dim);
-			neo_hookean_elasticity_.local_assembler().set_size(dim);
-			mooney_rivlin_elasticity_.local_assembler().set_size(dim);
-			multi_models_elasticity_.local_assembler().set_size(dim);
-			unconstrained_ogden_elasticity_.local_assembler().set_size(dim);
-			incompressible_ogden_elasticity_.local_assembler().set_size(dim);
->>>>>>> 38a2ba77
 
 			damping_->set_size(dim);
 
@@ -867,21 +784,12 @@
 			linear_elasticity_energy_->add_multimaterial(index, params);
 			hooke_linear_elasticity_->add_multimaterial(index, params);
 
-<<<<<<< HEAD
 			saint_venant_elasticity_->add_multimaterial(index, params);
 			neo_hookean_elasticity_->add_multimaterial(index, params);
 			mooney_rivlin_elasticity_->add_multimaterial(index, params);
 			multi_models_elasticity_->add_multimaterial(index, params);
 			unconstrained_ogden_elasticity_->add_multimaterial(index, params);
 			incompressible_ogden_elasticity_->add_multimaterial(index, params);
-=======
-			saint_venant_elasticity_.local_assembler().add_multimaterial(index, params);
-			neo_hookean_elasticity_.local_assembler().add_multimaterial(index, params);
-			mooney_rivlin_elasticity_.local_assembler().add_multimaterial(index, params);
-			multi_models_elasticity_.local_assembler().add_multimaterial(index, params);
-			unconstrained_ogden_elasticity_.local_assembler().add_multimaterial(index, params);
-			incompressible_ogden_elasticity_.local_assembler().add_multimaterial(index, params);
->>>>>>> 38a2ba77
 
 			damping_->add_multimaterial(index, params);
 
@@ -1059,19 +967,11 @@
 			}
 			else if (assembler == "MooneyRivlin")
 			{
-<<<<<<< HEAD
 				// NOTE: This assumes mooney_rivlin_elasticity_ will stay alive
 
 				const auto &c1 = mooney_rivlin_elasticity_->c1();
 				const auto &c2 = mooney_rivlin_elasticity_->c2();
 				const auto &k = mooney_rivlin_elasticity_->k();
-=======
-				// NOTE: This assumes mooney_rivlin_elasticity_.local_assembler() will stay alive
-
-				const auto &c1 = mooney_rivlin_elasticity_.local_assembler().c1();
-				const auto &c2 = mooney_rivlin_elasticity_.local_assembler().c2();
-				const auto &k = mooney_rivlin_elasticity_.local_assembler().k();
->>>>>>> 38a2ba77
 
 				res["c1"] = [&c1](const RowVectorNd &, const RowVectorNd &p, double t, int e) {
 					return c1(p, t, e);
@@ -1087,19 +987,11 @@
 			}
 			else if (assembler == "UnconstrainedOgden")
 			{
-<<<<<<< HEAD
 				// NOTE: This assumes unconstrained_ogden_elasticity_ will stay alive
 
-				const Eigen::VectorXd &alphas = unconstrained_ogden_elasticity_->alphas();
-				const Eigen::VectorXd &mus = unconstrained_ogden_elasticity_->mus();
-				const Eigen::VectorXd &Ds = unconstrained_ogden_elasticity_->Ds();
-=======
-				// NOTE: This assumes unconstrained_ogden_elasticity_.local_assembler() will stay alive
-
-				const auto &alphas = unconstrained_ogden_elasticity_.local_assembler().alphas();
-				const auto &mus = unconstrained_ogden_elasticity_.local_assembler().mus();
-				const auto &Ds = unconstrained_ogden_elasticity_.local_assembler().Ds();
->>>>>>> 38a2ba77
+				const auto &alphas = unconstrained_ogden_elasticity_->alphas();
+				const auto &mus = unconstrained_ogden_elasticity_->mus();
+				const auto &Ds = unconstrained_ogden_elasticity_->Ds();
 
 				for (int i = 0; i < alphas.size(); ++i)
 					res[fmt::format("alpha_{}", i)] = [&alphas, i](const RowVectorNd &, const RowVectorNd &p, double t, int e) {
