#pragma once

#include <polyfem/assembler/Problem.hpp>
#include <polyfem/utils/ExpressionValue.hpp>
#include <polyfem/utils/Interpolation.hpp>

namespace polyfem
{
	namespace assembler
	{
		struct TensorBCValue
		{
			std::array<utils::ExpressionValue, 3> value;
			std::vector<std::shared_ptr<utils::Interpolation>> interpolation;
			Eigen::Matrix<bool, 1, 3> dirichlet_dimension;

			void set_unit_type(const std::string &unit_type)
			{
				for (auto &v : value)
					v.set_unit_type(unit_type);
			}

			double eval(const RowVectorNd &pts, const int dim, const double t, const int el_id = -1) const;
		};

		struct ScalarBCValue
		{
			utils::ExpressionValue value;
			std::shared_ptr<utils::Interpolation> interpolation;

			void set_unit_type(const std::string &unit_type)
			{
				value.set_unit_type(unit_type);
			}

			double eval(const RowVectorNd &pts, const double t) const;
		};

		class GenericTensorProblem : public Problem
		{
		public:
			GenericTensorProblem(const std::string &name);
			void set_units(const assembler::Assembler &assembler, const Units &units) override;

			void rhs(const assembler::Assembler &assembler, const Eigen::MatrixXd &pts, const double t, Eigen::MatrixXd &val) const override;
			bool is_rhs_zero() const override
			{
				for (int i = 0; i < 3; ++i)
				{
					if (!rhs_[i].is_zero())
						return false;
				}
				return true;
			}

			void dirichlet_bc(const mesh::Mesh &mesh, const Eigen::MatrixXi &global_ids, const Eigen::MatrixXd &uv, const Eigen::MatrixXd &pts, const double t, Eigen::MatrixXd &val) const override;
			void neumann_bc(const mesh::Mesh &mesh, const Eigen::MatrixXi &global_ids, const Eigen::MatrixXd &uv, const Eigen::MatrixXd &pts, const Eigen::MatrixXd &normals, const double t, Eigen::MatrixXd &val) const override;
			void pressure_bc(const mesh::Mesh &mesh, const Eigen::MatrixXi &global_ids, const Eigen::MatrixXd &uv, const Eigen::MatrixXd &pts, const Eigen::MatrixXd &normals, const double t, Eigen::MatrixXd &val) const override;
			double pressure_cavity_bc(const int boundary_id, const double t) const override;

			void dirichlet_nodal_value(const mesh::Mesh &mesh, const int node_id, const RowVectorNd &pt, const double t, Eigen::MatrixXd &val) const override;
			void neumann_nodal_value(const mesh::Mesh &mesh, const int node_id, const RowVectorNd &pt, const Eigen::MatrixXd &normal, const double t, Eigen::MatrixXd &val) const override;
			bool is_nodal_dirichlet_boundary(const int n_id, const int tag) override;
			bool is_nodal_neumann_boundary(const int n_id, const int tag) override;
			bool has_nodal_dirichlet() override;
			bool has_nodal_neumann() override;
			bool is_nodal_dimension_dirichlet(const int n_id, const int tag, const int dim) const override;
			void update_nodes(const Eigen::VectorXi &in_node_to_node) override;

			bool has_exact_sol() const override { return has_exact_; }
			bool is_scalar() const override { return false; }
			bool is_time_dependent() const override { return is_time_dept_; }
			void set_time_dependent(const bool val) { is_time_dept_ = val; }
			bool is_constant_in_time() const override { return !is_time_dept_; }
			bool might_have_no_dirichlet() override { return !is_all_; }

			void initial_solution(const mesh::Mesh &mesh, const Eigen::MatrixXi &global_ids, const Eigen::MatrixXd &pts, Eigen::MatrixXd &val) const override;
			void initial_velocity(const mesh::Mesh &mesh, const Eigen::MatrixXi &global_ids, const Eigen::MatrixXd &pts, Eigen::MatrixXd &val) const override;
			void initial_acceleration(const mesh::Mesh &mesh, const Eigen::MatrixXi &global_ids, const Eigen::MatrixXd &pts, Eigen::MatrixXd &val) const override;

			void set_parameters(const json &params) override;

			bool is_dimension_dirichet(const int tag, const int dim) const override;
			bool all_dimensions_dirichlet() const override { return all_dimensions_dirichlet_; }

			void exact(const Eigen::MatrixXd &pts, const double t, Eigen::MatrixXd &val) const override;
			void exact_grad(const Eigen::MatrixXd &pts, const double t, Eigen::MatrixXd &val) const override;

			void add_dirichlet_boundary(const int id, const Eigen::RowVector3d &val, const bool isx, const bool isy, const bool isz, const std::shared_ptr<utils::Interpolation> &interp = std::make_shared<utils::NoInterpolation>());
			void add_neumann_boundary(const int id, const Eigen::RowVector3d &val, const std::shared_ptr<utils::Interpolation> &interp = std::make_shared<utils::NoInterpolation>());
			void add_pressure_boundary(const int id, const double val, const std::shared_ptr<utils::Interpolation> &interp = std::make_shared<utils::NoInterpolation>());
			// void add_pressure_cavity(const int id, const double val, const std::shared_ptr<utils::Interpolation> &interp = std::make_shared<utils::NoInterpolation>());

			void update_dirichlet_boundary(const int id, const Eigen::RowVector3d &val, const bool isx, const bool isy, const bool isz, const std::shared_ptr<utils::Interpolation> &interp = std::make_shared<utils::NoInterpolation>());
			void update_neumann_boundary(const int id, const Eigen::RowVector3d &val, const std::shared_ptr<utils::Interpolation> &interp = std::make_shared<utils::NoInterpolation>());
			void update_pressure_boundary(const int id, const double val, const std::shared_ptr<utils::Interpolation> &interp = std::make_shared<utils::NoInterpolation>());
			// void update_pressure_cavity(const int id, const double val, const std::shared_ptr<utils::Interpolation> &interp = std::make_shared<utils::NoInterpolation>());

			void add_dirichlet_boundary(const int id, const std::function<Eigen::MatrixXd(double x, double y, double z, double t)> &func, const bool isx, const bool isy, const bool isz, const std::shared_ptr<utils::Interpolation> &interp = std::make_shared<utils::NoInterpolation>());
			void add_neumann_boundary(const int id, const std::function<Eigen::MatrixXd(double x, double y, double z, double t)> &func, const std::shared_ptr<utils::Interpolation> &interp = std::make_shared<utils::NoInterpolation>());
			void add_pressure_boundary(const int id, const std::function<double(double x, double y, double z, double t)> &func, const std::shared_ptr<utils::Interpolation> &interp = std::make_shared<utils::NoInterpolation>());
			// void add_pressure_cavity(const int id, const std::function<double(double x, double y, double z, double t)> &func, const std::shared_ptr<utils::Interpolation> &interp = std::make_shared<utils::NoInterpolation>());

			void update_dirichlet_boundary(const int id, const std::function<Eigen::MatrixXd(double x, double y, double z, double t)> &func, const bool isx, const bool isy, const bool isz, const std::shared_ptr<utils::Interpolation> &interp = std::make_shared<utils::NoInterpolation>());
			void update_neumann_boundary(const int id, const std::function<Eigen::MatrixXd(double x, double y, double z, double t)> &func, const std::shared_ptr<utils::Interpolation> &interp = std::make_shared<utils::NoInterpolation>());
			void update_pressure_boundary(const int id, const std::function<double(double x, double y, double z, double t)> &func, const std::shared_ptr<utils::Interpolation> &interp = std::make_shared<utils::NoInterpolation>());
			// void update_pressure_cavity(const int id, const std::function<double(double x, double y, double z, double t)> &func, const std::shared_ptr<utils::Interpolation> &interp = std::make_shared<utils::NoInterpolation>());

			void add_dirichlet_boundary(const int id, const json &val, const bool isx, const bool isy, const bool isz, const std::string &interpolation = "");
			void add_neumann_boundary(const int id, const json &val, const std::string &interpolation = "");
			void add_pressure_boundary(const int id, json val, const std::string &interpolation = "");
			// void add_pressure_cavity(const int id, json val, const std::string &interpolation = "");

			void update_dirichlet_boundary(const int id, const json &val, const bool isx, const bool isy, const bool isz, const std::string &interpolation = "");
			void update_neumann_boundary(const int id, const json &val, const std::string &interpolation = "");
			void update_pressure_boundary(const int id, json val, const std::string &interpolation = "");
			// void update_pressure_cavity(const int id, json val, const std::string &interpolation = "");
<<<<<<< HEAD

			void update_pressure_boundary(const int id, const int time_step, const double val);
			const std::vector<ScalarBCValue> &get_pressures() const { return pressures_; }
=======
>>>>>>> 0804e645

			void set_rhs(double x, double y, double z);

			void clear() override;

		private:
			bool all_dimensions_dirichlet_ = true;
			bool has_exact_ = false;
			bool has_exact_grad_ = false;
			bool is_time_dept_ = false;
			// bool is_mixed_ = false;

			std::vector<TensorBCValue> forces_;
			std::vector<TensorBCValue> displacements_;
			std::vector<ScalarBCValue> normal_aligned_forces_;
			std::vector<ScalarBCValue> pressures_;
			std::unordered_map<int, ScalarBCValue> cavity_pressures_;

			std::vector<std::pair<int, std::array<utils::ExpressionValue, 3>>> initial_position_;
			std::vector<std::pair<int, std::array<utils::ExpressionValue, 3>>> initial_velocity_;
			std::vector<std::pair<int, std::array<utils::ExpressionValue, 3>>> initial_acceleration_;

			std::array<utils::ExpressionValue, 3> rhs_;
			std::array<utils::ExpressionValue, 3> exact_;
			std::array<utils::ExpressionValue, 9> exact_grad_;

			std::map<int, TensorBCValue> nodal_dirichlet_;
			std::map<int, TensorBCValue> nodal_neumann_;
			std::vector<Eigen::MatrixXd> nodal_dirichlet_mat_;

			bool is_all_;
		};

		class GenericScalarProblem : public Problem
		{
		public:
			GenericScalarProblem(const std::string &name);
			void set_units(const assembler::Assembler &assembler, const Units &units) override;

			void rhs(const assembler::Assembler &assembler, const Eigen::MatrixXd &pts, const double t, Eigen::MatrixXd &val) const override;
			bool is_rhs_zero() const override { return rhs_.is_zero(); }

			void dirichlet_bc(const mesh::Mesh &mesh, const Eigen::MatrixXi &global_ids, const Eigen::MatrixXd &uv, const Eigen::MatrixXd &pts, const double t, Eigen::MatrixXd &val) const override;
			void neumann_bc(const mesh::Mesh &mesh, const Eigen::MatrixXi &global_ids, const Eigen::MatrixXd &uv, const Eigen::MatrixXd &pts, const Eigen::MatrixXd &normals, const double t, Eigen::MatrixXd &val) const override;
			void initial_solution(const mesh::Mesh &mesh, const Eigen::MatrixXi &global_ids, const Eigen::MatrixXd &pts, Eigen::MatrixXd &val) const override;

			void dirichlet_nodal_value(const mesh::Mesh &mesh, const int node_id, const RowVectorNd &pt, const double t, Eigen::MatrixXd &val) const override;
			void neumann_nodal_value(const mesh::Mesh &mesh, const int node_id, const RowVectorNd &pt, const Eigen::MatrixXd &normal, const double t, Eigen::MatrixXd &val) const override;
			bool is_nodal_dirichlet_boundary(const int n_id, const int tag) override;
			bool is_nodal_neumann_boundary(const int n_id, const int tag) override;
			bool has_nodal_dirichlet() override;
			bool has_nodal_neumann() override;
			void update_nodes(const Eigen::VectorXi &in_node_to_node) override;

			bool has_exact_sol() const override { return has_exact_; }
			bool is_scalar() const override { return true; }
			bool is_time_dependent() const override { return is_time_dept_; }
			void set_time_dependent(const bool val) { is_time_dept_ = val; }
			bool is_constant_in_time() const override { return !is_time_dept_; }
			bool might_have_no_dirichlet() override { return !is_all_; }

			void set_parameters(const json &params) override;

			void exact(const Eigen::MatrixXd &pts, const double t, Eigen::MatrixXd &val) const override;
			void exact_grad(const Eigen::MatrixXd &pts, const double t, Eigen::MatrixXd &val) const override;

			void add_dirichlet_boundary(const int id, const double val, const std::shared_ptr<utils::Interpolation> &interp = std::make_shared<utils::NoInterpolation>());
			void add_neumann_boundary(const int id, const double val, const std::shared_ptr<utils::Interpolation> &interp = std::make_shared<utils::NoInterpolation>());

			void update_dirichlet_boundary(const int id, const double val, const std::shared_ptr<utils::Interpolation> &interp = std::make_shared<utils::NoInterpolation>());
			void update_neumann_boundary(const int id, const double val, const std::shared_ptr<utils::Interpolation> &interp = std::make_shared<utils::NoInterpolation>());

			void add_dirichlet_boundary(const int id, const std::function<double(double x, double y, double z, double t)> &func, const std::shared_ptr<utils::Interpolation> &interp = std::make_shared<utils::NoInterpolation>());
			void add_neumann_boundary(const int id, const std::function<double(double x, double y, double z, double t)> &func, const std::shared_ptr<utils::Interpolation> &interp = std::make_shared<utils::NoInterpolation>());

			void update_dirichlet_boundary(const int id, const std::function<double(double x, double y, double z, double t)> &func, const std::shared_ptr<utils::Interpolation> &interp = std::make_shared<utils::NoInterpolation>());
			void update_neumann_boundary(const int id, const std::function<double(double x, double y, double z, double t)> &func, const std::shared_ptr<utils::Interpolation> &interp = std::make_shared<utils::NoInterpolation>());

			void add_dirichlet_boundary(const int id, const json &val, const std::string &interp = "");
			void add_neumann_boundary(const int id, const json &val, const std::string &interp = "");

			void update_dirichlet_boundary(const int id, const json &val, const std::string &interp = "");
			void update_neumann_boundary(const int id, const json &val, const std::string &interp = "");

			void clear() override;

		private:
			std::vector<ScalarBCValue> neumann_;
			std::vector<ScalarBCValue> dirichlet_;
			std::vector<std::pair<int, utils::ExpressionValue>> initial_solution_;

			std::map<int, ScalarBCValue> nodal_dirichlet_;
			std::map<int, ScalarBCValue> nodal_neumann_;
			std::vector<Eigen::MatrixXd> nodal_dirichlet_mat_;

			utils::ExpressionValue rhs_;
			utils::ExpressionValue exact_;
			std::array<utils::ExpressionValue, 3> exact_grad_;
			bool is_all_;
			bool has_exact_ = false;
			bool has_exact_grad_ = false;
			bool is_time_dept_ = false;
		};
	} // namespace assembler
} // namespace polyfem<|MERGE_RESOLUTION|>--- conflicted
+++ resolved
@@ -115,12 +115,9 @@
 			void update_neumann_boundary(const int id, const json &val, const std::string &interpolation = "");
 			void update_pressure_boundary(const int id, json val, const std::string &interpolation = "");
 			// void update_pressure_cavity(const int id, json val, const std::string &interpolation = "");
-<<<<<<< HEAD
 
 			void update_pressure_boundary(const int id, const int time_step, const double val);
 			const std::vector<ScalarBCValue> &get_pressures() const { return pressures_; }
-=======
->>>>>>> 0804e645
 
 			void set_rhs(double x, double y, double z);
 
