#include "Assembler.hpp"

#include "Laplacian.hpp"
#include "Helmholtz.hpp"
#include "Bilaplacian.hpp"

#include "LinearElasticity.hpp"
#include "HookeLinearElasticity.hpp"
#include "SaintVenantElasticity.hpp"
#include "NeoHookeanElasticity.hpp"
#include "MultiModel.hpp"
// #include "OgdenElasticity.hpp"

#include "ViscousDamping.hpp"

#include "Stokes.hpp"
#include "NavierStokes.hpp"
#include "IncompressibleLinElast.hpp"

#include <polyfem/utils/Logger.hpp>
#include <polyfem/utils/MaybeParallelFor.hpp>

#include <igl/Timer.h>

#include <ipc/utils/eigen_ext.hpp>

namespace polyfem
{
	using namespace basis;
	using namespace quadrature;
	using namespace utils;

	namespace assembler
	{
		namespace
		{
			class LocalThreadMatStorage
			{
			public:
				SpareMatrixCache cache;
				ElementAssemblyValues vals;
				QuadratureVector da;

				LocalThreadMatStorage()
				{
				}

				LocalThreadMatStorage(const int buffer_size, const int rows, const int cols)
				{
					init(buffer_size, rows, cols);
				}

				LocalThreadMatStorage(const int buffer_size, const SpareMatrixCache &c)
				{
					init(buffer_size, c);
				}

				void init(const int buffer_size, const int rows, const int cols)
				{
					// assert(rows == cols);
					cache.reserve(buffer_size);
					cache.init(rows, cols);
				}

				void init(const int buffer_size, const SpareMatrixCache &c)
				{
					cache.reserve(buffer_size);
					cache.init(c);
				}
			};

			class LocalThreadVecStorage
			{
			public:
				Eigen::MatrixXd vec;
				ElementAssemblyValues vals;
				QuadratureVector da;

				LocalThreadVecStorage(const int size)
				{
					vec.resize(size, 1);
					vec.setZero();
				}
			};

			class LocalThreadScalarStorage
			{
			public:
				double val;
				ElementAssemblyValues vals;
				QuadratureVector da;

				LocalThreadScalarStorage()
				{
					val = 0;
				}
			};
		} // namespace

		template <class LocalAssembler>
		void Assembler<LocalAssembler>::assemble(
			const bool is_volume,
			const int n_basis,
			const std::vector<ElementBases> &bases,
			const std::vector<ElementBases> &gbases,
			const AssemblyValsCache &cache,
			StiffnessMatrix &stiffness) const
		{
			const int max_triplets_size = int(1e7);
			const int buffer_size = std::min(long(max_triplets_size), long(n_basis) * local_assembler_.size());
			// #ifdef POLYFEM_WITH_TBB
			// 		buffer_size /= tbb::task_scheduler_init::default_num_threads();
			// #endif
			logger().debug("buffer_size {}", buffer_size);
			try
			{
				stiffness.resize(n_basis * local_assembler_.size(), n_basis * local_assembler_.size());
				stiffness.setZero();

				auto storage = create_thread_storage(LocalThreadMatStorage(buffer_size, stiffness.rows(), stiffness.cols()));

				const int n_bases = int(bases.size());
				igl::Timer timerg;
				timerg.start();

				maybe_parallel_for(n_bases, [&](int start, int end, int thread_id) {
					LocalThreadMatStorage &local_storage = get_local_thread_storage(storage, thread_id);

					for (int e = start; e < end; ++e)
					{
						ElementAssemblyValues &vals = local_storage.vals;
						// igl::Timer timer; timer.start();
						// vals.compute(e, is_volume, bases[e], gbases[e]);
						cache.compute(e, is_volume, bases[e], gbases[e], vals);

						const Quadrature &quadrature = vals.quadrature;

						assert(MAX_QUAD_POINTS == -1 || quadrature.weights.size() < MAX_QUAD_POINTS);
						local_storage.da = vals.det.array() * quadrature.weights.array();
						const int n_loc_bases = int(vals.basis_values.size());

						for (int i = 0; i < n_loc_bases; ++i)
						{
							// const AssemblyValues &values_i = vals.basis_values[i];
							// const Eigen::MatrixXd &gradi = values_i.grad_t_m;
							const auto &global_i = vals.basis_values[i].global;

							for (int j = 0; j <= i; ++j)
							{
								// const AssemblyValues &values_j = vals.basis_values[j];
								// const Eigen::MatrixXd &gradj = values_j.grad_t_m;
								const auto &global_j = vals.basis_values[j].global;

								const auto stiffness_val = local_assembler_.assemble(LinearAssemblerData(vals, i, j, local_storage.da));
								assert(stiffness_val.size() == local_assembler_.size() * local_assembler_.size());

								// igl::Timer t1; t1.start();
								for (int n = 0; n < local_assembler_.size(); ++n)
								{
									for (int m = 0; m < local_assembler_.size(); ++m)
									{
										const double local_value = stiffness_val(n * local_assembler_.size() + m);
										if (std::abs(local_value) < 1e-30)
										{
											continue;
										}

										for (size_t ii = 0; ii < global_i.size(); ++ii)
										{
											const auto gi = global_i[ii].index * local_assembler_.size() + m;
											const auto wi = global_i[ii].val;

											for (size_t jj = 0; jj < global_j.size(); ++jj)
											{
												const auto gj = global_j[jj].index * local_assembler_.size() + n;
												const auto wj = global_j[jj].val;

												local_storage.cache.add_value(e, gi, gj, local_value * wi * wj);
												if (j < i)
												{
													local_storage.cache.add_value(e, gj, gi, local_value * wj * wi);
												}

												if (local_storage.cache.entries_size() >= max_triplets_size)
												{
													local_storage.cache.prune();
													logger().debug("cleaning memory. Current storage: {}. mat nnz: {}", local_storage.cache.capacity(), local_storage.cache.non_zeros());
												}
											}
										}
									}
								}

								// t1.stop();
								// if (!vals.has_parameterization) { std::cout << "-- t1: " << t1.getElapsedTime() << std::endl; }
							}
						}

						// timer.stop();
						// if (!vals.has_parameterization) { std::cout << "-- Timer: " << timer.getElapsedTime() << std::endl; }
					}
				});

				timerg.stop();
				logger().debug("done separate assembly {}s...", timerg.getElapsedTime());

				// Assemble the stiffness matrix by concatenating the tuples in each local storage
				igl::Timer timer1, timer2, timer3;

				// Collect thread storages
				std::vector<LocalThreadMatStorage *> storages(storage.size());
				int index = 0;
				for (auto &local_storage : storage)
				{
					storages[index] = &local_storage;
					++index;
				}

				timerg.start();
				maybe_parallel_for(storages.size(), [&](int i) {
					auto *s = storages[i];
					s->cache.prune();
				});
				timerg.stop();
				logger().debug("done pruning triplets {}s...", timerg.getElapsedTime());

				// Prepares for parallel concatenation
				std::vector<int> offsets(storage.size());

				index = 0;
				int triplet_count = 0;
				for (auto &local_storage : storage)
				{
					offsets[index] = triplet_count;
					++index;
					triplet_count += local_storage.cache.entries().size();
					triplet_count += local_storage.cache.mat().nonZeros();
				}

				std::vector<Eigen::Triplet<double>> triplets;

				if (triplet_count >= triplets.max_size())
				{
					// Serial fallback version in case the vector of triplets cannot be allocated

					logger().warn("Cannot allocate space for triplets, switching to serial assembly.");

					timerg.start();
					// Serially merge local storages
					for (LocalThreadMatStorage &local_storage : storage)
						stiffness += local_storage.cache.get_matrix(false); // will also prune
					stiffness.makeCompressed();
					timerg.stop();

					logger().debug("Serial assembly time: {}s...", timerg.getElapsedTime());
				}
				else
				{
					timer1.start();
					triplets.resize(triplet_count);
					timer1.stop();

					logger().debug("done allocate triplets {}s...", timer1.getElapsedTime());
					logger().debug("Triplets Count: {}", triplet_count);

					timer2.start();
					// Parallel copy into triplets
					maybe_parallel_for(storages.size(), [&](int i) {
						const auto *s = storages[i];
						const int offset = offsets[i];
						for (int j = 0; j < s->cache.entries().size(); ++j)
						{
							triplets[offset + j] = s->cache.entries()[j];
						}
						if (s->cache.mat().nonZeros() > 0)
						{
							int count = 0;
							for (int k = 0; k < s->cache.mat().outerSize(); ++k)
							{
								for (Eigen::SparseMatrix<double>::InnerIterator it(s->cache.mat(), k); it; ++it)
								{
									assert(count < s->cache.mat().nonZeros());
									triplets[offset + s->cache.entries().size() + count++] = Eigen::Triplet<double>(it.row(), it.col(), it.value());
								}
							}
						}
					});

					timer2.stop();
					logger().debug("done concatenate triplets {}s...", timer2.getElapsedTime());

					timer3.start();
					// Sort and assemble
					stiffness.setFromTriplets(triplets.begin(), triplets.end());
					timer3.stop();

					logger().debug("done setFromTriplets assembly {}s...", timer3.getElapsedTime());
				}

				// exit(0);
			}
			catch (std::bad_alloc &ba)
			{
				logger().error("bad alloc {}", ba.what());
				exit(0);
			}

			// stiffness.resize(n_basis*local_assembler_.size(), n_basis*local_assembler_.size());
			// stiffness.setFromTriplets(entries.begin(), entries.end());
		}

		template <class LocalAssembler>
		void MixedAssembler<LocalAssembler>::assemble(
			const bool is_volume,
			const int n_psi_basis,
			const int n_phi_basis,
			const std::vector<ElementBases> &psi_bases,
			const std::vector<ElementBases> &phi_bases,
			const std::vector<ElementBases> &gbases,
			const AssemblyValsCache &psi_cache,
			const AssemblyValsCache &phi_cache,
			StiffnessMatrix &stiffness) const
		{
			assert(phi_bases.size() == psi_bases.size());

			const int max_triplets_size = int(1e7);
			const int buffer_size = std::min(long(max_triplets_size), long(std::max(n_psi_basis, n_phi_basis)) * std::max(local_assembler_.rows(), local_assembler_.cols()));
			logger().debug("buffer_size {}", buffer_size);

			stiffness.resize(n_phi_basis * local_assembler_.rows(), n_psi_basis * local_assembler_.cols());
			stiffness.setZero();

			auto storage = create_thread_storage(LocalThreadMatStorage(buffer_size, stiffness.rows(), stiffness.cols()));

			const int n_bases = int(phi_bases.size());
			igl::Timer timerg;
			timerg.start();

			maybe_parallel_for(n_bases, [&](int start, int end, int thread_id) {
				LocalThreadMatStorage &local_storage = get_local_thread_storage(storage, thread_id);
				ElementAssemblyValues psi_vals, phi_vals;

				for (int e = start; e < end; ++e)
				{
					// psi_vals.compute(e, is_volume, psi_bases[e], gbases[e]);
					// phi_vals.compute(e, is_volume, phi_bases[e], gbases[e]);
					psi_cache.compute(e, is_volume, psi_bases[e], gbases[e], psi_vals);
					phi_cache.compute(e, is_volume, phi_bases[e], gbases[e], phi_vals);

					const Quadrature &quadrature = phi_vals.quadrature;

					assert(MAX_QUAD_POINTS == -1 || quadrature.weights.size() < MAX_QUAD_POINTS);
					local_storage.da = phi_vals.det.array() * quadrature.weights.array();
					const int n_phi_loc_bases = int(phi_vals.basis_values.size());
					const int n_psi_loc_bases = int(psi_vals.basis_values.size());

					for (int i = 0; i < n_psi_loc_bases; ++i)
					{
						const auto &global_i = psi_vals.basis_values[i].global;

						for (int j = 0; j < n_phi_loc_bases; ++j)
						{
							const auto &global_j = phi_vals.basis_values[j].global;

							const auto stiffness_val = local_assembler_.assemble(MixedAssemblerData(psi_vals, phi_vals, i, j, local_storage.da));
							assert(stiffness_val.size() == local_assembler_.rows() * local_assembler_.cols());

							// igl::Timer t1; t1.start();
							for (int n = 0; n < local_assembler_.rows(); ++n)
							{
								for (int m = 0; m < local_assembler_.cols(); ++m)
								{
									const double local_value = stiffness_val(n * local_assembler_.cols() + m);
									if (std::abs(local_value) < 1e-30)
									{
										continue;
									}

									for (size_t ii = 0; ii < global_i.size(); ++ii)
									{
										const auto gi = global_i[ii].index * local_assembler_.cols() + m;
										const auto wi = global_i[ii].val;

										for (size_t jj = 0; jj < global_j.size(); ++jj)
										{
											const auto gj = global_j[jj].index * local_assembler_.rows() + n;
											const auto wj = global_j[jj].val;

											local_storage.cache.add_value(e, gj, gi, local_value * wi * wj);

											if (local_storage.cache.entries_size() >= max_triplets_size)
											{
												local_storage.cache.prune();
												logger().debug("cleaning memory...");
											}
										}
									}
								}
							}
						}
					}
				}
			});

			timerg.stop();
			logger().trace("done separate assembly {}s...", timerg.getElapsedTime());

			timerg.start();
			// Serially merge local storages
			for (LocalThreadMatStorage &local_storage : storage)
				stiffness += local_storage.cache.get_matrix(false); // will also prune
			stiffness.makeCompressed();
			timerg.stop();
			logger().trace("done merge assembly {}s...", timerg.getElapsedTime());

			// stiffness.resize(n_basis*local_assembler_.size(), n_basis*local_assembler_.size());
			// stiffness.setFromTriplets(entries.begin(), entries.end());
		}

		template <class LocalAssembler>
		void NLAssembler<LocalAssembler>::assemble_grad(
			const bool is_volume,
			const int n_basis,
			const std::vector<ElementBases> &bases,
			const std::vector<ElementBases> &gbases,
			const AssemblyValsCache &cache,
			const Eigen::MatrixXd &displacement,
			Eigen::MatrixXd &rhs) const
		{
			rhs.resize(n_basis * local_assembler_.size(), 1);
			rhs.setZero();

			auto storage = create_thread_storage(LocalThreadVecStorage(rhs.size()));

			const int n_bases = int(bases.size());

			maybe_parallel_for(n_bases, [&](int start, int end, int thread_id) {
				LocalThreadVecStorage &local_storage = get_local_thread_storage(storage, thread_id);

				for (int e = start; e < end; ++e)
				{
					// igl::Timer timer; timer.start();

					ElementAssemblyValues &vals = local_storage.vals;
					// vals.compute(e, is_volume, bases[e], gbases[e]);
					cache.compute(e, is_volume, bases[e], gbases[e], vals);

					const Quadrature &quadrature = vals.quadrature;

					assert(MAX_QUAD_POINTS == -1 || quadrature.weights.size() < MAX_QUAD_POINTS);
					local_storage.da = vals.det.array() * quadrature.weights.array();
					const int n_loc_bases = int(vals.basis_values.size());

					const auto val = local_assembler_.assemble_grad(NonLinearAssemblerData(vals, displacement, local_storage.da));
					assert(val.size() == n_loc_bases * local_assembler_.size());

					for (int j = 0; j < n_loc_bases; ++j)
					{
						const auto &global_j = vals.basis_values[j].global;

						// igl::Timer t1; t1.start();
						for (int m = 0; m < local_assembler_.size(); ++m)
						{
							const double local_value = val(j * local_assembler_.size() + m);
							if (std::abs(local_value) < 1e-30)
							{
								continue;
							}

							for (size_t jj = 0; jj < global_j.size(); ++jj)
							{
								const auto gj = global_j[jj].index * local_assembler_.size() + m;
								const auto wj = global_j[jj].val;

								local_storage.vec(gj) += local_value * wj;
							}
						}

						// t1.stop();
						// if (!vals.has_parameterization) { std::cout << "-- t1: " << t1.getElapsedTime() << std::endl; }
					}

					// timer.stop();
					// if (!vals.has_parameterization) { std::cout << "-- Timer: " << timer.getElapsedTime() << std::endl; }
				}
			});

			// Serially merge local storages
			for (const LocalThreadVecStorage &local_storage : storage)
				rhs += local_storage.vec;
		}

		template <class LocalAssembler>
		void NLAssembler<LocalAssembler>::assemble_hessian(
			const bool is_volume,
			const int n_basis,
			const bool project_to_psd,
			const std::vector<ElementBases> &bases,
			const std::vector<ElementBases> &gbases,
			const AssemblyValsCache &cache,
			const Eigen::MatrixXd &displacement,
			SpareMatrixCache &mat_cache,
			StiffnessMatrix &grad) const
		{
			const int max_triplets_size = int(1e7);
			const int buffer_size = std::min(long(max_triplets_size), long(n_basis) * local_assembler_.size());
			// std::cout<<"buffer_size "<<buffer_size<<std::endl;

			// grad.resize(n_basis * local_assembler_.size(), n_basis * local_assembler_.size());
			// grad.setZero();

			mat_cache.init(n_basis * local_assembler_.size());
			mat_cache.set_zero();

			auto storage = create_thread_storage(LocalThreadMatStorage(buffer_size, mat_cache));

			const int n_bases = int(bases.size());
			igl::Timer timerg;
			timerg.start();

			maybe_parallel_for(n_bases, [&](int start, int end, int thread_id) {
				LocalThreadMatStorage &local_storage = get_local_thread_storage(storage, thread_id);

				for (int e = start; e < end; ++e)
				{
					ElementAssemblyValues &vals = local_storage.vals;
					cache.compute(e, is_volume, bases[e], gbases[e], vals);

					const Quadrature &quadrature = vals.quadrature;

					assert(MAX_QUAD_POINTS == -1 || quadrature.weights.size() < MAX_QUAD_POINTS);
					local_storage.da = vals.det.array() * quadrature.weights.array();
					const int n_loc_bases = int(vals.basis_values.size());

					auto stiffness_val = local_assembler_.assemble_hessian(NonLinearAssemblerData(vals, displacement, local_storage.da));
					assert(stiffness_val.rows() == n_loc_bases * local_assembler_.size());
					assert(stiffness_val.cols() == n_loc_bases * local_assembler_.size());

					if (project_to_psd)
						stiffness_val = ipc::project_to_psd(stiffness_val);

					// bool has_nan = false;
					// for(int k = 0; k < stiffness_val.size(); ++k)
					// {
					// 	if(std::isnan(stiffness_val(k)))
					// 	{
					// 		has_nan = true;
					// 		break;
					// 	}
					// }

					// if(has_nan)
					// {
					// 	local_storage.entries.emplace_back(0, 0, std::nan(""));
					// 	break;
					// }

					for (int i = 0; i < n_loc_bases; ++i)
					{
						const auto &global_i = vals.basis_values[i].global;

						for (int j = 0; j < n_loc_bases; ++j)
						// for(int j = 0; j <= i; ++j)
						{
							const auto &global_j = vals.basis_values[j].global;

							for (int n = 0; n < local_assembler_.size(); ++n)
							{
								for (int m = 0; m < local_assembler_.size(); ++m)
								{
									const double local_value = stiffness_val(i * local_assembler_.size() + m, j * local_assembler_.size() + n);
									//  if (std::abs(local_value) < 1e-30)
									//  {
									// 	 continue;
									//  }

									for (size_t ii = 0; ii < global_i.size(); ++ii)
									{
										const auto gi = global_i[ii].index * local_assembler_.size() + m;
										const auto wi = global_i[ii].val;

										for (size_t jj = 0; jj < global_j.size(); ++jj)
										{
											const auto gj = global_j[jj].index * local_assembler_.size() + n;
											const auto wj = global_j[jj].val;

											local_storage.cache.add_value(e, gi, gj, local_value * wi * wj);
											// if (j < i) {
											// 	local_storage.entries.emplace_back(gj, gi, local_value * wj * wi);
											// }

											if (local_storage.cache.entries_size() >= max_triplets_size)
											{
												local_storage.cache.prune();
												logger().debug("cleaning memory...");
											}
										}
									}
								}
							}
						}
					}
				}
			});

			timerg.stop();
			logger().trace("done separate assembly {}s...", timerg.getElapsedTime());

			timerg.start();

			// Serially merge local storages
			for (LocalThreadMatStorage &local_storage : storage)
			{
				local_storage.cache.prune();
				mat_cache += local_storage.cache;
			}
			grad = mat_cache.get_matrix();

			timerg.stop();
			logger().trace("done merge assembly {}s...", timerg.getElapsedTime());
		}

		template <class LocalAssembler>
		double NLAssembler<LocalAssembler>::assemble(
			const bool is_volume,
			const std::vector<ElementBases> &bases,
			const std::vector<ElementBases> &gbases,
			const AssemblyValsCache &cache,
			const Eigen::MatrixXd &displacement) const
		{
			auto storage = create_thread_storage(LocalThreadScalarStorage());
			const int n_bases = int(bases.size());

			maybe_parallel_for(n_bases, [&](int start, int end, int thread_id) {
				LocalThreadScalarStorage &local_storage = get_local_thread_storage(storage, thread_id);
				ElementAssemblyValues &vals = local_storage.vals;

				for (int e = start; e < end; ++e)
				{
					cache.compute(e, is_volume, bases[e], gbases[e], vals);

					const Quadrature &quadrature = vals.quadrature;

					assert(MAX_QUAD_POINTS == -1 || quadrature.weights.size() < MAX_QUAD_POINTS);
					local_storage.da = vals.det.array() * quadrature.weights.array();

					const double val = local_assembler_.compute_energy(NonLinearAssemblerData(vals, displacement, local_storage.da));
					local_storage.val += val;
				}
			});

			double res = 0;
			// Serially merge local storages
			for (const LocalThreadScalarStorage &local_storage : storage)
				res += local_storage.val;
			return res;
		}

<<<<<<< HEAD
		template <class LocalAssembler>
		void TransientNLAssembler<LocalAssembler>::assemble_grad(
			const bool is_volume,
			const int n_basis,
			const double dt,
			const std::vector<ElementBases> &bases,
			const std::vector<ElementBases> &gbases,
			const AssemblyValsCache &cache,
			const Eigen::MatrixXd &displacement,
			const Eigen::MatrixXd &prev_displacement,
			Eigen::MatrixXd &rhs) const
		{
			rhs.resize(n_basis * local_assembler_.size(), 1);
			rhs.setZero();

			auto storage = create_thread_storage(LocalThreadVecStorage(rhs.size()));

			const int n_bases = int(bases.size());

			maybe_parallel_for(n_bases, [&](int start, int end, int thread_id) {
				LocalThreadVecStorage &local_storage = get_local_thread_storage(storage, thread_id);

				for (int e = start; e < end; ++e)
				{
					// igl::Timer timer; timer.start();

					ElementAssemblyValues &vals = local_storage.vals;
					// vals.compute(e, is_volume, bases[e], gbases[e]);
					cache.compute(e, is_volume, bases[e], gbases[e], vals);

					const Quadrature &quadrature = vals.quadrature;

					assert(MAX_QUAD_POINTS == -1 || quadrature.weights.size() < MAX_QUAD_POINTS);
					local_storage.da = vals.det.array() * quadrature.weights.array();
					const int n_loc_bases = int(vals.basis_values.size());

					const auto val = local_assembler_.assemble_grad(vals, displacement, prev_displacement, local_storage.da, dt);
					assert(val.size() == n_loc_bases * local_assembler_.size());

					for (int j = 0; j < n_loc_bases; ++j)
					{
						const auto &global_j = vals.basis_values[j].global;

						// igl::Timer t1; t1.start();
						for (int m = 0; m < local_assembler_.size(); ++m)
						{
							const double local_value = val(j * local_assembler_.size() + m);
							if (std::abs(local_value) < 1e-30)
							{
								continue;
							}

							for (size_t jj = 0; jj < global_j.size(); ++jj)
							{
								const auto gj = global_j[jj].index * local_assembler_.size() + m;
								const auto wj = global_j[jj].val;

								local_storage.vec(gj) += local_value * wj;
							}
						}

						// t1.stop();
						// if (!vals.has_parameterization) { std::cout << "-- t1: " << t1.getElapsedTime() << std::endl; }
					}

					// timer.stop();
					// if (!vals.has_parameterization) { std::cout << "-- Timer: " << timer.getElapsedTime() << std::endl; }
				}
			});

			// Serially merge local storages
			for (const LocalThreadVecStorage &local_storage : storage)
				rhs += local_storage.vec;
		}

		template <class LocalAssembler>
		void TransientNLAssembler<LocalAssembler>::assemble_hessian(
			const bool is_volume,
			const int n_basis,
			const double dt,
			const bool project_to_psd,
			const std::vector<ElementBases> &bases,
			const std::vector<ElementBases> &gbases,
			const AssemblyValsCache &cache,
			const Eigen::MatrixXd &displacement,
			const Eigen::MatrixXd &prev_displacement,
			SpareMatrixCache &mat_cache,
			StiffnessMatrix &grad) const
		{
			const int max_triplets_size = int(1e7);
			const int buffer_size = std::min(long(max_triplets_size), long(n_basis) * local_assembler_.size());
			// std::cout<<"buffer_size "<<buffer_size<<std::endl;

			// grad.resize(n_basis * local_assembler_.size(), n_basis * local_assembler_.size());
			// grad.setZero();

			mat_cache.init(n_basis * local_assembler_.size());
			mat_cache.set_zero();

			auto storage = create_thread_storage(LocalThreadMatStorage(buffer_size, mat_cache));

			const int n_bases = int(bases.size());
			igl::Timer timerg;
			timerg.start();

			maybe_parallel_for(n_bases, [&](int start, int end, int thread_id) {
				LocalThreadMatStorage &local_storage = get_local_thread_storage(storage, thread_id);

				for (int e = start; e < end; ++e)
				{
					ElementAssemblyValues &vals = local_storage.vals;
					cache.compute(e, is_volume, bases[e], gbases[e], vals);

					const Quadrature &quadrature = vals.quadrature;

					assert(MAX_QUAD_POINTS == -1 || quadrature.weights.size() < MAX_QUAD_POINTS);
					local_storage.da = vals.det.array() * quadrature.weights.array();
					const int n_loc_bases = int(vals.basis_values.size());

					auto stiffness_val = local_assembler_.assemble_hessian(vals, displacement, prev_displacement, local_storage.da, dt);
					assert(stiffness_val.rows() == n_loc_bases * local_assembler_.size());
					assert(stiffness_val.cols() == n_loc_bases * local_assembler_.size());

					if (project_to_psd)
						stiffness_val = ipc::project_to_psd(stiffness_val);

					// bool has_nan = false;
					// for(int k = 0; k < stiffness_val.size(); ++k)
					// {
					// 	if(std::isnan(stiffness_val(k)))
					// 	{
					// 		has_nan = true;
					// 		break;
					// 	}
					// }

					// if(has_nan)
					// {
					// 	local_storage.entries.emplace_back(0, 0, std::nan(""));
					// 	break;
					// }

					for (int i = 0; i < n_loc_bases; ++i)
					{
						const auto &global_i = vals.basis_values[i].global;

						for (int j = 0; j < n_loc_bases; ++j)
						// for(int j = 0; j <= i; ++j)
						{
							const auto &global_j = vals.basis_values[j].global;

							for (int n = 0; n < local_assembler_.size(); ++n)
							{
								for (int m = 0; m < local_assembler_.size(); ++m)
								{
									const double local_value = stiffness_val(i * local_assembler_.size() + m, j * local_assembler_.size() + n);
									//  if (std::abs(local_value) < 1e-30)
									//  {
									// 	 continue;
									//  }

									for (size_t ii = 0; ii < global_i.size(); ++ii)
									{
										const auto gi = global_i[ii].index * local_assembler_.size() + m;
										const auto wi = global_i[ii].val;

										for (size_t jj = 0; jj < global_j.size(); ++jj)
										{
											const auto gj = global_j[jj].index * local_assembler_.size() + n;
											const auto wj = global_j[jj].val;

											local_storage.cache.add_value(e, gi, gj, local_value * wi * wj);
											// if (j < i) {
											// 	local_storage.entries.emplace_back(gj, gi, local_value * wj * wi);
											// }

											if (local_storage.cache.entries_size() >= max_triplets_size)
											{
												local_storage.cache.prune();
												logger().debug("cleaning memory...");
											}
										}
									}
								}
							}
						}
					}
				}
			});

			timerg.stop();
			logger().trace("done separate assembly {}s...", timerg.getElapsedTime());

			timerg.start();

			// Serially merge local storages
			for (LocalThreadMatStorage &local_storage : storage)
			{
				local_storage.cache.prune();
				mat_cache += local_storage.cache;
			}
			grad = mat_cache.get_matrix();

			timerg.stop();
			logger().trace("done merge assembly {}s...", timerg.getElapsedTime());
		}

		template <class LocalAssembler>
		double TransientNLAssembler<LocalAssembler>::assemble(
			const bool is_volume,
			const double dt,
			const std::vector<ElementBases> &bases,
			const std::vector<ElementBases> &gbases,
			const AssemblyValsCache &cache,
			const Eigen::MatrixXd &displacement,
			const Eigen::MatrixXd &prev_displacement) const
		{
			auto storage = create_thread_storage(LocalThreadScalarStorage());
			const int n_bases = int(bases.size());

			maybe_parallel_for(n_bases, [&](int start, int end, int thread_id) {
				LocalThreadScalarStorage &local_storage = get_local_thread_storage(storage, thread_id);
				ElementAssemblyValues &vals = local_storage.vals;

				for (int e = start; e < end; ++e)
				{
					cache.compute(e, is_volume, bases[e], gbases[e], vals);

					const Quadrature &quadrature = vals.quadrature;

					assert(MAX_QUAD_POINTS == -1 || quadrature.weights.size() < MAX_QUAD_POINTS);
					local_storage.da = vals.det.array() * quadrature.weights.array();

					const double val = local_assembler_.compute_energy(vals, displacement, prev_displacement, local_storage.da, dt);
					local_storage.val += val;
				}
			});

			double res = 0;
			// Serially merge local storages
			for (const LocalThreadScalarStorage &local_storage : storage)
				res += local_storage.val;
			return res;
		}

		//template instantiation
=======
		// template instantiation
>>>>>>> a2ab34a3
		template class Assembler<Laplacian>;
		template class Assembler<Helmholtz>;

		template class Assembler<BilaplacianMain>;
		template class MixedAssembler<BilaplacianMixed>;
		template class Assembler<BilaplacianAux>;

		template class Assembler<LinearElasticity>;
		template class NLAssembler<LinearElasticity>;
		template class Assembler<HookeLinearElasticity>;
		template class NLAssembler<SaintVenantElasticity>;
		template class NLAssembler<NeoHookeanElasticity>;
		template class NLAssembler<MultiModel>;
		// template class NLAssembler<OgdenElasticity>;

		template class TransientNLAssembler<ViscousDamping>;

		template class Assembler<StokesVelocity>;
		template class MixedAssembler<StokesMixed>;
		template class Assembler<StokesPressure>;

		template class NLAssembler<NavierStokesVelocity<true>>;
		template class NLAssembler<NavierStokesVelocity<false>>;

		template class Assembler<IncompressibleLinearElasticityDispacement>;
		template class MixedAssembler<IncompressibleLinearElasticityMixed>;
		template class Assembler<IncompressibleLinearElasticityPressure>;
	} // namespace assembler
} // namespace polyfem<|MERGE_RESOLUTION|>--- conflicted
+++ resolved
@@ -424,7 +424,9 @@
 			const std::vector<ElementBases> &bases,
 			const std::vector<ElementBases> &gbases,
 			const AssemblyValsCache &cache,
+			const double dt,
 			const Eigen::MatrixXd &displacement,
+			const Eigen::MatrixXd &displacement_prev,
 			Eigen::MatrixXd &rhs) const
 		{
 			rhs.resize(n_basis * local_assembler_.size(), 1);
@@ -451,7 +453,7 @@
 					local_storage.da = vals.det.array() * quadrature.weights.array();
 					const int n_loc_bases = int(vals.basis_values.size());
 
-					const auto val = local_assembler_.assemble_grad(NonLinearAssemblerData(vals, displacement, local_storage.da));
+					const auto val = local_assembler_.assemble_grad(NonLinearAssemblerData(vals, dt, displacement, displacement_prev, local_storage.da));
 					assert(val.size() == n_loc_bases * local_assembler_.size());
 
 					for (int j = 0; j < n_loc_bases; ++j)
@@ -498,7 +500,9 @@
 			const std::vector<ElementBases> &bases,
 			const std::vector<ElementBases> &gbases,
 			const AssemblyValsCache &cache,
+			const double dt,
 			const Eigen::MatrixXd &displacement,
+			const Eigen::MatrixXd &displacement_prev,
 			SpareMatrixCache &mat_cache,
 			StiffnessMatrix &grad) const
 		{
@@ -532,7 +536,7 @@
 					local_storage.da = vals.det.array() * quadrature.weights.array();
 					const int n_loc_bases = int(vals.basis_values.size());
 
-					auto stiffness_val = local_assembler_.assemble_hessian(NonLinearAssemblerData(vals, displacement, local_storage.da));
+					auto stiffness_val = local_assembler_.assemble_hessian(NonLinearAssemblerData(vals, dt, displacement, displacement_prev, local_storage.da));
 					assert(stiffness_val.rows() == n_loc_bases * local_assembler_.size());
 					assert(stiffness_val.cols() == n_loc_bases * local_assembler_.size());
 
@@ -626,7 +630,9 @@
 			const std::vector<ElementBases> &bases,
 			const std::vector<ElementBases> &gbases,
 			const AssemblyValsCache &cache,
-			const Eigen::MatrixXd &displacement) const
+			const double dt,
+			const Eigen::MatrixXd &displacement,
+			const Eigen::MatrixXd &displacement_prev) const
 		{
 			auto storage = create_thread_storage(LocalThreadScalarStorage());
 			const int n_bases = int(bases.size());
@@ -644,7 +650,7 @@
 					assert(MAX_QUAD_POINTS == -1 || quadrature.weights.size() < MAX_QUAD_POINTS);
 					local_storage.da = vals.det.array() * quadrature.weights.array();
 
-					const double val = local_assembler_.compute_energy(NonLinearAssemblerData(vals, displacement, local_storage.da));
+					const double val = local_assembler_.compute_energy(NonLinearAssemblerData(vals, dt, displacement, displacement_prev, local_storage.da));
 					local_storage.val += val;
 				}
 			});
@@ -656,256 +662,7 @@
 			return res;
 		}
 
-<<<<<<< HEAD
-		template <class LocalAssembler>
-		void TransientNLAssembler<LocalAssembler>::assemble_grad(
-			const bool is_volume,
-			const int n_basis,
-			const double dt,
-			const std::vector<ElementBases> &bases,
-			const std::vector<ElementBases> &gbases,
-			const AssemblyValsCache &cache,
-			const Eigen::MatrixXd &displacement,
-			const Eigen::MatrixXd &prev_displacement,
-			Eigen::MatrixXd &rhs) const
-		{
-			rhs.resize(n_basis * local_assembler_.size(), 1);
-			rhs.setZero();
-
-			auto storage = create_thread_storage(LocalThreadVecStorage(rhs.size()));
-
-			const int n_bases = int(bases.size());
-
-			maybe_parallel_for(n_bases, [&](int start, int end, int thread_id) {
-				LocalThreadVecStorage &local_storage = get_local_thread_storage(storage, thread_id);
-
-				for (int e = start; e < end; ++e)
-				{
-					// igl::Timer timer; timer.start();
-
-					ElementAssemblyValues &vals = local_storage.vals;
-					// vals.compute(e, is_volume, bases[e], gbases[e]);
-					cache.compute(e, is_volume, bases[e], gbases[e], vals);
-
-					const Quadrature &quadrature = vals.quadrature;
-
-					assert(MAX_QUAD_POINTS == -1 || quadrature.weights.size() < MAX_QUAD_POINTS);
-					local_storage.da = vals.det.array() * quadrature.weights.array();
-					const int n_loc_bases = int(vals.basis_values.size());
-
-					const auto val = local_assembler_.assemble_grad(vals, displacement, prev_displacement, local_storage.da, dt);
-					assert(val.size() == n_loc_bases * local_assembler_.size());
-
-					for (int j = 0; j < n_loc_bases; ++j)
-					{
-						const auto &global_j = vals.basis_values[j].global;
-
-						// igl::Timer t1; t1.start();
-						for (int m = 0; m < local_assembler_.size(); ++m)
-						{
-							const double local_value = val(j * local_assembler_.size() + m);
-							if (std::abs(local_value) < 1e-30)
-							{
-								continue;
-							}
-
-							for (size_t jj = 0; jj < global_j.size(); ++jj)
-							{
-								const auto gj = global_j[jj].index * local_assembler_.size() + m;
-								const auto wj = global_j[jj].val;
-
-								local_storage.vec(gj) += local_value * wj;
-							}
-						}
-
-						// t1.stop();
-						// if (!vals.has_parameterization) { std::cout << "-- t1: " << t1.getElapsedTime() << std::endl; }
-					}
-
-					// timer.stop();
-					// if (!vals.has_parameterization) { std::cout << "-- Timer: " << timer.getElapsedTime() << std::endl; }
-				}
-			});
-
-			// Serially merge local storages
-			for (const LocalThreadVecStorage &local_storage : storage)
-				rhs += local_storage.vec;
-		}
-
-		template <class LocalAssembler>
-		void TransientNLAssembler<LocalAssembler>::assemble_hessian(
-			const bool is_volume,
-			const int n_basis,
-			const double dt,
-			const bool project_to_psd,
-			const std::vector<ElementBases> &bases,
-			const std::vector<ElementBases> &gbases,
-			const AssemblyValsCache &cache,
-			const Eigen::MatrixXd &displacement,
-			const Eigen::MatrixXd &prev_displacement,
-			SpareMatrixCache &mat_cache,
-			StiffnessMatrix &grad) const
-		{
-			const int max_triplets_size = int(1e7);
-			const int buffer_size = std::min(long(max_triplets_size), long(n_basis) * local_assembler_.size());
-			// std::cout<<"buffer_size "<<buffer_size<<std::endl;
-
-			// grad.resize(n_basis * local_assembler_.size(), n_basis * local_assembler_.size());
-			// grad.setZero();
-
-			mat_cache.init(n_basis * local_assembler_.size());
-			mat_cache.set_zero();
-
-			auto storage = create_thread_storage(LocalThreadMatStorage(buffer_size, mat_cache));
-
-			const int n_bases = int(bases.size());
-			igl::Timer timerg;
-			timerg.start();
-
-			maybe_parallel_for(n_bases, [&](int start, int end, int thread_id) {
-				LocalThreadMatStorage &local_storage = get_local_thread_storage(storage, thread_id);
-
-				for (int e = start; e < end; ++e)
-				{
-					ElementAssemblyValues &vals = local_storage.vals;
-					cache.compute(e, is_volume, bases[e], gbases[e], vals);
-
-					const Quadrature &quadrature = vals.quadrature;
-
-					assert(MAX_QUAD_POINTS == -1 || quadrature.weights.size() < MAX_QUAD_POINTS);
-					local_storage.da = vals.det.array() * quadrature.weights.array();
-					const int n_loc_bases = int(vals.basis_values.size());
-
-					auto stiffness_val = local_assembler_.assemble_hessian(vals, displacement, prev_displacement, local_storage.da, dt);
-					assert(stiffness_val.rows() == n_loc_bases * local_assembler_.size());
-					assert(stiffness_val.cols() == n_loc_bases * local_assembler_.size());
-
-					if (project_to_psd)
-						stiffness_val = ipc::project_to_psd(stiffness_val);
-
-					// bool has_nan = false;
-					// for(int k = 0; k < stiffness_val.size(); ++k)
-					// {
-					// 	if(std::isnan(stiffness_val(k)))
-					// 	{
-					// 		has_nan = true;
-					// 		break;
-					// 	}
-					// }
-
-					// if(has_nan)
-					// {
-					// 	local_storage.entries.emplace_back(0, 0, std::nan(""));
-					// 	break;
-					// }
-
-					for (int i = 0; i < n_loc_bases; ++i)
-					{
-						const auto &global_i = vals.basis_values[i].global;
-
-						for (int j = 0; j < n_loc_bases; ++j)
-						// for(int j = 0; j <= i; ++j)
-						{
-							const auto &global_j = vals.basis_values[j].global;
-
-							for (int n = 0; n < local_assembler_.size(); ++n)
-							{
-								for (int m = 0; m < local_assembler_.size(); ++m)
-								{
-									const double local_value = stiffness_val(i * local_assembler_.size() + m, j * local_assembler_.size() + n);
-									//  if (std::abs(local_value) < 1e-30)
-									//  {
-									// 	 continue;
-									//  }
-
-									for (size_t ii = 0; ii < global_i.size(); ++ii)
-									{
-										const auto gi = global_i[ii].index * local_assembler_.size() + m;
-										const auto wi = global_i[ii].val;
-
-										for (size_t jj = 0; jj < global_j.size(); ++jj)
-										{
-											const auto gj = global_j[jj].index * local_assembler_.size() + n;
-											const auto wj = global_j[jj].val;
-
-											local_storage.cache.add_value(e, gi, gj, local_value * wi * wj);
-											// if (j < i) {
-											// 	local_storage.entries.emplace_back(gj, gi, local_value * wj * wi);
-											// }
-
-											if (local_storage.cache.entries_size() >= max_triplets_size)
-											{
-												local_storage.cache.prune();
-												logger().debug("cleaning memory...");
-											}
-										}
-									}
-								}
-							}
-						}
-					}
-				}
-			});
-
-			timerg.stop();
-			logger().trace("done separate assembly {}s...", timerg.getElapsedTime());
-
-			timerg.start();
-
-			// Serially merge local storages
-			for (LocalThreadMatStorage &local_storage : storage)
-			{
-				local_storage.cache.prune();
-				mat_cache += local_storage.cache;
-			}
-			grad = mat_cache.get_matrix();
-
-			timerg.stop();
-			logger().trace("done merge assembly {}s...", timerg.getElapsedTime());
-		}
-
-		template <class LocalAssembler>
-		double TransientNLAssembler<LocalAssembler>::assemble(
-			const bool is_volume,
-			const double dt,
-			const std::vector<ElementBases> &bases,
-			const std::vector<ElementBases> &gbases,
-			const AssemblyValsCache &cache,
-			const Eigen::MatrixXd &displacement,
-			const Eigen::MatrixXd &prev_displacement) const
-		{
-			auto storage = create_thread_storage(LocalThreadScalarStorage());
-			const int n_bases = int(bases.size());
-
-			maybe_parallel_for(n_bases, [&](int start, int end, int thread_id) {
-				LocalThreadScalarStorage &local_storage = get_local_thread_storage(storage, thread_id);
-				ElementAssemblyValues &vals = local_storage.vals;
-
-				for (int e = start; e < end; ++e)
-				{
-					cache.compute(e, is_volume, bases[e], gbases[e], vals);
-
-					const Quadrature &quadrature = vals.quadrature;
-
-					assert(MAX_QUAD_POINTS == -1 || quadrature.weights.size() < MAX_QUAD_POINTS);
-					local_storage.da = vals.det.array() * quadrature.weights.array();
-
-					const double val = local_assembler_.compute_energy(vals, displacement, prev_displacement, local_storage.da, dt);
-					local_storage.val += val;
-				}
-			});
-
-			double res = 0;
-			// Serially merge local storages
-			for (const LocalThreadScalarStorage &local_storage : storage)
-				res += local_storage.val;
-			return res;
-		}
-
-		//template instantiation
-=======
 		// template instantiation
->>>>>>> a2ab34a3
 		template class Assembler<Laplacian>;
 		template class Assembler<Helmholtz>;
 
@@ -921,7 +678,7 @@
 		template class NLAssembler<MultiModel>;
 		// template class NLAssembler<OgdenElasticity>;
 
-		template class TransientNLAssembler<ViscousDamping>;
+		template class NLAssembler<ViscousDamping>;
 
 		template class Assembler<StokesVelocity>;
 		template class MixedAssembler<StokesMixed>;
