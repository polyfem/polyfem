--- conflicted
+++ resolved
@@ -431,7 +431,9 @@
 		const std::vector<ElementBases> &bases,
 		const std::vector<ElementBases> &gbases,
 		const AssemblyValsCache &cache,
+		const double dt,
 		const Eigen::MatrixXd &displacement,
+		const Eigen::MatrixXd &displacement_prev,
 		Eigen::MatrixXd &rhs) const
 	{
 		rhs.resize(n_basis * local_assembler_.size(), 1);
@@ -439,24 +441,7 @@
 
 		auto storage = create_thread_storage(LocalThreadVecStorage(rhs.size()));
 
-<<<<<<< HEAD
 		const int n_bases = int(bases.size());
-=======
-		template <class LocalAssembler>
-		void NLAssembler<LocalAssembler>::assemble_grad(
-			const bool is_volume,
-			const int n_basis,
-			const std::vector<ElementBases> &bases,
-			const std::vector<ElementBases> &gbases,
-			const AssemblyValsCache &cache,
-			const double dt,
-			const Eigen::MatrixXd &displacement,
-			const Eigen::MatrixXd &displacement_prev,
-			Eigen::MatrixXd &rhs) const
-		{
-			rhs.resize(n_basis * local_assembler_.size(), 1);
-			rhs.setZero();
->>>>>>> db555fe8
 
 		maybe_parallel_for(n_bases, [&](int start, int end, int thread_id) {
 			LocalThreadVecStorage &local_storage = get_local_thread_storage(storage, thread_id);
@@ -475,17 +460,12 @@
 				local_storage.da = vals.det.array() * quadrature.weights.array();
 				const int n_loc_bases = int(vals.basis_values.size());
 
-				const auto val = local_assembler_.assemble_grad(NonLinearAssemblerData(vals, displacement, local_storage.da));
+				const auto val = local_assembler_.assemble_grad(NonLinearAssemblerData(vals, dt, displacement, displacement_prev, local_storage.da));
 				assert(val.size() == n_loc_bases * local_assembler_.size());
 
-<<<<<<< HEAD
 				for (int j = 0; j < n_loc_bases; ++j)
 				{
 					const auto &global_j = vals.basis_values[j].global;
-=======
-					const auto val = local_assembler_.assemble_grad(NonLinearAssemblerData(vals, dt, displacement, displacement_prev, local_storage.da));
-					assert(val.size() == n_loc_bases * local_assembler_.size());
->>>>>>> db555fe8
 
 					// igl::Timer t1; t1.start();
 					for (int m = 0; m < local_assembler_.size(); ++m)
@@ -509,7 +489,6 @@
 					// if (!vals.has_parameterization) { std::cout << "-- t1: " << t1.getElapsedTime() << std::endl; }
 				}
 
-<<<<<<< HEAD
 				// timer.stop();
 				// if (!vals.has_parameterization) { std::cout << "-- Timer: " << timer.getElapsedTime() << std::endl; }
 			}
@@ -528,32 +507,15 @@
 		const std::vector<ElementBases> &bases,
 		const std::vector<ElementBases> &gbases,
 		const AssemblyValsCache &cache,
+		const double dt,
 		const Eigen::MatrixXd &displacement,
+		const Eigen::MatrixXd &displacement_prev,
 		SpareMatrixCache &mat_cache,
 		StiffnessMatrix &grad) const
 	{
 		const int max_triplets_size = int(1e7);
 		const int buffer_size = std::min(long(max_triplets_size), long(n_basis) * local_assembler_.size());
 		// std::cout<<"buffer_size "<<buffer_size<<std::endl;
-=======
-		template <class LocalAssembler>
-		void NLAssembler<LocalAssembler>::assemble_hessian(
-			const bool is_volume,
-			const int n_basis,
-			const bool project_to_psd,
-			const std::vector<ElementBases> &bases,
-			const std::vector<ElementBases> &gbases,
-			const AssemblyValsCache &cache,
-			const double dt,
-			const Eigen::MatrixXd &displacement,
-			const Eigen::MatrixXd &displacement_prev,
-			SpareMatrixCache &mat_cache,
-			StiffnessMatrix &grad) const
-		{
-			const int max_triplets_size = int(1e7);
-			const int buffer_size = std::min(long(max_triplets_size), long(n_basis) * local_assembler_.size());
-			// std::cout<<"buffer_size "<<buffer_size<<std::endl;
->>>>>>> db555fe8
 
 		// grad.resize(n_basis * local_assembler_.size(), n_basis * local_assembler_.size());
 		// grad.setZero();
@@ -581,7 +543,7 @@
 				local_storage.da = vals.det.array() * quadrature.weights.array();
 				const int n_loc_bases = int(vals.basis_values.size());
 
-				auto stiffness_val = local_assembler_.assemble_hessian(NonLinearAssemblerData(vals, displacement, local_storage.da));
+				auto stiffness_val = local_assembler_.assemble_hessian(NonLinearAssemblerData(vals, dt, displacement, displacement_prev, local_storage.da));
 				assert(stiffness_val.rows() == n_loc_bases * local_assembler_.size());
 				assert(stiffness_val.cols() == n_loc_bases * local_assembler_.size());
 
@@ -608,35 +570,8 @@
 				{
 					const auto &global_i = vals.basis_values[i].global;
 
-<<<<<<< HEAD
 					for (int j = 0; j < n_loc_bases; ++j)
 					// for(int j = 0; j <= i; ++j)
-=======
-					auto stiffness_val = local_assembler_.assemble_hessian(NonLinearAssemblerData(vals, dt, displacement, displacement_prev, local_storage.da));
-					assert(stiffness_val.rows() == n_loc_bases * local_assembler_.size());
-					assert(stiffness_val.cols() == n_loc_bases * local_assembler_.size());
-
-					if (project_to_psd)
-						stiffness_val = ipc::project_to_psd(stiffness_val);
-
-					// bool has_nan = false;
-					// for(int k = 0; k < stiffness_val.size(); ++k)
-					// {
-					// 	if(std::isnan(stiffness_val(k)))
-					// 	{
-					// 		has_nan = true;
-					// 		break;
-					// 	}
-					// }
-
-					// if(has_nan)
-					// {
-					// 	local_storage.entries.emplace_back(0, 0, std::nan(""));
-					// 	break;
-					// }
-
-					for (int i = 0; i < n_loc_bases; ++i)
->>>>>>> db555fe8
 					{
 						const auto &global_j = vals.basis_values[j].global;
 
@@ -679,23 +614,8 @@
 			}
 		});
 
-<<<<<<< HEAD
 		timerg.stop();
 		logger().trace("done separate assembly {}s...", timerg.getElapsedTime());
-=======
-		template <class LocalAssembler>
-		double NLAssembler<LocalAssembler>::assemble(
-			const bool is_volume,
-			const std::vector<ElementBases> &bases,
-			const std::vector<ElementBases> &gbases,
-			const AssemblyValsCache &cache,
-			const double dt,
-			const Eigen::MatrixXd &displacement,
-			const Eigen::MatrixXd &displacement_prev) const
-		{
-			auto storage = create_thread_storage(LocalThreadScalarStorage());
-			const int n_bases = int(bases.size());
->>>>>>> db555fe8
 
 		timerg.start();
 
@@ -717,7 +637,9 @@
 		const std::vector<ElementBases> &bases,
 		const std::vector<ElementBases> &gbases,
 		const AssemblyValsCache &cache,
-		const Eigen::MatrixXd &displacement) const
+		const double dt,
+		const Eigen::MatrixXd &displacement,
+		const Eigen::MatrixXd &displacement_prev) const
 	{
 		auto storage = create_thread_storage(LocalThreadScalarStorage());
 		const int n_bases = int(bases.size());
@@ -730,20 +652,12 @@
 			{
 				cache.compute(e, is_volume, bases[e], gbases[e], vals);
 
-<<<<<<< HEAD
 				const Quadrature &quadrature = vals.quadrature;
-=======
-					const double val = local_assembler_.compute_energy(NonLinearAssemblerData(vals, dt, displacement, displacement_prev, local_storage.da));
-					local_storage.val += val;
-				}
-			});
->>>>>>> db555fe8
 
 				assert(MAX_QUAD_POINTS == -1 || quadrature.weights.size() < MAX_QUAD_POINTS);
 				local_storage.da = vals.det.array() * quadrature.weights.array();
 
-<<<<<<< HEAD
-				const double val = local_assembler_.compute_energy(NonLinearAssemblerData(vals, displacement, local_storage.da));
+				const double val = local_assembler_.compute_energy(NonLinearAssemblerData(vals, dt, displacement, displacement_prev, local_storage.da));
 				local_storage.val += val;
 			}
 		});
@@ -773,6 +687,8 @@
 	template class NLAssembler<MultiModel>;
 	// template class NLAssembler<OgdenElasticity>;
 
+	template class NLAssembler<ViscousDamping>;
+
 	template class Assembler<StokesVelocity>;
 	template class MixedAssembler<StokesMixed>;
 	template class Assembler<StokesPressure>;
@@ -783,36 +699,4 @@
 	template class Assembler<IncompressibleLinearElasticityDispacement>;
 	template class MixedAssembler<IncompressibleLinearElasticityMixed>;
 	template class Assembler<IncompressibleLinearElasticityPressure>;
-} // namespace polyfem::assembler
-=======
-		// template instantiation
-		template class Assembler<Laplacian>;
-		template class Assembler<Helmholtz>;
-
-		template class Assembler<BilaplacianMain>;
-		template class MixedAssembler<BilaplacianMixed>;
-		template class Assembler<BilaplacianAux>;
-
-		template class Assembler<LinearElasticity>;
-		template class NLAssembler<LinearElasticity>;
-		template class Assembler<HookeLinearElasticity>;
-		template class NLAssembler<SaintVenantElasticity>;
-		template class NLAssembler<NeoHookeanElasticity>;
-		template class NLAssembler<MultiModel>;
-		// template class NLAssembler<OgdenElasticity>;
-
-		template class NLAssembler<ViscousDamping>;
-
-		template class Assembler<StokesVelocity>;
-		template class MixedAssembler<StokesMixed>;
-		template class Assembler<StokesPressure>;
-
-		template class NLAssembler<NavierStokesVelocity<true>>;
-		template class NLAssembler<NavierStokesVelocity<false>>;
-
-		template class Assembler<IncompressibleLinearElasticityDispacement>;
-		template class MixedAssembler<IncompressibleLinearElasticityMixed>;
-		template class Assembler<IncompressibleLinearElasticityPressure>;
-	} // namespace assembler
-} // namespace polyfem
->>>>>>> db555fe8
+} // namespace polyfem::assembler