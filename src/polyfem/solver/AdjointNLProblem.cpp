#include "AdjointNLProblem.hpp"

#include <polyfem/solver/forms/adjoint_forms/AdjointForm.hpp>
#include <polyfem/utils/Logger.hpp>
#include <polyfem/utils/MaybeParallelFor.hpp>
#include <polyfem/utils/Timer.hpp>
#include <polyfem/io/OBJWriter.hpp>
#include <polyfem/State.hpp>
#include <igl/boundary_facets.h>
#include <igl/writeOBJ.h>
#include <polyfem/mesh/SlimSmooth.hpp>

#include <polyfem/solver/NLProblem.hpp>

#include <list>
#include <stack>

namespace polyfem::solver
{
	namespace {
		using namespace std;
		// Class to represent a graph
		class Graph {
			int V; // No. of vertices'
		
			// adjacency lists
			vector<list<int>> adj;
		
			// A function used by topologicalSort
			void topologicalSortUtil(int v, vector<bool> &visited, stack<int>& Stack);
		
		public:
			Graph(int V); // Constructor
		
			// function to add an edge to graph
			void addEdge(int v, int w);
		
			// prints a Topological Sort of the complete graph
			vector<int> topologicalSort();
		};
		
		Graph::Graph(int V)
		{
			this->V = V;
			adj.resize(V);
		}
		
		void Graph::addEdge(int v, int w)
		{
			adj[v].push_back(w); // Add w to v’s list.
		}
		
		// A recursive function used by topologicalSort
		void Graph::topologicalSortUtil(int v, vector<bool> &visited,
										stack<int>& Stack)
		{
			// Mark the current node as visited.
			visited[v] = true;
		
			// Recur for all the vertices adjacent to this vertex
			list<int>::iterator i;
			for (i = adj[v].begin(); i != adj[v].end(); ++i)
				if (!visited[*i])
					topologicalSortUtil(*i, visited, Stack);
		
			// Push current vertex to stack which stores result
			Stack.push(v);
		}
		
		// The function to do Topological Sort. It uses recursive
		// topologicalSortUtil()
		vector<int> Graph::topologicalSort()
		{
			stack<int> Stack;
		
			// Mark all the vertices as not visited
			vector<bool> visited(V, false);
		
			// Call the recursive helper function to store Topological
			// Sort starting from all vertices one by one
			for (int i = 0; i < V; i++)
				if (visited[i] == false)
					topologicalSortUtil(i, visited, Stack);
		
			// Print contents of stack
			vector<int> sorted;
			while (Stack.empty() == false) {
				sorted.push_back(Stack.top());
				Stack.pop();
			}

			return sorted;
		}
	}

	AdjointNLProblem::AdjointNLProblem(std::shared_ptr<AdjointForm> form, const std::vector<std::shared_ptr<VariableToSimulation>> &variables_to_simulation, const std::vector<std::shared_ptr<State>> &all_states, const json &args)
		: FullNLProblem({form}),
		  form_(form),
		  variables_to_simulation_(variables_to_simulation),
		  all_states_(all_states),
		  solve_log_level(args["output"]["solve_log_level"]),
		  save_freq(args["output"]["save_frequency"]),
<<<<<<< HEAD
		  slim_freq(args["solver"]["advanced"]["slim_frequency"]),
		  solve_in_parallel(args["solver"]["advanced"]["solve_in_parallel"]),
		  better_initial_guess(args["solver"]["advanced"]["better_initial_guess"])
=======
		  solve_in_parallel(args["solver"]["advanced"]["solve_in_parallel"])
>>>>>>> a2f0bd9e
	{
		cur_grad.setZero(0);

		solve_in_order.clear();
		{
<<<<<<< HEAD
			for (int i : args["solver"]["advanced"]["solve_in_order"])
				solve_in_order.push_back(i);

			if (solve_in_parallel)
				logger().error("Cannot solve both in order and in parallel, ignoring the order!");

			assert(solve_in_order.size() == all_states.size());
		}
		else
		{
			for (int i = 0; i < all_states_.size(); i++)
				solve_in_order.push_back(i);
=======
			Graph G(all_states.size());
			for (int k = 0; k < all_states.size(); k++)
			{
				auto& arg = args["states"][k];
				if (arg["initial_guess"].get<int>() >= 0)
					G.addEdge(arg["initial_guess"].get<int>(), k);
			}

			solve_in_order = G.topologicalSort();
>>>>>>> a2f0bd9e
		}

		active_state_mask.assign(all_states_.size(), false);
		for (int i = 0; i < all_states_.size(); i++)
		{
			for (const auto &v2sim : variables_to_simulation_)
			{
				for (const auto &state : v2sim->get_states())
				{
					if (all_states_[i].get() == state.get())
					{
						active_state_mask[i] = true;
						break;
					}
				}
			}
		}
	}

	AdjointNLProblem::AdjointNLProblem(std::shared_ptr<AdjointForm> form, const std::vector<std::shared_ptr<AdjointForm>> stopping_conditions, const std::vector<std::shared_ptr<VariableToSimulation>> &variables_to_simulation, const std::vector<std::shared_ptr<State>> &all_states, const json &args) : AdjointNLProblem(form, variables_to_simulation, all_states, args)
	{
		stopping_conditions_ = stopping_conditions;
	}

	void AdjointNLProblem::hessian(const Eigen::VectorXd &x, StiffnessMatrix &hessian)
	{
		log_and_throw_error("Hessian not supported!");
	}

	double AdjointNLProblem::value(const Eigen::VectorXd &x)
	{
		return form_->value(x);
	}

	void AdjointNLProblem::gradient(const Eigen::VectorXd &x, Eigen::VectorXd &gradv)
	{
		if (cur_grad.size() == x.size())
			gradv = cur_grad;
		else
		{
			gradv.setZero(x.size());

			{
				POLYFEM_SCOPED_TIMER("adjoint solve");

				const auto cur_log_level = logger().level();
				all_states_[0]->set_log_level(static_cast<spdlog::level::level_enum>(solve_log_level)); // log level is global, only need to change in one state

				for (int i = 0; i < all_states_.size(); i++)
					all_states_[i]->solve_adjoint_cached(form_->compute_adjoint_rhs(x, *all_states_[i])); // caches inside state

				all_states_[0]->set_log_level(cur_log_level);
			}

			{
				POLYFEM_SCOPED_TIMER("gradient assembly");

				const auto cur_log_level = logger().level();
				all_states_[0]->set_log_level(static_cast<spdlog::level::level_enum>(solve_log_level)); // log level is global, only need to change in one state

				form_->first_derivative(x, gradv);

				all_states_[0]->set_log_level(cur_log_level);
			}

			cur_grad = gradv;
		}
	}

	bool AdjointNLProblem::is_step_valid(const Eigen::VectorXd &x0, const Eigen::VectorXd &x1) const
	{
		return form_->is_step_valid(x0, x1);
	}

	bool AdjointNLProblem::is_step_collision_free(const Eigen::VectorXd &x0, const Eigen::VectorXd &x1) const
	{
		return form_->is_step_collision_free(x0, x1);
	}

	double AdjointNLProblem::max_step_size(const Eigen::VectorXd &x0, const Eigen::VectorXd &x1) const
	{
		return form_->max_step_size(x0, x1);
	}

	void AdjointNLProblem::line_search_begin(const Eigen::VectorXd &x0, const Eigen::VectorXd &x1)
	{
		form_->line_search_begin(x0, x1);
	}

	void AdjointNLProblem::line_search_end()
	{
		form_->line_search_end();
	}

	void AdjointNLProblem::post_step(const int iter_num, const Eigen::VectorXd &x)
	{
		iter++;
		form_->post_step(iter_num, x);
	}

	void AdjointNLProblem::save_to_file(const Eigen::VectorXd &x0)
	{
		logger().info("Saving iter {}", iter);
		int id = 0;
		if (iter % save_freq != 0)
			return;
		for (const auto &state : all_states_)
		{
			bool save_vtu = true;
			bool save_rest_mesh = true;

			std::string vis_mesh_path = state->resolve_output_path(fmt::format("opt_state_{:d}_iter_{:d}.vtu", id, iter));
			std::string rest_mesh_path = state->resolve_output_path(fmt::format("opt_state_{:d}_iter_{:d}.obj", id, iter));
			id++;

			if (!save_vtu)
				continue;
			logger().debug("Save final vtu to file {} ...", vis_mesh_path);

			double tend = state->args.value("tend", 1.0);
			double dt = 1;
			if (!state->args["time"].is_null())
				dt = state->args["time"]["dt"];

			Eigen::MatrixXd sol = state->diff_cached.u(-1);

			state->out_geom.save_vtu(
				vis_mesh_path,
				*state,
				sol,
				Eigen::MatrixXd::Zero(state->n_pressure_bases, 1),
				tend, dt,
				io::OutGeometryData::ExportOptions(state->args, state->mesh->is_linear(), state->problem->is_scalar(), state->solve_export_to_file),
				state->is_contact_enabled(),
				state->solution_frames);

			if (!save_rest_mesh)
				continue;
			logger().debug("Save rest mesh to file {} ...", rest_mesh_path);

			// If shape opt, save rest meshes as well
			Eigen::MatrixXd V;
			Eigen::MatrixXi F;
			state->get_vertices(V);
			state->get_elements(F);
			if (state->mesh->dimension() == 3)
				F = igl::boundary_facets<Eigen::MatrixXi, Eigen::MatrixXi>(F);

			io::OBJWriter::write(rest_mesh_path, V, F);
		}
	}

<<<<<<< HEAD
	void AdjointNLProblem::save_to_file(const Eigen::VectorXd &x0, const std::string &fname)
	{
		logger().info("Saving to file {}", fname);
		int id = 0;
		for (const auto &state : all_states_)
		{
			bool save_vtu = true;
			bool save_rest_mesh = true;
			// for (const auto &p : parameters_)
			// 	if (p->contains_state(*state))
			// 	{
			// 		save_vtu = true;
			// 		if (p->name() == "shape")
			// 			save_rest_mesh = true;
			// 	}

			std::string vis_mesh_path = state->resolve_output_path(fmt::format("{}_state_{:d}.vtu", fname, id));
			std::string rest_mesh_path = state->resolve_output_path(fmt::format("{}_state_{:d}.obj", fname, id));
			id++;

			if (!save_vtu)
				continue;
			logger().debug("Save final vtu to file {} ...", vis_mesh_path);

			double tend = state->args.value("tend", 1.0);
			double dt = 1;
			if (!state->args["time"].is_null())
				dt = state->args["time"]["dt"];

			Eigen::MatrixXd sol;
			if (state->args["time"].is_null())
				sol = state->diff_cached.u(0);
			else
				sol = state->diff_cached.u(state->diff_cached.size() - 1);

			state->out_geom.save_vtu(
				vis_mesh_path,
				*state,
				sol,
				Eigen::MatrixXd::Zero(state->n_pressure_bases, 1),
				tend, dt,
				io::OutGeometryData::ExportOptions(state->args, state->mesh->is_linear(), state->problem->is_scalar(), state->solve_export_to_file),
				state->is_contact_enabled(),
				state->solution_frames);

			if (!save_rest_mesh)
				continue;
			logger().debug("Save rest mesh to file {} ...", rest_mesh_path);

			// If shape opt, save rest meshes as well
			Eigen::MatrixXd V;
			Eigen::MatrixXi F;
			state->get_vertices(V);
			state->get_elements(F);
			if (state->mesh->dimension() == 3)
				F = igl::boundary_facets<Eigen::MatrixXi, Eigen::MatrixXi>(F);

			io::OBJWriter::write(rest_mesh_path, V, F);
		}
=======
	void AdjointNLProblem::solution_changed_no_solve(const Eigen::VectorXd &newX)
	{
		bool need_rebuild_basis = false;

		// update to new parameter and check if the new parameter is valid to solve
		for (const auto &v : variables_to_simulation_)
		{
			v->update(newX);
			if (v->get_parameter_type() == ParameterType::Shape)
				need_rebuild_basis = true;
		}

		if (need_rebuild_basis)
		{
			const auto cur_log_level = logger().level();
			all_states_[0]->set_log_level(static_cast<spdlog::level::level_enum>(solve_log_level)); // log level is global, only need to change in one state
			for (const auto &state : all_states_)
				state->build_basis();
			all_states_[0]->set_log_level(cur_log_level);
		}

		form_->solution_changed(newX);
>>>>>>> a2f0bd9e
	}

	void AdjointNLProblem::solution_changed(const Eigen::VectorXd &newX)
	{
		bool need_rebuild_basis = false;

		std::vector<Eigen::MatrixXd> V_old_list;
		for (auto state : all_states_)
		{
			Eigen::MatrixXd V;
			state->get_vertices(V);
			V_old_list.push_back(V);
		}

		// update to new parameter and check if the new parameter is valid to solve
		for (const auto &v : variables_to_simulation_)
		{
			v->update(newX);
			if (v->get_parameter_type() == ParameterType::Shape)
				need_rebuild_basis = true;
		}

		// Apply slim to all states on a frequency
		if (need_rebuild_basis && (slim_freq > 0) && (iter % slim_freq == 0))
		{
			int state_num = 0;
			for (auto state : all_states_)
			{
				Eigen::MatrixXd V_new, V_smooth;
				Eigen::MatrixXi F;
				state->get_vertices(V_new);
				state->get_elements(F);

				polyfem::mesh::apply_slim(V_old_list[state_num++], F, V_new, V_smooth);

				for (int i = 0; i < V_smooth.rows(); ++i)
					state->set_mesh_vertex(i, V_smooth.row(i));
			}
		}

		if (need_rebuild_basis)
		{
			const auto cur_log_level = logger().level();
			all_states_[0]->set_log_level(static_cast<spdlog::level::level_enum>(solve_log_level)); // log level is global, only need to change in one state
			for (const auto &state : all_states_)
				state->build_basis();
			all_states_[0]->set_log_level(cur_log_level);
		}

		// solve PDE
		solve_pde();

		form_->solution_changed(newX);
	}

	void AdjointNLProblem::solve_pde()
	{
		const auto cur_log_level = logger().level();
		all_states_[0]->set_log_level(static_cast<spdlog::level::level_enum>(solve_log_level)); // log level is global, only need to change in one state

		if (solve_in_parallel)
		{
			logger().info("Run simulations in parallel...");

			utils::maybe_parallel_for(all_states_.size(), [&](int start, int end, int thread_id) {
				for (int i = start; i < end; i++)
				{
					auto state = all_states_[i];
					if (active_state_mask[i] || state->diff_cached.size() == 0)
					{
						state->assemble_rhs();
						state->assemble_mass_mat();
						Eigen::MatrixXd sol, pressure; // solution is also cached in state
						state->solve_problem(sol, pressure);
					}
				}
			});
		}
		else
		{
			Eigen::MatrixXd sol, pressure; // solution is also cached in state
			for (int i : solve_in_order)
			{
				auto state = all_states_[i];
				if (active_state_mask[i] || state->diff_cached.size() == 0)
				{
					state->assemble_rhs();
					state->assemble_mass_mat();

					state->solve_problem(sol, pressure);
				}
			}
		}

		all_states_[0]->set_log_level(cur_log_level);

		cur_grad.resize(0);
	}

	bool AdjointNLProblem::stop(const TVector &x)
	{
		if (stopping_conditions_.size() == 0)
			return false;

		for (auto &obj : stopping_conditions_)
		{
			obj->solution_changed(x);
			if (obj->value(x) > 0)
				return false;
		}
		return true;
	}

} // namespace polyfem::solver<|MERGE_RESOLUTION|>--- conflicted
+++ resolved
@@ -17,81 +17,84 @@
 
 namespace polyfem::solver
 {
-	namespace {
+	namespace
+	{
 		using namespace std;
 		// Class to represent a graph
-		class Graph {
+		class Graph
+		{
 			int V; // No. of vertices'
-		
+
 			// adjacency lists
 			vector<list<int>> adj;
-		
+
 			// A function used by topologicalSort
-			void topologicalSortUtil(int v, vector<bool> &visited, stack<int>& Stack);
-		
+			void topologicalSortUtil(int v, vector<bool> &visited, stack<int> &Stack);
+
 		public:
 			Graph(int V); // Constructor
-		
+
 			// function to add an edge to graph
 			void addEdge(int v, int w);
-		
+
 			// prints a Topological Sort of the complete graph
 			vector<int> topologicalSort();
 		};
-		
+
 		Graph::Graph(int V)
 		{
 			this->V = V;
 			adj.resize(V);
 		}
-		
+
 		void Graph::addEdge(int v, int w)
 		{
 			adj[v].push_back(w); // Add w to v’s list.
 		}
-		
+
 		// A recursive function used by topologicalSort
 		void Graph::topologicalSortUtil(int v, vector<bool> &visited,
-										stack<int>& Stack)
+										stack<int> &Stack)
 		{
 			// Mark the current node as visited.
 			visited[v] = true;
-		
+
 			// Recur for all the vertices adjacent to this vertex
 			list<int>::iterator i;
 			for (i = adj[v].begin(); i != adj[v].end(); ++i)
 				if (!visited[*i])
 					topologicalSortUtil(*i, visited, Stack);
-		
+
 			// Push current vertex to stack which stores result
 			Stack.push(v);
 		}
-		
+
 		// The function to do Topological Sort. It uses recursive
 		// topologicalSortUtil()
 		vector<int> Graph::topologicalSort()
 		{
 			stack<int> Stack;
-		
+
 			// Mark all the vertices as not visited
 			vector<bool> visited(V, false);
-		
+
 			// Call the recursive helper function to store Topological
 			// Sort starting from all vertices one by one
 			for (int i = 0; i < V; i++)
 				if (visited[i] == false)
 					topologicalSortUtil(i, visited, Stack);
-		
+
 			// Print contents of stack
 			vector<int> sorted;
-			while (Stack.empty() == false) {
+			while (Stack.empty() == false)
+			{
 				sorted.push_back(Stack.top());
 				Stack.pop();
 			}
 
 			return sorted;
 		}
-	}
+	} // namespace
 
 	AdjointNLProblem::AdjointNLProblem(std::shared_ptr<AdjointForm> form, const std::vector<std::shared_ptr<VariableToSimulation>> &variables_to_simulation, const std::vector<std::shared_ptr<State>> &all_states, const json &args)
 		: FullNLProblem({form}),
@@ -100,19 +103,14 @@
 		  all_states_(all_states),
 		  solve_log_level(args["output"]["solve_log_level"]),
 		  save_freq(args["output"]["save_frequency"]),
-<<<<<<< HEAD
 		  slim_freq(args["solver"]["advanced"]["slim_frequency"]),
-		  solve_in_parallel(args["solver"]["advanced"]["solve_in_parallel"]),
-		  better_initial_guess(args["solver"]["advanced"]["better_initial_guess"])
-=======
 		  solve_in_parallel(args["solver"]["advanced"]["solve_in_parallel"])
->>>>>>> a2f0bd9e
 	{
 		cur_grad.setZero(0);
 
 		solve_in_order.clear();
-		{
-<<<<<<< HEAD
+		if (args["solver"]["advanced"]["solve_in_order"].size() > 0)
+		{
 			for (int i : args["solver"]["advanced"]["solve_in_order"])
 				solve_in_order.push_back(i);
 
@@ -125,37 +123,37 @@
 		{
 			for (int i = 0; i < all_states_.size(); i++)
 				solve_in_order.push_back(i);
-=======
-			Graph G(all_states.size());
-			for (int k = 0; k < all_states.size(); k++)
-			{
-				auto& arg = args["states"][k];
-				if (arg["initial_guess"].get<int>() >= 0)
-					G.addEdge(arg["initial_guess"].get<int>(), k);
-			}
-
-			solve_in_order = G.topologicalSort();
->>>>>>> a2f0bd9e
-		}
-
-		active_state_mask.assign(all_states_.size(), false);
-		for (int i = 0; i < all_states_.size(); i++)
-		{
-			for (const auto &v2sim : variables_to_simulation_)
-			{
-				for (const auto &state : v2sim->get_states())
+			{
+				Graph G(all_states.size());
+				for (int k = 0; k < all_states.size(); k++)
 				{
-					if (all_states_[i].get() == state.get())
+					auto &arg = args["states"][k];
+					if (arg["initial_guess"].get<int>() >= 0)
+						G.addEdge(arg["initial_guess"].get<int>(), k);
+				}
+
+				solve_in_order = G.topologicalSort();
+			}
+
+			active_state_mask.assign(all_states_.size(), false);
+			for (int i = 0; i < all_states_.size(); i++)
+			{
+				for (const auto &v2sim : variables_to_simulation_)
+				{
+					for (const auto &state : v2sim->get_states())
 					{
-						active_state_mask[i] = true;
-						break;
+						if (all_states_[i].get() == state.get())
+						{
+							active_state_mask[i] = true;
+							break;
+						}
 					}
 				}
 			}
 		}
 	}
 
-	AdjointNLProblem::AdjointNLProblem(std::shared_ptr<AdjointForm> form, const std::vector<std::shared_ptr<AdjointForm>> stopping_conditions, const std::vector<std::shared_ptr<VariableToSimulation>> &variables_to_simulation, const std::vector<std::shared_ptr<State>> &all_states, const json &args) : AdjointNLProblem(form, variables_to_simulation, all_states, args)
+	AdjointNLProblem::AdjointNLProblem(std::shared_ptr<AdjointForm> form, const std::vector<std::shared_ptr<AdjointForm>> &stopping_conditions, const std::vector<std::shared_ptr<VariableToSimulation>> &variables_to_simulation, const std::vector<std::shared_ptr<State>> &all_states, const json &args) : AdjointNLProblem(form, variables_to_simulation, all_states, args)
 	{
 		stopping_conditions_ = stopping_conditions;
 	}
@@ -288,67 +286,6 @@
 		}
 	}
 
-<<<<<<< HEAD
-	void AdjointNLProblem::save_to_file(const Eigen::VectorXd &x0, const std::string &fname)
-	{
-		logger().info("Saving to file {}", fname);
-		int id = 0;
-		for (const auto &state : all_states_)
-		{
-			bool save_vtu = true;
-			bool save_rest_mesh = true;
-			// for (const auto &p : parameters_)
-			// 	if (p->contains_state(*state))
-			// 	{
-			// 		save_vtu = true;
-			// 		if (p->name() == "shape")
-			// 			save_rest_mesh = true;
-			// 	}
-
-			std::string vis_mesh_path = state->resolve_output_path(fmt::format("{}_state_{:d}.vtu", fname, id));
-			std::string rest_mesh_path = state->resolve_output_path(fmt::format("{}_state_{:d}.obj", fname, id));
-			id++;
-
-			if (!save_vtu)
-				continue;
-			logger().debug("Save final vtu to file {} ...", vis_mesh_path);
-
-			double tend = state->args.value("tend", 1.0);
-			double dt = 1;
-			if (!state->args["time"].is_null())
-				dt = state->args["time"]["dt"];
-
-			Eigen::MatrixXd sol;
-			if (state->args["time"].is_null())
-				sol = state->diff_cached.u(0);
-			else
-				sol = state->diff_cached.u(state->diff_cached.size() - 1);
-
-			state->out_geom.save_vtu(
-				vis_mesh_path,
-				*state,
-				sol,
-				Eigen::MatrixXd::Zero(state->n_pressure_bases, 1),
-				tend, dt,
-				io::OutGeometryData::ExportOptions(state->args, state->mesh->is_linear(), state->problem->is_scalar(), state->solve_export_to_file),
-				state->is_contact_enabled(),
-				state->solution_frames);
-
-			if (!save_rest_mesh)
-				continue;
-			logger().debug("Save rest mesh to file {} ...", rest_mesh_path);
-
-			// If shape opt, save rest meshes as well
-			Eigen::MatrixXd V;
-			Eigen::MatrixXi F;
-			state->get_vertices(V);
-			state->get_elements(F);
-			if (state->mesh->dimension() == 3)
-				F = igl::boundary_facets<Eigen::MatrixXi, Eigen::MatrixXi>(F);
-
-			io::OBJWriter::write(rest_mesh_path, V, F);
-		}
-=======
 	void AdjointNLProblem::solution_changed_no_solve(const Eigen::VectorXd &newX)
 	{
 		bool need_rebuild_basis = false;
@@ -371,7 +308,6 @@
 		}
 
 		form_->solution_changed(newX);
->>>>>>> a2f0bd9e
 	}
 
 	void AdjointNLProblem::solution_changed(const Eigen::VectorXd &newX)
