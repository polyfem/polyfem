#include "AdjointNLProblem.hpp"

#include <polyfem/solver/forms/adjoint_forms/AdjointForm.hpp>
#include <polyfem/utils/Logger.hpp>
#include <polyfem/utils/MaybeParallelFor.hpp>
#include <polyfem/utils/Timer.hpp>
#include <polyfem/io/OBJWriter.hpp>
#include <polyfem/State.hpp>
#include <igl/boundary_facets.h>
#include <igl/writeOBJ.h>
#include <polyfem/mesh/SlimSmooth.hpp>

#include <polyfem/solver/NLProblem.hpp>

#include <list>
#include <stack>

namespace polyfem::solver
{
	namespace
	{
<<<<<<< HEAD
		double triangle_jacobian(const Eigen::VectorXd &v1, const Eigen::VectorXd &v2, const Eigen::VectorXd &v3)
		{
			Eigen::VectorXd a = v2 - v1, b = v3 - v1;
			return a(0) * b(1) - b(0) * a(1);
		}

		double tet_determinant(const Eigen::VectorXd &v1, const Eigen::VectorXd &v2, const Eigen::VectorXd &v3, const Eigen::VectorXd &v4)
		{
			Eigen::Matrix3d mat;
			mat.col(0) << v2 - v1;
			mat.col(1) << v3 - v1;
			mat.col(2) << v4 - v1;
			return mat.determinant();
		}

		void scaled_jacobian(const Eigen::MatrixXd &V, const Eigen::MatrixXi &F, Eigen::VectorXd &quality)
		{
			const int dim = F.cols() - 1;

			quality.setZero(F.rows());
			if (dim == 2)
			{
				for (int i = 0; i < F.rows(); i++)
				{
					Eigen::RowVector3d e0;
					e0(2) = 0;
					e0.head(2) = V.row(F(i, 2)) - V.row(F(i, 1));
					Eigen::RowVector3d e1;
					e1(2) = 0;
					e1.head(2) = V.row(F(i, 0)) - V.row(F(i, 2));
					Eigen::RowVector3d e2;
					e2(2) = 0;
					e2.head(2) = V.row(F(i, 1)) - V.row(F(i, 0));

					double l0 = e0.norm();
					double l1 = e1.norm();
					double l2 = e2.norm();

					double A = 0.5 * (e0.cross(e1)).norm();
					double Lmax = std::max(l0 * l1, std::max(l1 * l2, l0 * l2));

					quality(i) = 2 * A * (2 / sqrt(3)) / Lmax;
				}
			}
			else
			{
				for (int i = 0; i < F.rows(); i++)
				{
					Eigen::RowVector3d e0 = V.row(F(i, 1)) - V.row(F(i, 0));
					Eigen::RowVector3d e1 = V.row(F(i, 2)) - V.row(F(i, 1));
					Eigen::RowVector3d e2 = V.row(F(i, 0)) - V.row(F(i, 2));
					Eigen::RowVector3d e3 = V.row(F(i, 3)) - V.row(F(i, 0));
					Eigen::RowVector3d e4 = V.row(F(i, 3)) - V.row(F(i, 1));
					Eigen::RowVector3d e5 = V.row(F(i, 3)) - V.row(F(i, 2));

					double l0 = e0.norm();
					double l1 = e1.norm();
					double l2 = e2.norm();
					double l3 = e3.norm();
					double l4 = e4.norm();
					double l5 = e5.norm();

					double J = std::abs((e0.cross(e3)).dot(e2));

					double a1 = l0 * l2 * l3;
					double a2 = l0 * l1 * l4;
					double a3 = l1 * l2 * l5;
					double a4 = l3 * l4 * l5;

					double a = std::max({a1, a2, a3, a4, J});
					quality(i) = J * sqrt(2) / a;
				}
			}
		}

		bool is_flipped(const Eigen::MatrixXd &V, const Eigen::MatrixXi &F)
		{
			if (F.cols() == 3)
			{
				for (int i = 0; i < F.rows(); i++)
					if (triangle_jacobian(V.row(F(i, 0)), V.row(F(i, 1)), V.row(F(i, 2))) <= 0)
						return true;
			}
			else if (F.cols() == 4)
			{
				for (int i = 0; i < F.rows(); i++)
					if (tet_determinant(V.row(F(i, 0)), V.row(F(i, 1)), V.row(F(i, 2)), V.row(F(i, 3))) <= 0)
						return true;
			}
			else
			{
				return true;
			}

			return false;
		}

		Eigen::VectorXd get_updated_mesh_nodes(const std::vector<std::shared_ptr<VariableToSimulation>> &variables_to_simulation, const std::shared_ptr<State> &curr_state, const Eigen::VectorXd &x)
		{
			Eigen::MatrixXd V;
			curr_state->get_vertices(V);
			Eigen::VectorXd X = utils::flatten(V);

			for (auto &p : variables_to_simulation)
			{
				for (const auto &state : p->get_states())
					if (state.get() != curr_state.get())
						continue;
				if (p->get_parameter_type() != ParameterType::Shape)
					continue;
				auto state_variable = p->get_parametrization().eval(x);
				auto output_indexing = p->get_output_indexing(x);
				for (int i = 0; i < output_indexing.size(); ++i)
					X(output_indexing(i)) = state_variable(i);
			}

			return X;
		}
	} // namespace

	namespace
	{
=======
>>>>>>> 076bf15d
		using namespace std;
		// Class to represent a graph
		class Graph
		{
			int V; // No. of vertices'

			// adjacency lists
			vector<list<int>> adj;

			// A function used by topologicalSort
			void topologicalSortUtil(int v, vector<bool> &visited, stack<int> &Stack);

		public:
			Graph(int V); // Constructor

			// function to add an edge to graph
			void addEdge(int v, int w);

			// prints a Topological Sort of the complete graph
			vector<int> topologicalSort();
		};

		Graph::Graph(int V)
		{
			this->V = V;
			adj.resize(V);
		}

		void Graph::addEdge(int v, int w)
		{
			adj[v].push_back(w); // Add w to v’s list.
		}

		// A recursive function used by topologicalSort
		void Graph::topologicalSortUtil(int v, vector<bool> &visited,
										stack<int> &Stack)
		{
			// Mark the current node as visited.
			visited[v] = true;

			// Recur for all the vertices adjacent to this vertex
			list<int>::iterator i;
			for (i = adj[v].begin(); i != adj[v].end(); ++i)
				if (!visited[*i])
					topologicalSortUtil(*i, visited, Stack);

			// Push current vertex to stack which stores result
			Stack.push(v);
		}

		// The function to do Topological Sort. It uses recursive
		// topologicalSortUtil()
		vector<int> Graph::topologicalSort()
		{
			stack<int> Stack;

			// Mark all the vertices as not visited
			vector<bool> visited(V, false);

			// Call the recursive helper function to store Topological
			// Sort starting from all vertices one by one
			for (int i = 0; i < V; i++)
				if (visited[i] == false)
					topologicalSortUtil(i, visited, Stack);

			// Print contents of stack
			vector<int> sorted;
			while (Stack.empty() == false)
			{
				sorted.push_back(Stack.top());
				Stack.pop();
			}

			return sorted;
		}
	} // namespace

	AdjointNLProblem::AdjointNLProblem(std::shared_ptr<AdjointForm> form, const std::vector<std::shared_ptr<VariableToSimulation>> &variables_to_simulation, const std::vector<std::shared_ptr<State>> &all_states, const json &args)
		: FullNLProblem({form}),
		  form_(form),
		  variables_to_simulation_(variables_to_simulation),
		  all_states_(all_states),
		  save_freq(args["output"]["save_frequency"]),
		  slim_freq(args["solver"]["advanced"]["slim_frequency"]),
		  solve_in_parallel(args["solver"]["advanced"]["solve_in_parallel"])
	{
		cur_grad.setZero(0);

		solve_in_order.clear();
		if (args["solver"]["advanced"]["solve_in_order"].size() > 0)
		{
<<<<<<< HEAD
			for (int i : args["solver"]["advanced"]["solve_in_order"])
				solve_in_order.push_back(i);
=======
			Graph G(all_states.size());
			for (int k = 0; k < all_states.size(); k++)
			{
				auto &arg = args["states"][k];
				if (arg["initial_guess"].get<int>() >= 0)
					G.addEdge(arg["initial_guess"].get<int>(), k);
			}
>>>>>>> 076bf15d

			if (solve_in_parallel)
				logger().error("Cannot solve both in order and in parallel, ignoring the order!");

			assert(solve_in_order.size() == all_states.size());
		}
		else
		{
			for (int i = 0; i < all_states_.size(); i++)
				solve_in_order.push_back(i);
			{
				Graph G(all_states.size());
				for (int k = 0; k < all_states.size(); k++)
				{
					auto &arg = args["states"][k];
					if (arg["initial_guess"].get<int>() >= 0)
						G.addEdge(arg["initial_guess"].get<int>(), k);
				}

				solve_in_order = G.topologicalSort();
			}

			active_state_mask.assign(all_states_.size(), false);
			for (int i = 0; i < all_states_.size(); i++)
			{
				for (const auto &v2sim : variables_to_simulation_)
				{
					for (const auto &state : v2sim->get_states())
					{
						if (all_states_[i].get() == state.get())
						{
							active_state_mask[i] = true;
							break;
						}
					}
				}
			}
		}
	}

	AdjointNLProblem::AdjointNLProblem(std::shared_ptr<AdjointForm> form, const std::vector<std::shared_ptr<AdjointForm>> &stopping_conditions, const std::vector<std::shared_ptr<VariableToSimulation>> &variables_to_simulation, const std::vector<std::shared_ptr<State>> &all_states, const json &args) : AdjointNLProblem(form, variables_to_simulation, all_states, args)
	{
		stopping_conditions_ = stopping_conditions;
	}

	void AdjointNLProblem::hessian(const Eigen::VectorXd &x, StiffnessMatrix &hessian)
	{
		log_and_throw_adjoint_error("Hessian not supported!");
	}

	double AdjointNLProblem::value(const Eigen::VectorXd &x)
	{
		return form_->value(x);
	}

	void AdjointNLProblem::gradient(const Eigen::VectorXd &x, Eigen::VectorXd &gradv)
	{
		if (cur_grad.size() == x.size())
			gradv = cur_grad;
		else
		{
			gradv.setZero(x.size());

			{
				POLYFEM_SCOPED_TIMER("adjoint solve");
				for (int i = 0; i < all_states_.size(); i++)
					all_states_[i]->solve_adjoint_cached(form_->compute_adjoint_rhs(x, *all_states_[i])); // caches inside state
			}

			{
				POLYFEM_SCOPED_TIMER("gradient assembly");
				form_->first_derivative(x, gradv);
			}

			cur_grad = gradv;
		}
	}

	bool AdjointNLProblem::is_step_valid(const Eigen::VectorXd &x0, const Eigen::VectorXd &x1) const
	{
		Eigen::MatrixXd X, V1;
		Eigen::MatrixXi F;

		for (auto state_ : all_states_)
		{
			X = get_updated_mesh_nodes(variables_to_simulation_, state_, x1);
			V1 = utils::unflatten(X, state_->mesh->dimension());
			state_->get_elements(F);
			bool flipped = is_flipped(V1, F);
			if (flipped)
				return false;
		}

		return form_->is_step_valid(x0, x1);
	}

	bool AdjointNLProblem::is_step_collision_free(const Eigen::VectorXd &x0, const Eigen::VectorXd &x1) const
	{
		return form_->is_step_collision_free(x0, x1);
	}

	double AdjointNLProblem::max_step_size(const Eigen::VectorXd &x0, const Eigen::VectorXd &x1) const
	{
		return form_->max_step_size(x0, x1);
	}

	void AdjointNLProblem::line_search_begin(const Eigen::VectorXd &x0, const Eigen::VectorXd &x1)
	{
		form_->line_search_begin(x0, x1);
	}

	void AdjointNLProblem::line_search_end()
	{
		form_->line_search_end();
	}

	void AdjointNLProblem::post_step(const int iter_num, const Eigen::VectorXd &x)
	{
		save_to_file(iter_num, x);
		form_->post_step(iter_num, x);
	}

	void AdjointNLProblem::save_to_file(const int iter_num, const Eigen::VectorXd &x0)
	{
		int id = 0;
		if (iter_num % save_freq != 0)
			return;
		adjoint_logger().info("Saving iteration {}", iter_num);
		for (const auto &state : all_states_)
		{
			bool save_vtu = true;
			bool save_rest_mesh = true;

			std::string vis_mesh_path = state->resolve_output_path(fmt::format("opt_state_{:d}_iter_{:d}.vtu", id, iter_num));
			std::string rest_mesh_path = state->resolve_output_path(fmt::format("opt_state_{:d}_iter_{:d}.obj", id, iter_num));
			id++;

			if (!save_vtu)
				continue;
			adjoint_logger().debug("Save final vtu to file {} ...", vis_mesh_path);

			double tend = state->args.value("tend", 1.0);
			double dt = 1;
			if (!state->args["time"].is_null())
				dt = state->args["time"]["dt"];

			Eigen::MatrixXd sol = state->diff_cached.u(-1);

			state->out_geom.save_vtu(
				vis_mesh_path,
				*state,
				sol,
				Eigen::MatrixXd::Zero(state->n_pressure_bases, 1),
				tend, dt,
				io::OutGeometryData::ExportOptions(state->args, state->mesh->is_linear(), state->problem->is_scalar(), state->solve_export_to_file),
				state->is_contact_enabled(),
				state->solution_frames);

			if (!save_rest_mesh)
				continue;
			adjoint_logger().debug("Save rest mesh to file {} ...", rest_mesh_path);

			// If shape opt, save rest meshes as well
			Eigen::MatrixXd V;
			Eigen::MatrixXi F;
			state->get_vertices(V);
			state->get_elements(F);
			if (state->mesh->dimension() == 3)
				F = igl::boundary_facets<Eigen::MatrixXi, Eigen::MatrixXi>(F);

			io::OBJWriter::write(rest_mesh_path, V, F);
		}
	}

	void AdjointNLProblem::solution_changed_no_solve(const Eigen::VectorXd &newX)
	{
		bool need_rebuild_basis = false;

		// update to new parameter and check if the new parameter is valid to solve
		for (const auto &v : variables_to_simulation_)
		{
			v->update(newX);
			if (v->get_parameter_type() == ParameterType::Shape)
				need_rebuild_basis = true;
		}

		if (need_rebuild_basis)
		{
			for (const auto &state : all_states_)
				state->build_basis();
		}

		form_->solution_changed(newX);
	}

	void AdjointNLProblem::solution_changed(const Eigen::VectorXd &newX)
	{
		bool need_rebuild_basis = false;

		std::vector<Eigen::MatrixXd> V_old_list;
		for (auto state : all_states_)
		{
			Eigen::MatrixXd V;
			state->get_vertices(V);
			V_old_list.push_back(V);
		}

		// update to new parameter and check if the new parameter is valid to solve
		for (const auto &v : variables_to_simulation_)
		{
			v->update(newX);
			if (v->get_parameter_type() == ParameterType::Shape)
				need_rebuild_basis = true;
		}

		// Apply slim to all states on a frequency
		if (need_rebuild_basis && (slim_freq > 0) && (iter % slim_freq == 0))
		{
			int state_num = 0;
			for (auto state : all_states_)
			{
				Eigen::MatrixXd V_new, V_smooth;
				Eigen::MatrixXi F;
				state->get_vertices(V_new);
				state->get_elements(F);

				polyfem::mesh::apply_slim(V_old_list[state_num++], F, V_new, V_smooth);

				for (int i = 0; i < V_smooth.rows(); ++i)
					state->set_mesh_vertex(i, V_smooth.row(i));
			}
		}

		if (need_rebuild_basis)
		{
			for (const auto &state : all_states_)
				state->build_basis();
		}

		// solve PDE
		solve_pde();

		form_->solution_changed(newX);
	}

	void AdjointNLProblem::solve_pde()
	{
<<<<<<< HEAD
		const auto cur_log_level = logger().level();
		all_states_[0]->set_log_level(static_cast<spdlog::level::level_enum>(solve_log_level)); // log level is global, only need to change in one state

=======
>>>>>>> 076bf15d
		if (solve_in_parallel)
		{
			adjoint_logger().info("Run simulations in parallel...");

			utils::maybe_parallel_for(all_states_.size(), [&](int start, int end, int thread_id) {
				for (int i = start; i < end; i++)
				{
					auto state = all_states_[i];
					if (active_state_mask[i] || state->diff_cached.size() == 0)
					{
						state->assemble_rhs();
						state->assemble_mass_mat();
						Eigen::MatrixXd sol, pressure; // solution is also cached in state
						state->solve_problem(sol, pressure);
					}
				}
			});
		}
		else
		{
			Eigen::MatrixXd sol, pressure; // solution is also cached in state
			for (int i : solve_in_order)
			{
				auto state = all_states_[i];
				if (active_state_mask[i] || state->diff_cached.size() == 0)
				{
					state->assemble_rhs();
					state->assemble_mass_mat();

					state->solve_problem(sol, pressure);
				}
			}
		}

		cur_grad.resize(0);
	}

	bool AdjointNLProblem::stop(const TVector &x)
	{
		if (stopping_conditions_.size() == 0)
			return false;

		for (auto &obj : stopping_conditions_)
		{
			obj->solution_changed(x);
			if (obj->value(x) > 0)
				return false;
		}
		return true;
	}

	void AdjointNLProblem::step_accepted(const int iter_num, const TVector &x)
	{
		save_to_file(x);
	}

} // namespace polyfem::solver<|MERGE_RESOLUTION|>--- conflicted
+++ resolved
@@ -19,7 +19,6 @@
 {
 	namespace
 	{
-<<<<<<< HEAD
 		double triangle_jacobian(const Eigen::VectorXd &v1, const Eigen::VectorXd &v2, const Eigen::VectorXd &v3)
 		{
 			Eigen::VectorXd a = v2 - v1, b = v3 - v1;
@@ -138,12 +137,6 @@
 
 			return X;
 		}
-	} // namespace
-
-	namespace
-	{
-=======
->>>>>>> 076bf15d
 		using namespace std;
 		// Class to represent a graph
 		class Graph
@@ -227,18 +220,13 @@
 		  variables_to_simulation_(variables_to_simulation),
 		  all_states_(all_states),
 		  save_freq(args["output"]["save_frequency"]),
-		  slim_freq(args["solver"]["advanced"]["slim_frequency"]),
+		  enable_slim(args["solver"]["advanced"]["enable_slim"]),
 		  solve_in_parallel(args["solver"]["advanced"]["solve_in_parallel"])
 	{
 		cur_grad.setZero(0);
 
 		solve_in_order.clear();
-		if (args["solver"]["advanced"]["solve_in_order"].size() > 0)
-		{
-<<<<<<< HEAD
-			for (int i : args["solver"]["advanced"]["solve_in_order"])
-				solve_in_order.push_back(i);
-=======
+		{
 			Graph G(all_states.size());
 			for (int k = 0; k < all_states.size(); k++)
 			{
@@ -246,41 +234,21 @@
 				if (arg["initial_guess"].get<int>() >= 0)
 					G.addEdge(arg["initial_guess"].get<int>(), k);
 			}
->>>>>>> 076bf15d
-
-			if (solve_in_parallel)
-				logger().error("Cannot solve both in order and in parallel, ignoring the order!");
-
-			assert(solve_in_order.size() == all_states.size());
-		}
-		else
-		{
-			for (int i = 0; i < all_states_.size(); i++)
-				solve_in_order.push_back(i);
-			{
-				Graph G(all_states.size());
-				for (int k = 0; k < all_states.size(); k++)
+
+			solve_in_order = G.topologicalSort();
+		}
+
+		active_state_mask.assign(all_states_.size(), false);
+		for (int i = 0; i < all_states_.size(); i++)
+		{
+			for (const auto &v2sim : variables_to_simulation_)
+			{
+				for (const auto &state : v2sim->get_states())
 				{
-					auto &arg = args["states"][k];
-					if (arg["initial_guess"].get<int>() >= 0)
-						G.addEdge(arg["initial_guess"].get<int>(), k);
-				}
-
-				solve_in_order = G.topologicalSort();
-			}
-
-			active_state_mask.assign(all_states_.size(), false);
-			for (int i = 0; i < all_states_.size(); i++)
-			{
-				for (const auto &v2sim : variables_to_simulation_)
-				{
-					for (const auto &state : v2sim->get_states())
+					if (all_states_[i].get() == state.get())
 					{
-						if (all_states_[i].get() == state.get())
-						{
-							active_state_mask[i] = true;
-							break;
-						}
+						active_state_mask[i] = true;
+						break;
 					}
 				}
 			}
@@ -463,7 +431,7 @@
 		}
 
 		// Apply slim to all states on a frequency
-		if (need_rebuild_basis && (slim_freq > 0) && (iter % slim_freq == 0))
+		if (need_rebuild_basis && enable_slim)
 		{
 			int state_num = 0;
 			for (auto state : all_states_)
@@ -494,12 +462,6 @@
 
 	void AdjointNLProblem::solve_pde()
 	{
-<<<<<<< HEAD
-		const auto cur_log_level = logger().level();
-		all_states_[0]->set_log_level(static_cast<spdlog::level::level_enum>(solve_log_level)); // log level is global, only need to change in one state
-
-=======
->>>>>>> 076bf15d
 		if (solve_in_parallel)
 		{
 			adjoint_logger().info("Run simulations in parallel...");
@@ -551,9 +513,4 @@
 		return true;
 	}
 
-	void AdjointNLProblem::step_accepted(const int iter_num, const TVector &x)
-	{
-		save_to_file(x);
-	}
-
 } // namespace polyfem::solver