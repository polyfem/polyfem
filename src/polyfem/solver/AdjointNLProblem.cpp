#include "AdjointNLProblem.hpp"
#include <polyfem/utils/MaybeParallelFor.hpp>
#include <polyfem/utils/Timer.hpp>

namespace polyfem::solver
{
	double AdjointNLProblem::target_value(const Eigen::VectorXd &x)
	{
		// TODO: user specify selection of functionals to be target
		return obj_->value();
	}

	double AdjointNLProblem::value(const Eigen::VectorXd &x, const bool only_elastic)
	{
		return obj_->value();
	}

	double AdjointNLProblem::value(const Eigen::VectorXd &x)
	{
		return value(x, false);
	}

	void AdjointNLProblem::target_gradient(const Eigen::VectorXd &x, Eigen::VectorXd &gradv)
	{
		gradient(x, gradv, false);
	}

	void AdjointNLProblem::gradient(const Eigen::VectorXd &x, Eigen::VectorXd &gradv)
	{
		gradient(x, gradv, false);
	}

	void AdjointNLProblem::gradient(const Eigen::VectorXd &x, Eigen::VectorXd &gradv, const bool only_elastic)
	{
		if (cur_grad.size() == x.size())
			gradv = cur_grad;
		else
		{
			int cumulative = 0;
			gradv.setZero(optimization_dim_);

			{
				POLYFEM_SCOPED_TIMER("adjoint solve", adjoint_solve_time);
				for (auto &state_ptr : all_states_)
					state_ptr->solve_adjoint(obj_->compute_adjoint_rhs(*state_ptr));
			}

			{
				POLYFEM_SCOPED_TIMER("gradient assembly", grad_assembly_time);
				for (const auto &p : parameters_)
				{
					Eigen::VectorXd gradv_param = obj_->gradient(all_states_, *p);

					gradv.segment(cumulative, p->optimization_dim()) += p->map_grad(x.segment(cumulative, p->optimization_dim()), gradv_param);
					cumulative += p->optimization_dim();
				}
			}

			cur_grad = gradv;
		}
	}

	void AdjointNLProblem::smoothing(const Eigen::VectorXd &x, Eigen::VectorXd &new_x)
	{
		int cumulative = 0;
		for (const auto &p : parameters_)
		{
			Eigen::VectorXd tmp = new_x.segment(cumulative, p->optimization_dim());
			p->smoothing(x.segment(cumulative, p->optimization_dim()), tmp);
			assert(tmp.size() == p->optimization_dim());
			new_x.segment(cumulative, p->optimization_dim()) = tmp;
			cumulative += p->optimization_dim();
		}
	}

	bool AdjointNLProblem::remesh(Eigen::VectorXd &x)
	{
		bool remesh = false;
		// TODO: remesh changes size of parameters, need to be careful
		// int cumulative = 0;
		// for (const auto &p : parameters_)
		// {
		// 	Eigen::VectorXd tmp = x.segment(cumulative, p->optimization_dim());
		// 	remesh |= p->remesh(tmp);
		// 	assert(tmp.size() == p->optimization_dim());
		// 	x.segment(cumulative, p->optimization_dim()) = tmp;
		// 	cumulative += p->optimization_dim();
		// }
		return remesh;
	}

	bool AdjointNLProblem::is_step_valid(const Eigen::VectorXd &x0, const Eigen::VectorXd &x1) const
	{
		int cumulative = 0;
		bool is_valid = true;
		for (const auto &p : parameters_)
		{
			is_valid &= p->is_step_valid(x0.segment(cumulative, p->optimization_dim()), x1.segment(cumulative, p->optimization_dim()));
			cumulative += p->optimization_dim();
		}
		return is_valid;
	}

	bool AdjointNLProblem::is_intersection_free(const Eigen::VectorXd &x) const
	{
		int cumulative = 0;
		bool is_valid = true;
		for (const auto &p : parameters_)
		{
			is_valid &= p->is_intersection_free(x.segment(cumulative, p->optimization_dim()));
			cumulative += p->optimization_dim();
		}
		return is_valid;
	}

	bool AdjointNLProblem::is_step_collision_free(const Eigen::VectorXd &x0, const Eigen::VectorXd &x1) const
	{
		int cumulative = 0;
		bool is_valid = true;
		for (const auto &p : parameters_)
		{
			is_valid &= p->is_step_collision_free(x0.segment(cumulative, p->optimization_dim()), x1.segment(cumulative, p->optimization_dim()));
			cumulative += p->optimization_dim();
		}
		return is_valid;
	}

	double AdjointNLProblem::max_step_size(const Eigen::VectorXd &x0, const Eigen::VectorXd &x1) const
	{
		// TODO: this was a number multiplied to the descent direction to take either a larger or smaller step, so now it's better to be a vector of numbers?
		return 1;
	}

	void AdjointNLProblem::line_search_begin(const Eigen::VectorXd &x0, const Eigen::VectorXd &x1)
	{
		int cumulative = 0;
		for (const auto &p : parameters_)
		{
			p->line_search_begin(x0.segment(cumulative, p->optimization_dim()), x1.segment(cumulative, p->optimization_dim()));
			cumulative += p->optimization_dim();
		}
	}

	void AdjointNLProblem::line_search_end()
	{

		int cumulative = 0;
		for (const auto &p : parameters_)
		{
			p->line_search_end();
			cumulative += p->optimization_dim();
		}
	}

	void AdjointNLProblem::post_step(const int iter_num, const Eigen::VectorXd &x)
	{
		int cumulative = 0;
		for (const auto &p : parameters_)
		{
			p->post_step(iter_num, x.segment(cumulative, p->optimization_dim()));
			cumulative += p->optimization_dim();
		}
		iter++;
	}

	void AdjointNLProblem::save_to_file(const Eigen::VectorXd &x0)
	{
		logger().info("Iter {}", iter);
		int id = 0;
		if (iter % save_freq != 0)
			return;
		for (const auto &state : all_states_)
		{
			std::string vis_mesh_path = state->resolve_output_path(fmt::format("opt_state_{:d}_iter_{:d}.vtu", id, iter));
			logger().debug("Save to file {} ...", vis_mesh_path);
			id++;

			double tend = state->args.value("tend", 1.0);
			double dt = 1;
			if (!state->args["time"].is_null())
				dt = state->args["time"]["dt"];

			state->out_geom.export_data(
				*state,
				state->diff_cached[0].u,
				Eigen::MatrixXd::Zero(state->n_pressure_bases, 1),
				!state->args["time"].is_null(),
				tend, dt,
				io::OutGeometryData::ExportOptions(state->args, state->mesh->is_linear(), state->problem->is_scalar(), state->solve_export_to_file),
				vis_mesh_path,
				"", // nodes_path,
				"", // solution_path,
				"", // stress_path,
				"", // mises_path,
				state->is_contact_enabled(), state->solution_frames);

			// TODO: if shape opt, save rest meshes as well
		}
	}

	Eigen::VectorXd AdjointNLProblem::initial_guess() const
	{
		Eigen::VectorXd x;
		x.setZero(full_size());
		int cumulative = 0;
		for (const auto &p : parameters_)
		{
			x.segment(cumulative, p->optimization_dim()) = p->initial_guess();
			cumulative += p->optimization_dim();
		}
		return x;
	}

	Eigen::VectorXd AdjointNLProblem::get_lower_bound(const Eigen::VectorXd &x) const
	{
		Eigen::VectorXd min;
		min.setZero(optimization_dim_);
		int cumulative = 0;
		for (const auto &p : parameters_)
		{
			min.segment(cumulative, p->optimization_dim()) = p->get_lower_bound(x.segment(cumulative, p->optimization_dim()));
			cumulative += p->optimization_dim();
		}
		return min;
	}
	Eigen::VectorXd AdjointNLProblem::get_upper_bound(const Eigen::VectorXd &x) const
	{
		Eigen::VectorXd max;
		max.setZero(optimization_dim_);
		int cumulative = 0;
		for (const auto &p : parameters_)
		{
			max.segment(cumulative, p->optimization_dim()) = p->get_upper_bound(x.segment(cumulative, p->optimization_dim()));
			cumulative += p->optimization_dim();
		}
		return max;
	}

	Eigen::VectorXd AdjointNLProblem::force_inequality_constraint(const Eigen::VectorXd &x0, const Eigen::VectorXd &dx)
	{
		Eigen::VectorXd newX;
		newX.setZero(optimization_dim_);
		int cumulative = 0;
		for (const auto &p : parameters_)
		{
			newX.segment(cumulative, p->optimization_dim()) = p->force_inequality_constraint(x0.segment(cumulative, p->optimization_dim()), dx.segment(cumulative, p->optimization_dim()));
			cumulative += p->optimization_dim();
		}
		return newX;
	}

	int AdjointNLProblem::n_inequality_constraints()
	{
		int num = 0;
		for (const auto &p : parameters_)
		{
			num += p->n_inequality_constraints();
		}
		return num;
	}

	double AdjointNLProblem::inequality_constraint_val(const Eigen::VectorXd &x, const int index)
	{
		int num = 0;
		int cumulative = 0;
		for (const auto &p : parameters_)
		{
			num += p->n_inequality_constraints();
			if (num > index)
			{
				num -= p->n_inequality_constraints();
				return p->inequality_constraint_val(x.segment(cumulative, p->optimization_dim()), index - num);
			}
			cumulative += p->optimization_dim();
		}
		log_and_throw_error("Exceeding number of inequality constraints!");
		return 0;
	}

	Eigen::VectorXd AdjointNLProblem::inequality_constraint_grad(const Eigen::VectorXd &x, const int index)
	{
		int num = 0;
		int cumulative = 0;
		Eigen::VectorXd grad;
		grad.setZero(optimization_dim_);
		for (const auto &p : parameters_)
		{
			num += p->n_inequality_constraints();
			if (num > index)
			{
				num -= p->n_inequality_constraints();
				grad.segment(cumulative, p->optimization_dim()) = p->inequality_constraint_grad(x.segment(cumulative, p->optimization_dim()), index - num);
				return grad;
			}
			cumulative += p->optimization_dim();
		}
		log_and_throw_error("Exceeding number of inequality constraints!");
		return grad;
	}

	void AdjointNLProblem::solution_changed(const Eigen::VectorXd &newX)
	{
		// if solution was not changed, no action is needed
		if (cur_x.size() == newX.size() && cur_x == newX)
			return;

		// update to new parameter and check if the new parameter is valid to solve
		bool solve = true;
		for (const auto &p : parameters_)
		{
			solve &= p->pre_solve(newX);
		}

		// solve PDE
		if (solve)
		{
			solve_pde();

			// post actions after solving PDE
			for (const auto &p : parameters_)
			{
				p->post_solve(newX);
			}

			cur_x = newX;
		}
	}

	void AdjointNLProblem::solve_pde()
	{
		const int cur_log = all_states_[0]->current_log_level;
		all_states_[0]->set_log_level(static_cast<spdlog::level::level_enum>(solve_log_level)); // log level is global, only need to change in one state
		utils::maybe_parallel_for(all_states_.size(), [&](int start, int end, int thread_id) {
			for (int i = start; i < end; i++)
			{
<<<<<<< HEAD
				const auto &state = all_states_[i];
				if (active_state_mask[i] || state->diff_cached.size() == 0)
				{
					state->assemble_rhs();
					state->assemble_stiffness_mat();
					Eigen::MatrixXd sol, pressure; // solution is also cached in state
					state->solve_problem(sol, pressure);
				}
=======
				auto state = all_states_[i];
				state->assemble_rhs();
				state->assemble_stiffness_mat();
				Eigen::MatrixXd sol, pressure; // solution is also cached in state
				state->solve_problem(sol, pressure);
>>>>>>> b02a039f
			}
		});
		all_states_[0]->set_log_level(static_cast<spdlog::level::level_enum>(cur_log));

		cur_grad.resize(0);
	}

	bool AdjointNLProblem::verify_gradient(const Eigen::VectorXd &x, const Eigen::VectorXd &gradv)
	{
		if (debug_finite_diff)
		{
			Eigen::VectorXd x2 = x + gradv * finite_diff_eps;
			Eigen::VectorXd x1 = x - gradv * finite_diff_eps;

			solution_changed(x2);
			double J2 = value(x2);

			solution_changed(x1);
			double J1 = value(x1);

			solution_changed(x);

			double fd = (J2 - J1) / 2 / finite_diff_eps;
			double analytic = gradv.squaredNorm();

			bool match = abs(fd - analytic) < 1e-8 || abs(fd - analytic) < 1e-1 * abs(analytic);

			if (match)
				logger().info("step size: {}, finite difference: {}, derivative: {}", finite_diff_eps, fd, analytic);
			else
				logger().error("step size: {}, finite difference: {}, derivative: {}", finite_diff_eps, fd, analytic);

			return match;
		}

		return true;
	}

} // namespace polyfem::solver<|MERGE_RESOLUTION|>--- conflicted
+++ resolved
@@ -333,8 +333,7 @@
 		utils::maybe_parallel_for(all_states_.size(), [&](int start, int end, int thread_id) {
 			for (int i = start; i < end; i++)
 			{
-<<<<<<< HEAD
-				const auto &state = all_states_[i];
+				auto state = all_states_[i];
 				if (active_state_mask[i] || state->diff_cached.size() == 0)
 				{
 					state->assemble_rhs();
@@ -342,13 +341,6 @@
 					Eigen::MatrixXd sol, pressure; // solution is also cached in state
 					state->solve_problem(sol, pressure);
 				}
-=======
-				auto state = all_states_[i];
-				state->assemble_rhs();
-				state->assemble_stiffness_mat();
-				Eigen::MatrixXd sol, pressure; // solution is also cached in state
-				state->solve_problem(sol, pressure);
->>>>>>> b02a039f
 			}
 		});
 		all_states_[0]->set_log_level(static_cast<spdlog::level::level_enum>(cur_log));
