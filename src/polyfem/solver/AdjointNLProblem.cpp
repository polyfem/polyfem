--- conflicted
+++ resolved
@@ -16,81 +16,84 @@
 
 namespace polyfem::solver
 {
-	namespace {
+	namespace
+	{
 		using namespace std;
 		// Class to represent a graph
-		class Graph {
+		class Graph
+		{
 			int V; // No. of vertices'
-		
+
 			// adjacency lists
 			vector<list<int>> adj;
-		
+
 			// A function used by topologicalSort
-			void topologicalSortUtil(int v, vector<bool> &visited, stack<int>& Stack);
-		
+			void topologicalSortUtil(int v, vector<bool> &visited, stack<int> &Stack);
+
 		public:
 			Graph(int V); // Constructor
-		
+
 			// function to add an edge to graph
 			void addEdge(int v, int w);
-		
+
 			// prints a Topological Sort of the complete graph
 			vector<int> topologicalSort();
 		};
-		
+
 		Graph::Graph(int V)
 		{
 			this->V = V;
 			adj.resize(V);
 		}
-		
+
 		void Graph::addEdge(int v, int w)
 		{
 			adj[v].push_back(w); // Add w to v’s list.
 		}
-		
+
 		// A recursive function used by topologicalSort
 		void Graph::topologicalSortUtil(int v, vector<bool> &visited,
-										stack<int>& Stack)
+										stack<int> &Stack)
 		{
 			// Mark the current node as visited.
 			visited[v] = true;
-		
+
 			// Recur for all the vertices adjacent to this vertex
 			list<int>::iterator i;
 			for (i = adj[v].begin(); i != adj[v].end(); ++i)
 				if (!visited[*i])
 					topologicalSortUtil(*i, visited, Stack);
-		
+
 			// Push current vertex to stack which stores result
 			Stack.push(v);
 		}
-		
+
 		// The function to do Topological Sort. It uses recursive
 		// topologicalSortUtil()
 		vector<int> Graph::topologicalSort()
 		{
 			stack<int> Stack;
-		
+
 			// Mark all the vertices as not visited
 			vector<bool> visited(V, false);
-		
+
 			// Call the recursive helper function to store Topological
 			// Sort starting from all vertices one by one
 			for (int i = 0; i < V; i++)
 				if (visited[i] == false)
 					topologicalSortUtil(i, visited, Stack);
-		
+
 			// Print contents of stack
 			vector<int> sorted;
-			while (Stack.empty() == false) {
+			while (Stack.empty() == false)
+			{
 				sorted.push_back(Stack.top());
 				Stack.pop();
 			}
 
 			return sorted;
 		}
-	}
+	} // namespace
 
 	AdjointNLProblem::AdjointNLProblem(std::shared_ptr<AdjointForm> form, const std::vector<std::shared_ptr<VariableToSimulation>> &variables_to_simulation, const std::vector<std::shared_ptr<State>> &all_states, const json &args)
 		: FullNLProblem({form}),
@@ -104,30 +107,15 @@
 
 		solve_in_order.clear();
 		{
-<<<<<<< HEAD
-			for (int i : args["solver"]["advanced"]["solve_in_order"])
-				solve_in_order.push_back(i);
-
-			if (solve_in_parallel)
-				logger().error("Cannot solve both in order and in parallel, ignoring the order!");
-
-			assert(solve_in_order.size() == all_states.size());
-		}
-		else
-		{
-			for (int i = 0; i < all_states_.size(); i++)
-				solve_in_order.push_back(i);
-=======
 			Graph G(all_states.size());
 			for (int k = 0; k < all_states.size(); k++)
 			{
-				auto& arg = args["states"][k];
+				auto &arg = args["states"][k];
 				if (arg["initial_guess"].get<int>() >= 0)
 					G.addEdge(arg["initial_guess"].get<int>(), k);
 			}
 
 			solve_in_order = G.topologicalSort();
->>>>>>> a2f0bd9e
 		}
 
 		active_state_mask.assign(all_states_.size(), false);
