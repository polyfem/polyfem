--- conflicted
+++ resolved
@@ -11,12 +11,10 @@
 
 	void OperatorSplittingSolver::save_density()
 	{
-<<<<<<< HEAD
-=======
 		void OperatorSplittingSolver::initialize_grid(const mesh::Mesh &mesh,
-								const std::vector<basis::ElementBases> &gbases,
-								const std::vector<basis::ElementBases> &bases,
-								const double &density_dx)
+													  const std::vector<basis::ElementBases> &gbases,
+													  const std::vector<basis::ElementBases> &bases,
+													  const double &density_dx)
 		{
 			resolution = density_dx;
 
@@ -32,8 +30,8 @@
 		}
 
 		void OperatorSplittingSolver::initialize_mesh(const mesh::Mesh &mesh,
-								const int shape, const int n_el,
-								const std::vector<mesh::LocalBoundary> &local_boundary)
+													  const int shape, const int n_el,
+													  const std::vector<mesh::LocalBoundary> &local_boundary)
 		{
 			dim = mesh.dimension();
 			mesh.bounding_box(min_domain, max_domain);
@@ -140,9 +138,9 @@
 		}
 
 		void OperatorSplittingSolver::initialize_solver(const mesh::Mesh &mesh,
-								const int shape_, const int n_el_,
-								const std::vector<mesh::LocalBoundary> &local_boundary,
-								const std::vector<int> &bnd_nodes)
+														const int shape_, const int n_el_,
+														const std::vector<mesh::LocalBoundary> &local_boundary,
+														const std::vector<int> &bnd_nodes)
 		{
 			shape = shape_;
 			n_el = n_el_;
@@ -153,28 +151,28 @@
 		}
 
 		OperatorSplittingSolver::OperatorSplittingSolver(const mesh::Mesh &mesh,
-								const int shape, const int n_el,
-								const std::vector<mesh::LocalBoundary> &local_boundary,
-								const std::vector<int> &bnd_nodes)
+														 const int shape, const int n_el,
+														 const std::vector<mesh::LocalBoundary> &local_boundary,
+														 const std::vector<int> &bnd_nodes)
 		{
 			initialize_solver(mesh, shape, n_el, local_boundary, bnd_nodes);
 		}
 
 		OperatorSplittingSolver::OperatorSplittingSolver(const mesh::Mesh &mesh,
-								const int shape, const int n_el,
-								const std::vector<mesh::LocalBoundary> &local_boundary,
-								const std::vector<int> &boundary_nodes_,
-								const std::vector<int> &pressure_boundary_nodes,
-								const std::vector<int> &bnd_nodes,
-								const StiffnessMatrix &mass,
-								const StiffnessMatrix &stiffness_viscosity,
-								const StiffnessMatrix &stiffness_velocity,
-								const StiffnessMatrix &mass_velocity,
-								const double &dt,
-								const double &viscosity_,
-								const std::string &solver_type,
-								const std::string &precond,
-								const json &params) : solver_type(solver_type)
+														 const int shape, const int n_el,
+														 const std::vector<mesh::LocalBoundary> &local_boundary,
+														 const std::vector<int> &boundary_nodes_,
+														 const std::vector<int> &pressure_boundary_nodes,
+														 const std::vector<int> &bnd_nodes,
+														 const StiffnessMatrix &mass,
+														 const StiffnessMatrix &stiffness_viscosity,
+														 const StiffnessMatrix &stiffness_velocity,
+														 const StiffnessMatrix &mass_velocity,
+														 const double &dt,
+														 const double &viscosity_,
+														 const std::string &solver_type,
+														 const std::string &precond,
+														 const json &params) : solver_type(solver_type)
 		{
 			initialize_solver(mesh, shape, n_el, local_boundary, bnd_nodes);
 
@@ -237,7 +235,7 @@
 			logger().info("Prefactorization ends!");
 		}
 
-		int OperatorSplittingSolver::handle_boundary_advection(RowVectorNd &pos)
+		int OperatorSplittingSolver::handle_boundary_advection(RowVectorNd & pos)
 		{
 			double dist = 1e10;
 			int idx = -1, local_idx = -1;
@@ -247,25 +245,25 @@
 #else
 			for (int e = 0; e < size; e++)
 #endif
-			{
-				int elem_idx = boundary_elem_id[e];
-
-				for (int i = 0; i < shape; i++)
-				{
-					double dist_ = 0;
-					for (int d = 0; d < dim; d++)
-					{
-						dist_ += pow(pos(d) - V(T(elem_idx, i), d), 2);
-					}
-					dist_ = sqrt(dist_);
-					if (dist_ < dist)
-					{
-						dist = dist_;
-						idx = elem_idx;
-						local_idx = i;
-					}
-				}
-			}
+							  {
+								  int elem_idx = boundary_elem_id[e];
+
+								  for (int i = 0; i < shape; i++)
+								  {
+									  double dist_ = 0;
+									  for (int d = 0; d < dim; d++)
+									  {
+										  dist_ += pow(pos(d) - V(T(elem_idx, i), d), 2);
+									  }
+									  dist_ = sqrt(dist_);
+									  if (dist_ < dist)
+									  {
+										  dist = dist_;
+										  idx = elem_idx;
+										  local_idx = i;
+									  }
+								  }
+							  }
 #ifdef POLYFEM_WITH_TBB
 			);
 #endif
@@ -275,14 +273,14 @@
 		}
 
 		int OperatorSplittingSolver::trace_back(const std::vector<basis::ElementBases> &gbases,
-						const std::vector<basis::ElementBases> &bases,
-						const RowVectorNd &pos_1,
-						const RowVectorNd &vel_1,
-						RowVectorNd &pos_2,
-						RowVectorNd &vel_2,
-						Eigen::MatrixXd &local_pos,
-						const Eigen::MatrixXd &sol,
-						const double dt)
+												const std::vector<basis::ElementBases> &bases,
+												const RowVectorNd &pos_1,
+												const RowVectorNd &vel_1,
+												RowVectorNd &pos_2,
+												RowVectorNd &vel_2,
+												Eigen::MatrixXd &local_pos,
+												const Eigen::MatrixXd &sol,
+												const double dt)
 		{
 			pos_2 = pos_1 - vel_1 * dt;
 
@@ -290,11 +288,11 @@
 		}
 
 		int OperatorSplittingSolver::interpolator(const std::vector<basis::ElementBases> &gbases,
-							const std::vector<basis::ElementBases> &bases,
-							const RowVectorNd &pos,
-							RowVectorNd &vel,
-							Eigen::MatrixXd &local_pos,
-							const Eigen::MatrixXd &sol)
+												  const std::vector<basis::ElementBases> &bases,
+												  const RowVectorNd &pos,
+												  RowVectorNd &vel,
+												  Eigen::MatrixXd &local_pos,
+												  const Eigen::MatrixXd &sol)
 		{
 			bool insideDomain = true;
 
@@ -359,13 +357,13 @@
 		}
 
 		void OperatorSplittingSolver::advection(const mesh::Mesh &mesh,
-						const std::vector<basis::ElementBases> &gbases,
-						const std::vector<basis::ElementBases> &bases,
-						Eigen::MatrixXd &sol,
-						const double dt,
-						const Eigen::MatrixXd &local_pts,
-						const int order,
-						const int RK)
+												const std::vector<basis::ElementBases> &gbases,
+												const std::vector<basis::ElementBases> &bases,
+												Eigen::MatrixXd &sol,
+												const double dt,
+												const Eigen::MatrixXd &local_pts,
+												const int order,
+												const int RK)
 		{
 			// to store new velocity
 			Eigen::MatrixXd new_sol = Eigen::MatrixXd::Zero(sol.size(), 1);
@@ -378,34 +376,34 @@
 #else
 			for (int e = 0; e < n_el; ++e)
 #endif
-			{
-				// to compute global position with barycentric coordinate
-				Eigen::MatrixXd mapped;
-				gbases[e].eval_geom_mapping(local_pts, mapped);
-
-				for (int i = 0; i < local_pts.rows(); i++)
-				{
-					// global index of this FEM node
-					int global = bases[e].bases[i].global()[0].index;
-
-					if (traversed(global))
-						continue;
-					traversed(global) = 1;
-
-					// velocity of this FEM node
-					RowVectorNd vel_ = sol.block(global * dim, 0, dim, 1).transpose();
-
-					// global position of this FEM node
-					RowVectorNd pos_ = RowVectorNd::Zero(1, dim);
-					for (int d = 0; d < dim; d++)
-						pos_(d) = mapped(i, d) - vel_(d) * dt;
-
-					Eigen::MatrixXd local_pos;
-					interpolator(gbases, bases, pos_, vel_, local_pos, sol);
-
-					new_sol.block(global * dim, 0, dim, 1) = vel_.transpose();
-				}
-			}
+							  {
+								  // to compute global position with barycentric coordinate
+								  Eigen::MatrixXd mapped;
+								  gbases[e].eval_geom_mapping(local_pts, mapped);
+
+								  for (int i = 0; i < local_pts.rows(); i++)
+								  {
+									  // global index of this FEM node
+									  int global = bases[e].bases[i].global()[0].index;
+
+									  if (traversed(global))
+										  continue;
+									  traversed(global) = 1;
+
+									  // velocity of this FEM node
+									  RowVectorNd vel_ = sol.block(global * dim, 0, dim, 1).transpose();
+
+									  // global position of this FEM node
+									  RowVectorNd pos_ = RowVectorNd::Zero(1, dim);
+									  for (int d = 0; d < dim; d++)
+										  pos_(d) = mapped(i, d) - vel_(d) * dt;
+
+									  Eigen::MatrixXd local_pos;
+									  interpolator(gbases, bases, pos_, vel_, local_pos, sol);
+
+									  new_sol.block(global * dim, 0, dim, 1) = vel_.transpose();
+								  }
+							  }
 #ifdef POLYFEM_WITH_TBB
 			);
 #endif
@@ -413,11 +411,11 @@
 		}
 
 		void OperatorSplittingSolver::advect_density_exact(const std::vector<basis::ElementBases> &gbases,
-									const std::vector<basis::ElementBases> &bases,
-									const std::shared_ptr<assembler::Problem> problem,
-									const double t,
-									const double dt,
-									const int RK)
+														   const std::vector<basis::ElementBases> &bases,
+														   const std::shared_ptr<assembler::Problem> problem,
+														   const double t,
+														   const double dt,
+														   const int RK)
 		{
 			Eigen::VectorXd new_density = Eigen::VectorXd::Zero(density.size());
 			const int Nx = grid_cell_num(0);
@@ -426,1435 +424,15 @@
 #else
 			for (int i = 0; i <= Nx; i++)
 #endif
-			{
-				for (int j = 0; j <= grid_cell_num(1); j++)
-				{
-					if (dim == 2)
-					{
-						Eigen::MatrixXd pos(1, dim);
-						pos(0) = i * resolution + min_domain(0);
-						pos(1) = j * resolution + min_domain(1);
-						const long idx = i + (long)j * (grid_cell_num(0) + 1);
-
-						Eigen::MatrixXd vel1, pos_;
-						problem->exact(pos, t, vel1);
-						if (RK > 1)
-						{
-							Eigen::MatrixXd vel2, vel3;
-							problem->exact(pos - 0.5 * dt * vel1, t, vel2);
-							problem->exact(pos - 0.75 * dt * vel2, t, vel3);
-							pos_ = pos - (2 * vel1 + 3 * vel2 + 4 * vel3) * dt / 9;
-						}
-						else
-						{
-							pos_ = pos - vel1 * dt;
-						}
-						interpolator(pos_, new_density[idx]);
-					}
-					else
-					{
-						for (int k = 0; k <= grid_cell_num(2); k++)
-						{
-							RowVectorNd pos(1, dim);
-							pos(0) = i * resolution + min_domain(0);
-							pos(1) = j * resolution + min_domain(1);
-							pos(2) = k * resolution + min_domain(2);
-							const long idx = i + (j + (long)k * (grid_cell_num(1) + 1)) * (grid_cell_num(0) + 1);
-
-							Eigen::MatrixXd vel1, pos_;
-							problem->exact(pos, t, vel1);
-							if (RK > 1)
-							{
-								Eigen::MatrixXd vel2, vel3;
-								problem->exact(pos - 0.5 * dt * vel1, t, vel2);
-								problem->exact(pos - 0.75 * dt * vel2, t, vel3);
-								pos_ = pos - (2 * vel1 + 3 * vel2 + 4 * vel3) * dt / 9;
-							}
-							else
-							{
-								pos_ = pos - vel1 * dt;
-							}
-							interpolator(pos_, new_density[idx]);
-						}
-					}
-				}
-			}
-#ifdef POLYFEM_WITH_TBB
-			);
-#endif
-			density.swap(new_density);
-		}
-
-		void OperatorSplittingSolver::advect_density(const std::vector<basis::ElementBases> &gbases,
-							const std::vector<basis::ElementBases> &bases,
-							const Eigen::MatrixXd &sol,
-							const double dt,
-							const int RK)
-		{
-			Eigen::VectorXd new_density = Eigen::VectorXd::Zero(density.size());
-			const int Nx = grid_cell_num(0);
-#ifdef POLYFEM_WITH_TBB
-			tbb::parallel_for(0, Nx + 1, 1, [&](int i)
-#else
-			for (int i = 0; i <= Nx; i++)
-#endif
-			{
-				for (int j = 0; j <= grid_cell_num(1); j++)
-				{
-					Eigen::MatrixXd local_pos;
-					if (dim == 2)
-					{
-						RowVectorNd pos(1, dim);
-						pos(0) = i * resolution + min_domain(0);
-						pos(1) = j * resolution + min_domain(1);
-						const long idx = i + (long)j * (grid_cell_num(0) + 1);
-
-						RowVectorNd vel1, pos_;
-						interpolator(gbases, bases, pos, vel1, local_pos, sol);
-						if (RK > 1)
-						{
-							RowVectorNd vel2, vel3;
-							interpolator(gbases, bases, pos - 0.5 * dt * vel1, vel2, local_pos, sol);
-							interpolator(gbases, bases, pos - 0.75 * dt * vel2, vel3, local_pos, sol);
-							pos_ = pos - (2 * vel1 + 3 * vel2 + 4 * vel3) * dt / 9;
-						}
-						else
-						{
-							pos_ = pos - vel1 * dt;
-						}
-						interpolator(pos_, new_density[idx]);
-					}
-					else
-					{
-						for (int k = 0; k <= grid_cell_num(2); k++)
-						{
-							RowVectorNd pos(1, dim);
-							pos(0) = i * resolution + min_domain(0);
-							pos(1) = j * resolution + min_domain(1);
-							pos(2) = k * resolution + min_domain(2);
-							const long idx = i + (j + (long)k * (grid_cell_num(1) + 1)) * (grid_cell_num(0) + 1);
-
-							RowVectorNd vel1, pos_;
-							interpolator(gbases, bases, pos, vel1, local_pos, sol);
-							if (RK > 1)
-							{
-								RowVectorNd vel2, vel3;
-								interpolator(gbases, bases, pos - 0.5 * dt * vel1, vel2, local_pos, sol);
-								interpolator(gbases, bases, pos - 0.75 * dt * vel2, vel3, local_pos, sol);
-								pos_ = pos - (2 * vel1 + 3 * vel2 + 4 * vel3) * dt / 9;
-							}
-							else
-							{
-								pos_ = pos - vel1 * dt;
-							}
-							interpolator(pos_, new_density[idx]);
-						}
-					}
-				}
-			}
-#ifdef POLYFEM_WITH_TBB
-			);
-#endif
-			density.swap(new_density);
-		}
-
-		void OperatorSplittingSolver::advection_FLIP(const mesh::Mesh &mesh, const std::vector<basis::ElementBases> &gbases, const std::vector<basis::ElementBases> &bases, Eigen::MatrixXd &sol, const double dt, const Eigen::MatrixXd &local_pts, const int order)
-		{
-			const int ppe = shape; // particle per element
-			const double FLIPRatio = 1;
-			// initialize or resample particles and update velocity via g2p
-			if (position_particle.empty())
-			{
-				// initialize particles
-				position_particle.resize(n_el * ppe);
-				velocity_particle.resize(n_el * ppe);
-				cellI_particle.resize(n_el * ppe);
-#ifdef POLYFEM_WITH_TBB
-				tbb::parallel_for(0, n_el, 1, [&](int e)
-#else
-				for (int e = 0; e < n_el; ++e)
-#endif
-				{
-					// sample particle in element e
-					Eigen::MatrixXd local_pts_particle;
-					local_pts_particle.setRandom(ppe, dim);
-					local_pts_particle.array() += 1;
-					local_pts_particle.array() /= 2;
-					for (int ppeI = 0; ppeI < ppe; ++ppeI)
-					{
-						if (shape == 3 && dim == 2 && local_pts_particle.row(ppeI).sum() > 1)
-						{
-							double x = 1 - local_pts_particle(ppeI, 1);
-							local_pts_particle(ppeI, 1) = 1 - local_pts_particle(ppeI, 0);
-							local_pts_particle(ppeI, 0) = x;
-							// TODO: dim == 3
-						}
-					}
-
-					for (int i = 0; i < shape; ++i)
-						cellI_particle[e * ppe + i] = e;
-
-					// compute global position and velocity of particles
-					// construct interpolant (linear for position)
-					Eigen::MatrixXd mapped;
-					gbases[e].eval_geom_mapping(local_pts_particle, mapped);
-					// construct interpolant (for velocity)
-					assembler::ElementAssemblyValues vals;
-					vals.compute(e, dim == 3, local_pts_particle, bases[e], gbases[e]); // possibly higher-order
-					for (int j = 0; j < ppe; ++j)
-					{
-						position_particle[ppe * e + j].setZero(1, dim);
-						for (int d = 0; d < dim; d++)
-						{
-							position_particle[ppe * e + j](d) = mapped(j, d);
-						}
-
-						velocity_particle[e * ppe + j].setZero(1, dim);
-						for (int i = 0; i < vals.basis_values.size(); ++i)
-						{
-							velocity_particle[e * ppe + j] += vals.basis_values[i].val(j) * sol.block(bases[e].bases[i].global()[0].index * dim, 0, dim, 1).transpose();
-						}
-					}
-				}
-#ifdef POLYFEM_WITH_TBB
-				);
-#endif
-			}
-			else
-			{
-				// resample particles
-				// count particle per cell
-				std::vector<int> counter(n_el, 0);
-				std::vector<int> redundantPI;
-				std::vector<bool> isRedundant(cellI_particle.size(), false);
-				for (int pI = 0; pI < cellI_particle.size(); ++pI)
-				{
-					if (cellI_particle[pI] < 0)
-					{
-						redundantPI.emplace_back(pI);
-						isRedundant[pI] = true;
-					}
-					else
-					{
-						++counter[cellI_particle[pI]];
-						if (counter[cellI_particle[pI]] > ppe)
-						{
-							redundantPI.emplace_back(pI);
-							isRedundant[pI] = true;
-						}
-					}
-				}
-				// g2p -- update velocity
-#ifdef POLYFEM_WITH_TBB
-				tbb::parallel_for(0, (int)cellI_particle.size(), 1, [&](int pI)
-#else
-				for (int pI = 0; pI < cellI_particle.size(); ++pI)
-#endif
-				{
-					if (!isRedundant[pI])
-					{
-						int e = cellI_particle[pI];
-						Eigen::MatrixXd local_pts_particle;
-						calculate_local_pts(gbases[e], e, position_particle[pI], local_pts_particle);
-
-						assembler::ElementAssemblyValues vals;
-						vals.compute(e, dim == 3, local_pts_particle, bases[e], gbases[e]); // possibly higher-order
-						RowVectorNd FLIPdVel, PICVel;
-						FLIPdVel.setZero(1, dim);
-						PICVel.setZero(1, dim);
-						for (int i = 0; i < vals.basis_values.size(); ++i)
-						{
-							FLIPdVel += vals.basis_values[i].val(0) * (sol.block(bases[e].bases[i].global()[0].index * dim, 0, dim, 1) - new_sol.block(bases[e].bases[i].global()[0].index * dim, 0, dim, 1)).transpose();
-							PICVel += vals.basis_values[i].val(0) * sol.block(bases[e].bases[i].global()[0].index * dim, 0, dim, 1).transpose();
-						}
-						velocity_particle[pI] = (1.0 - FLIPRatio) * PICVel + FLIPRatio * (velocity_particle[pI] + FLIPdVel);
-					}
-				}
-#ifdef POLYFEM_WITH_TBB
-				);
-#endif
-				// resample
-				for (int e = 0; e < n_el; ++e)
-				{
-					if (counter[e] >= ppe)
-					{
-						continue;
-					}
-
-					while (counter[e] < ppe)
-					{
-						int pI = redundantPI.back();
-						redundantPI.pop_back();
-
-						cellI_particle[pI] = e;
-
-						// sample particle in element e
-						Eigen::MatrixXd local_pts_particle;
-						local_pts_particle.setRandom(1, dim);
-						local_pts_particle.array() += 1;
-						local_pts_particle.array() /= 2;
-						if (shape == 3 && dim == 2 && local_pts_particle.sum() > 1)
-						{
-							double x = 1 - local_pts_particle(0, 1);
-							local_pts_particle(0, 1) = 1 - local_pts_particle(0, 0);
-							local_pts_particle(0, 0) = x;
-							// TODO: dim == 3
-						}
-
-						// compute global position and velocity of particles
-						// construct interpolant (linear for position)
-						Eigen::MatrixXd mapped;
-						gbases[e].eval_geom_mapping(local_pts_particle, mapped);
-						for (int d = 0; d < dim; d++)
-							position_particle[pI](d) = mapped(0, d);
-
-						// construct interpolant (for velocity)
-						assembler::ElementAssemblyValues vals;
-						vals.compute(e, dim == 3, local_pts_particle, bases[e], gbases[e]); // possibly higher-order
-						velocity_particle[pI].setZero(1, dim);
-						for (int i = 0; i < vals.basis_values.size(); ++i)
-						{
-							velocity_particle[pI] += vals.basis_values[i].val(0) * sol.block(bases[e].bases[i].global()[0].index * dim, 0, dim, 1).transpose();
-						}
-
-						++counter[e];
-					}
-				}
-			}
-
-			// advect
-			std::vector<assembler::ElementAssemblyValues> velocity_interpolator(ppe * n_el);
-#ifdef POLYFEM_WITH_TBB
-			tbb::parallel_for(0, (int)(ppe * n_el), 1, [&](int pI)
-#else
-			for (int pI = 0; pI < ppe * n_el; ++pI)
-#endif
-			{
-				// update particle position via advection
-				RowVectorNd newvel;
-				Eigen::MatrixXd local_pos;
-				cellI_particle[pI] = trace_back(gbases, bases, position_particle[pI], velocity_particle[pI],
-												position_particle[pI], newvel, local_pos, sol, -dt);
-
-				// RK3:
-				// RowVectorNd bypass, vel2, vel3;
-				// trace_back( gbases, bases, position_particle[pI], velocity_particle[pI],
-				//     bypass, vel2, sol, -0.5 * dt);
-				// trace_back( gbases, bases, position_particle[pI], vel2,
-				//     bypass, vel3, sol, -0.75 * dt);
-				// trace_back( gbases, bases, position_particle[pI],
-				//     2 * velocity_particle[pI] + 3 * vel2 + 4 * vel3,
-				//     position_particle[pI], bypass, sol, -dt / 9);
-
-				// prepare P2G
-				if (cellI_particle[pI] >= 0)
-				{
-					// construct interpolator (always linear for P2G, can use gaussian or bspline later)
-					velocity_interpolator[pI].compute(cellI_particle[pI], dim == 3, local_pos,
-													gbases[cellI_particle[pI]], gbases[cellI_particle[pI]]);
-				}
-			}
-#ifdef POLYFEM_WITH_TBB
-			);
-#endif
-
-			// P2G
-			new_sol = Eigen::MatrixXd::Zero(sol.size(), 1);
-			new_sol_w = Eigen::MatrixXd::Zero(sol.size() / dim, 1);
-			new_sol_w.array() += 1e-13;
-			for (int pI = 0; pI < ppe * n_el; ++pI)
-			{
-				int cellI = cellI_particle[pI];
-				if (cellI == -1)
-				{
-					continue;
-				}
-				assembler::ElementAssemblyValues &vals = velocity_interpolator[pI];
-				for (int i = 0; i < vals.basis_values.size(); ++i)
-				{
-					new_sol.block(bases[cellI].bases[i].global()[0].index * dim, 0, dim, 1) +=
-						vals.basis_values[i].val(0) * velocity_particle[pI].transpose();
-					new_sol_w(bases[cellI].bases[i].global()[0].index) += vals.basis_values[i].val(0);
-				}
-			}
-			// TODO: need to add up boundary velocities and weights because of perodic BC
-
-#ifdef POLYFEM_WITH_TBB
-			tbb::parallel_for(0, (int)new_sol.rows() / dim, 1, [&](int i)
-#else
-			for (int i = 0; i < new_sol.rows() / dim; ++i)
-#endif
-			{
-				new_sol.block(i * dim, 0, dim, 1) /= new_sol_w(i, 0);
-				sol.block(i * dim, 0, dim, 1) = new_sol.block(i * dim, 0, dim, 1);
-			}
-#ifdef POLYFEM_WITH_TBB
-			);
-#endif
-		}
-
-		void OperatorSplittingSolver::advection_PIC(const mesh::Mesh &mesh, const std::vector<basis::ElementBases> &gbases, const std::vector<basis::ElementBases> &bases, Eigen::MatrixXd &sol, const double dt, const Eigen::MatrixXd &local_pts, const int order)
-		{
-			// to store new velocity and weights for particle grid transfer
-			Eigen::MatrixXd new_sol = Eigen::MatrixXd::Zero(sol.size(), 1);
-			Eigen::MatrixXd new_sol_w = Eigen::MatrixXd::Zero(sol.size() / dim, 1);
-			new_sol_w.array() += 1e-13;
-
-			const int ppe = shape; // particle per element
-			std::vector<assembler::ElementAssemblyValues> velocity_interpolator(ppe * n_el);
-			position_particle.resize(ppe * n_el);
-			velocity_particle.resize(ppe * n_el);
-			cellI_particle.resize(ppe * n_el);
-#ifdef POLYFEM_WITH_TBB
-			tbb::parallel_for(0, n_el, 1, [&](int e)
-#else
-			for (int e = 0; e < n_el; ++e)
-#endif
-			{
-				// resample particle in element e
-				Eigen::MatrixXd local_pts_particle;
-				local_pts_particle.setRandom(ppe, dim);
-				local_pts_particle.array() += 1;
-				local_pts_particle.array() /= 2;
-
-				// geometry vertices of element e
-				std::vector<RowVectorNd> vert(shape);
-				for (int i = 0; i < shape; ++i)
-				{
-					vert[i] = mesh.point(mesh.cell_vertex(e, i));
-				}
-
-				// construct interpolant (linear for position)
-				assembler::ElementAssemblyValues gvals;
-				gvals.compute(e, dim == 3, local_pts_particle, gbases[e], gbases[e]);
-
-				// compute global position of particles
-				for (int i = 0; i < ppe; ++i)
-				{
-					position_particle[ppe * e + i].setZero(1, dim);
-					for (int j = 0; j < shape; ++j)
-					{
-						position_particle[ppe * e + i] += gvals.basis_values[j].val(i) * vert[j];
-					}
-				}
-
-				// compute velocity
-				assembler::ElementAssemblyValues vals;
-				vals.compute(e, dim == 3, local_pts_particle, bases[e], gbases[e]); // possibly higher-order
-				for (int j = 0; j < ppe; ++j)
-				{
-					velocity_particle[e * ppe + j].setZero(1, dim);
-					for (int i = 0; i < vals.basis_values.size(); ++i)
-					{
-						velocity_particle[e * ppe + j] += vals.basis_values[i].val(j) * sol.block(bases[e].bases[i].global()[0].index * dim, 0, dim, 1).transpose();
-					}
-				}
-
-				// update particle position via advection
-				for (int j = 0; j < ppe; ++j)
-				{
-					RowVectorNd newvel;
-					Eigen::MatrixXd local_pos;
-					cellI_particle[ppe * e + j] = trace_back(gbases, bases, position_particle[ppe * e + j], velocity_particle[e * ppe + j],
-															position_particle[ppe * e + j], newvel, local_pos, sol, -dt);
-
-					// RK3:
-					// RowVectorNd bypass, vel2, vel3;
-					// trace_back( gbases, bases, position_particle[ppe * e + i], velocity_particle[e * ppe + i],
-					//     bypass, vel2, sol, -0.5 * dt);
-					// trace_back( gbases, bases, position_particle[ppe * e + i], vel2,
-					//     bypass, vel3, sol, -0.75 * dt);
-					// trace_back( gbases, bases, position_particle[ppe * e + i],
-					//     2 * velocity_particle[e * ppe + i] + 3 * vel2 + 4 * vel3,
-					//     position_particle[ppe * e + i], bypass, sol, -dt / 9);
-
-					// prepare P2G
-					if (cellI_particle[ppe * e + j] >= 0)
-					{
-						// construct interpolator (always linear for P2G, can use gaussian or bspline later)
-						velocity_interpolator[ppe * e + j].compute(cellI_particle[ppe * e + j], dim == 3, local_pos,
-																	gbases[cellI_particle[ppe * e + j]], gbases[cellI_particle[ppe * e + j]]);
-					}
-				}
-			}
-#ifdef POLYFEM_WITH_TBB
-			);
-#endif
-
-			// P2G
-			for (int e = 0; e < n_el; ++e)
-			{
-				for (int j = 0; j < ppe; ++j)
-				{
-					int cellI = cellI_particle[ppe * e + j];
-					if (cellI == -1)
-					{
-						continue;
-					}
-					assembler::ElementAssemblyValues &vals = velocity_interpolator[ppe * e + j];
-					for (int i = 0; i < vals.basis_values.size(); ++i)
-					{
-						new_sol.block(bases[cellI].bases[i].global()[0].index * dim, 0, dim, 1) +=
-							vals.basis_values[i].val(0) * velocity_particle[ppe * e + j].transpose();
-						new_sol_w(bases[cellI].bases[i].global()[0].index) += vals.basis_values[i].val(0);
-					}
-				}
-			}
-			// TODO: need to add up boundary velocities and weights because of perodic BC
-
-#ifdef POLYFEM_WITH_TBB
-			tbb::parallel_for(0, (int)new_sol.rows() / dim, 1, [&](int i)
-#else
-			for (int i = 0; i < new_sol.rows() / dim; ++i)
-#endif
-			{
-				sol.block(i * dim, 0, dim, 1) = new_sol.block(i * dim, 0, dim, 1) / new_sol_w(i, 0);
-			}
-#ifdef POLYFEM_WITH_TBB
-			);
-#endif
-			// TODO: need to think about what to do with negative quadratic weight
-		}
-
-		void OperatorSplittingSolver::solve_diffusion_1st(const StiffnessMatrix &mass, const std::vector<int> &bnd_nodes, Eigen::MatrixXd &sol)
-		{
-			Eigen::VectorXd rhs;
-
-			for (int d = 0; d < dim; d++)
-			{
-				Eigen::VectorXd x(sol.size() / dim);
-				for (int j = 0; j < x.size(); j++)
-				{
-					x(j) = sol(j * dim + d);
-				}
-				rhs = mass * x;
-
-				// keep dirichlet bc
-				for (int i = 0; i < bnd_nodes.size(); i++)
-				{
-					rhs(bnd_nodes[i]) = x(bnd_nodes[i]);
-				}
-
-				// if (solver_type == "Pardiso" || solver_type == "Eigen::SimplicialLDLT" || solver_type == "Eigen::SparseLU")
-				{
-					dirichlet_solve_prefactorized(*solver_diffusion, mat_diffusion, rhs, bnd_nodes, x);
-				}
-				// else
-				// {
-				// dirichlet_solve(*solver_diffusion, mat_diffusion, rhs, bnd_nodes, x, mat_diffusion.rows(), "", false, false, false);
-				// }
-
-				for (int j = 0; j < x.size(); j++)
-				{
-					sol(j * dim + d) = x(j);
-				}
-			}
-		}
-
-		void OperatorSplittingSolver::external_force(const mesh::Mesh &mesh,
-							const assembler::Assembler &assembler,
-							const std::vector<basis::ElementBases> &gbases,
-							const std::vector<basis::ElementBases> &bases,
-							const double dt,
-							Eigen::MatrixXd &sol,
-							const Eigen::MatrixXd &local_pts,
-							const std::shared_ptr<assembler::Problem> problem,
-							const double time)
-		{
-#ifdef POLYFEM_WITH_TBB
-			tbb::parallel_for(0, n_el, 1, [&](int e)
-#else
-			for (int e = 0; e < n_el; e++)
-#endif
-			{
-				Eigen::MatrixXd mapped;
-				gbases[e].eval_geom_mapping(local_pts, mapped);
-
-				for (int local_idx = 0; local_idx < bases[e].bases.size(); local_idx++)
-				{
-					int global_idx = bases[e].bases[local_idx].global()[0].index;
-
-					Eigen::MatrixXd pos = Eigen::MatrixXd::Zero(1, dim);
-					for (int d = 0; d < dim; d++)
-						pos(0, d) = mapped(local_idx, d);
-
-					Eigen::MatrixXd val;
-					problem->rhs(assembler, pos, time, val);
-
-					for (int d = 0; d < dim; d++)
-					{
-						sol(global_idx * dim + d) += val(d) * dt;
-					}
-				}
-			}
-#ifdef POLYFEM_WITH_TBB
-			);
-#endif
-		}
-
-		void OperatorSplittingSolver::solve_pressure(const StiffnessMatrix &mixed_stiffness, const std::vector<int> &pressure_boundary_nodes, Eigen::MatrixXd &sol, Eigen::MatrixXd &pressure)
-		{
-			Eigen::VectorXd rhs;
-			if (pressure_boundary_nodes.size() == 0)
-				rhs = Eigen::VectorXd::Zero(mixed_stiffness.rows() + 1); // mixed_stiffness * sol;
-			else
-				rhs = Eigen::VectorXd::Zero(mixed_stiffness.rows());     // mixed_stiffness * sol;
-
-			Eigen::VectorXd temp = mixed_stiffness * sol;
-			for (int i = 0; i < temp.rows(); i++)
-			{
-				rhs(i) = temp(i);
-			}
-
-			Eigen::VectorXd x = Eigen::VectorXd::Zero(rhs.size());
-			for (int i = 0; i < pressure.size(); i++)
-			{
-				x(i) = pressure(i);
-			}
-
-			for (int i = 0; i < pressure_boundary_nodes.size(); i++)
-			{
-				rhs(pressure_boundary_nodes[i]) = 0;
-				x(pressure_boundary_nodes[i]) = 0;
-			}
-			// if (solver_type == "Pardiso" || solver_type == "Eigen::SimplicialLDLT" || solver_type == "Eigen::SparseLU")
-			// {
-			dirichlet_solve_prefactorized(*solver_projection, mat_projection, rhs, pressure_boundary_nodes, x);
-			// }
-			// else
-			// {
-			// dirichlet_solve(*solver_projection, mat_projection, rhs, std::vector<int>(), x, mat_projection.rows() - 1, "", false, false, false);
-			// }
-
-			if (pressure_boundary_nodes.size() == 0)
-				pressure = x.head(x.size() - 1);
-			else
-				pressure = x;
-		}
-
-		void OperatorSplittingSolver::projection(const StiffnessMatrix &velocity_mass, const StiffnessMatrix &mixed_stiffness, const std::vector<int> &boundary_nodes_, Eigen::MatrixXd &sol, const Eigen::MatrixXd &pressure)
-		{
-			Eigen::VectorXd rhs = mixed_stiffness.transpose() * pressure;
-			Eigen::VectorXd dx = Eigen::VectorXd::Zero(sol.size());
-
-			for (int i = 0; i < boundary_nodes_.size(); i++)
-			{
-				rhs(boundary_nodes_[i]) = 0;
-			}
-
-			if (solver_type == "Pardiso" || solver_type == "Eigen::SimplicialLDLT" || solver_type == "Eigen::SparseLU")
-			{
-				dirichlet_solve_prefactorized(*solver_mass, velocity_mass, rhs, boundary_nodes_, dx);
-			}
-			else
-			{
-				auto mat = velocity_mass;
-				dirichlet_solve(*solver_mass, mat, rhs, boundary_nodes_, dx, velocity_mass.rows(), "", false, false, false);
-			}
-
-			sol -= dx;
-		}
-
-		void OperatorSplittingSolver::projection(int n_bases,
-						const std::vector<basis::ElementBases> &gbases,
-						const std::vector<basis::ElementBases> &bases,
-						const std::vector<basis::ElementBases> &pressure_bases,
-						const Eigen::MatrixXd &local_pts,
-						Eigen::MatrixXd &pressure,
-						Eigen::MatrixXd &sol)
-		{
-			Eigen::VectorXd grad_pressure = Eigen::VectorXd::Zero(n_bases * dim);
-			Eigen::VectorXi traversed = Eigen::VectorXi::Zero(n_bases);
-
-			assembler::ElementAssemblyValues vals;
-			for (int e = 0; e < n_el; ++e)
-			{
-				vals.compute(e, dim == 3, local_pts, pressure_bases[e], gbases[e]);
-				for (int j = 0; j < local_pts.rows(); j++)
-				{
-					int global_ = bases[e].bases[j].global()[0].index;
-					for (int i = 0; i < vals.basis_values.size(); i++)
-					{
-						for (int d = 0; d < dim; d++)
-						{
-							assert(pressure_bases[e].bases[i].global().size() == 1);
-							grad_pressure(global_ * dim + d) += vals.basis_values[i].grad_t_m(j, d) * pressure(pressure_bases[e].bases[i].global()[0].index);
-						}
-					}
-					traversed(global_)++;
-				}
-			}
-			for (int i = 0; i < traversed.size(); i++)
-			{
-				for (int d = 0; d < dim; d++)
-				{
-					sol(i * dim + d) -= grad_pressure(i * dim + d) / traversed(i);
-				}
-			}
-		}
-
-		void OperatorSplittingSolver::initialize_density(const std::shared_ptr<assembler::Problem> &problem)
-		{
-			Eigen::MatrixXd pts(1, dim);
-			Eigen::MatrixXd tmp;
-			for (long i = 0; i <= grid_cell_num(0); i++)
-			{
-				pts(0, 0) = i * resolution + min_domain(0);
-				for (long j = 0; j <= grid_cell_num(1); j++)
-				{
-					pts(0, 1) = j * resolution + min_domain(1);
-					if (dim == 2)
-					{
-						const long idx = i + j * (grid_cell_num(0) + 1);
-						problem->initial_density(pts, tmp);
-						density(idx) = tmp(0);
-					}
-					else
-					{
-						for (long k = 0; k <= grid_cell_num(2); k++)
-						{
-							pts(0, 2) = k * resolution + min_domain(2);
-							const long idx = i + (j + k * (grid_cell_num(1) + 1)) * (grid_cell_num(0) + 1);
-							problem->initial_density(pts, tmp);
-							density(idx) = tmp(0);
-						}
-					}
-				}
-			}
-		}
-
-		long OperatorSplittingSolver::search_cell(const std::vector<basis::ElementBases> &gbases, const RowVectorNd &pos, Eigen::MatrixXd &local_pts)
-		{
-			Eigen::Matrix<long, Eigen::Dynamic, 1> pos_int(dim);
-			for (int d = 0; d < dim; d++)
-			{
-				pos_int(d) = floor((pos(d) - min_domain(d)) / (max_domain(d) - min_domain(d)) * hash_table_cell_num(d));
-				if (pos_int(d) < 0)
-					return -1;
-				else if (pos_int(d) >= hash_table_cell_num(d))
-					return -1;
-			}
-
-			long idx = 0, dim_num = 1;
-			for (int d = 0; d < dim; d++)
-			{
-				idx += pos_int(d) * dim_num;
-				dim_num *= hash_table_cell_num(d);
-			}
-
-			const std::vector<long> &list = hash_table[idx];
-			for (auto it = list.begin(); it != list.end(); it++)
-			{
-				calculate_local_pts(gbases[*it], *it, pos, local_pts);
-
-				if (shape == dim + 1)
-				{
-					if (local_pts.minCoeff() > -1e-13 && local_pts.sum() < 1 + 1e-13)
-						return *it;
-				}
-				else
-				{
-					if (local_pts.minCoeff() > -1e-13 && local_pts.maxCoeff() < 1 + 1e-13)
-						return *it;
-				}
-			}
-			return -1; // not inside any elem
-		}
-
-		bool OperatorSplittingSolver::outside_quad(const std::vector<RowVectorNd> &vert, const RowVectorNd &pos)
-		{
-			double a = (vert[1](0) - vert[0](0)) * (pos(1) - vert[0](1)) - (vert[1](1) - vert[0](1)) * (pos(0) - vert[0](0));
-			double b = (vert[2](0) - vert[1](0)) * (pos(1) - vert[1](1)) - (vert[2](1) - vert[1](1)) * (pos(0) - vert[1](0));
-			double c = (vert[3](0) - vert[2](0)) * (pos(1) - vert[2](1)) - (vert[3](1) - vert[2](1)) * (pos(0) - vert[2](0));
-			double d = (vert[0](0) - vert[3](0)) * (pos(1) - vert[3](1)) - (vert[0](1) - vert[3](1)) * (pos(0) - vert[3](0));
-
-			if ((a > 0 && b > 0 && c > 0 && d > 0) || (a < 0 && b < 0 && c < 0 && d < 0))
-				return false;
-			return true;
-		}
-
-		void OperatorSplittingSolver::compute_gbase_val(const int elem_idx, const Eigen::MatrixXd &local_pos, Eigen::MatrixXd &pos)
-		{
-			pos = Eigen::MatrixXd::Zero(1, dim);
-			Eigen::VectorXd weights(shape);
-			const double x = local_pos(0);
-			const double y = local_pos(1);
-			if (dim == 2)
-			{
-				if (shape == 3)
-				{
-					weights << 1 - x - y, x, y;
-				}
-				else
-				{
-					weights << (1 - x) * (1 - y), x * (1 - y),
-						x * y, y * (1 - x);
-				}
-			}
-			else
-			{
-				const double z = local_pos(2);
-				if (shape == 4)
-				{
-					weights << 1 - x - y - z, x, y, z;
-				}
-				else
-				{
-					weights << (1 - x) * (1 - y) * (1 - z),
-						x * (1 - y) * (1 - z),
-						x * y * (1 - z),
-						(1 - x) * y * (1 - z),
-						(1 - x) * (1 - y) * z,
-						x * (1 - y) * z,
-						x * y * z,
-						(1 - x) * y * z;
-				}
-			}
-
-			for (int d = 0; d < dim; d++)
-			{
-				for (int j = 0; j < shape; j++)
-				{
-					pos(d) += V(T(elem_idx, j), d) * weights(j);
-				}
-			}
-		}
-
-		void OperatorSplittingSolver::compute_gbase_jacobi(const int elem_idx, const Eigen::MatrixXd &local_pos, Eigen::MatrixXd &jacobi)
-		{
-			jacobi = Eigen::MatrixXd::Zero(dim, dim);
-			Eigen::MatrixXd weights(shape, dim);
-			const double x = local_pos(0);
-			const double y = local_pos(1);
-			if (dim == 2)
-			{
-				if (shape == 3)
-				{
-					weights << -1, -1,
-						1, 0,
-						0, 1;
-				}
-				else
-				{
-					weights << y - 1, x - 1,
-						1 - y, -x,
-						y, x,
-						-y, 1 - x;
-				}
-			}
-			else
-			{
-				const double z = local_pos(2);
-				if (shape == 4)
-				{
-					weights << -1, -1, -1,
-						1, 0, 0,
-						0, 1, 0,
-						0, 0, 1;
-				}
-				else
-				{
-					weights << -(1 - y) * (1 - z), -(1 - x) * (1 - z), -(1 - x) * (1 - y),
-						(1 - y) * (1 - z), -x * (1 - z), -x * (1 - y),
-						y * (1 - z), x * (1 - z), -x * y,
-						-y * (1 - z), (1 - x) * (1 - z), -(1 - x) * y,
-						-(1 - y) * z, -(1 - x) * z, (1 - x) * (1 - y),
-						(1 - y) * z, -x * z, x * (1 - y),
-						y * z, x * z, x * y,
-						-y * z, (1 - x) * z, (1 - x) * y;
-				}
-			}
-
-			for (int d1 = 0; d1 < dim; d1++)
-			{
-				for (int d2 = 0; d2 < dim; d2++)
-				{
-					for (int i = 0; i < shape; i++)
-					{
-						jacobi(d1, d2) += weights(i, d2) * V(T(elem_idx, i), d1);
-					}
-				}
-			}
-		}
-
-		void OperatorSplittingSolver::calculate_local_pts(const basis::ElementBases &gbase,
-									const int elem_idx,
-									const RowVectorNd &pos,
-									Eigen::MatrixXd &local_pos)
-		{
-			local_pos = Eigen::MatrixXd::Zero(1, dim);
-
-			// if(shape == 4 && dim == 2 && outside_quad(vert, pos))
-			// {
-			//     local_pos(0) = local_pos(1) = -1;
-			//     return;
-			// }
-			Eigen::MatrixXd res;
-			int iter_times = 0;
-			int max_iter = 20;
-			do
-			{
-				res = -pos;
-
-				Eigen::MatrixXd mapped;
-				gbase.eval_geom_mapping(local_pos, mapped);
-				for (int d = 0; d < dim; d++)
-					res(d) += mapped(0, d);
-
-				std::vector<Eigen::MatrixXd> grads;
-				gbase.eval_geom_mapping_grads(local_pos, grads);
-				Eigen::MatrixXd jacobi = grads[0].transpose();
-
-				Eigen::VectorXd delta = jacobi.colPivHouseholderQr().solve(res.transpose());
-				for (int d = 0; d < dim; d++)
-				{
-					local_pos(d) -= delta(d);
-				}
-				iter_times++;
-				if (shape == dim + 1)
-					break;
-			} while (res.norm() > 1e-12 && iter_times < max_iter);
-
-			if (iter_times >= max_iter)
-			{
-				for (int d = 0; d < dim; d++)
-					local_pos(d) = -1;
-			}
-		}
-
-		void OperatorSplittingSolver::save_density()
-		{
->>>>>>> 63d29ccd
-#ifdef POLYFEM_WITH_OPENVDB
-		openvdb::initialize();
-		openvdb::FloatGrid::Ptr grid = openvdb::FloatGrid::create();
-		openvdb::FloatGrid::Accessor accessor = grid->getAccessor();
-
-		for (int i = 0; i <= grid_cell_num(0); i++)
-		{
-			for (int j = 0; j <= grid_cell_num(1); j++)
-			{
-				if (dim == 2)
-				{
-					const int idx = i + j * (grid_cell_num(0) + 1);
-					openvdb::Coord xyz(i, j, 0);
-					if (density(idx) > 1e-8)
-						accessor.setValue(xyz, density(idx));
-				}
-				else
-				{
-					for (int k = 0; k <= grid_cell_num(2); k++)
-					{
-						const int idx = i + (j + k * (grid_cell_num(1) + 1)) * (grid_cell_num(0) + 1);
-						openvdb::Coord xyz(i, j, k);
-						if (density(idx) > 1e-8)
-							accessor.setValue(xyz, density(idx));
-					}
-				}
-			}
-		}
-		grid->setName("density_smoke");
-		grid->setGridClass(openvdb::GRID_FOG_VOLUME);
-
-		static int num_frame = 0;
-		const std::string filename = "density" + std::to_string(num_frame) + ".vdb";
-		openvdb::io::File file(filename.c_str());
-		num_frame++;
-
-		openvdb::GridPtrVec(grids);
-		grids.push_back(grid);
-		file.write(grids);
-		file.close();
-#else
-		static int num_frame = 0;
-		std::string name = "density" + std::to_string(num_frame) + ".txt";
-		std::ofstream file(name.c_str());
-		num_frame++;
-		for (int i = 0; i <= grid_cell_num(0); i++)
-		{
-			for (int j = 0; j <= grid_cell_num(1); j++)
-			{
-				if (dim == 2)
-				{
-					const int idx = i + j * (grid_cell_num(0) + 1);
-					if (density(idx) < 1e-10)
-						continue;
-					file << i << " " << j << " " << density(idx) << std::endl;
-				}
-				else
-				{
-					for (int k = 0; k <= grid_cell_num(2); k++)
-					{
-						const int idx = i + (j + k * (grid_cell_num(1) + 1)) * (grid_cell_num(0) + 1);
-						if (density(idx) < 1e-10)
-							continue;
-						file << i << " " << j << " " << k << " " << density(idx) << std::endl;
-					}
-				}
-			}
-		}
-		file.close();
-#endif
-	};
-
-	void OperatorSplittingSolver::initialize_grid(const mesh::Mesh &mesh,
-												  const std::vector<basis::ElementBases> &gbases,
-												  const std::vector<basis::ElementBases> &bases,
-												  const double &density_dx)
-	{
-		resolution = density_dx;
-
-		grid_cell_num = RowVectorNd::Zero(dim);
-		for (int d = 0; d < dim; d++)
-		{
-			grid_cell_num(d) = ceil((max_domain(d) - min_domain(d)) / resolution);
-		}
-		if (dim == 2)
-			density = Eigen::VectorXd::Zero((grid_cell_num(0) + 1) * (grid_cell_num(1) + 1));
-		else
-			density = Eigen::VectorXd::Zero((grid_cell_num(0) + 1) * (grid_cell_num(1) + 1) * (grid_cell_num(2) + 1));
-	}
-
-	void OperatorSplittingSolver::initialize_mesh(const mesh::Mesh &mesh,
-												  const int shape, const int n_el,
-												  const std::vector<mesh::LocalBoundary> &local_boundary)
-	{
-		dim = mesh.dimension();
-		mesh.bounding_box(min_domain, max_domain);
-
-		const int size = local_boundary.size();
-		boundary_elem_id.reserve(size);
-		for (int e = 0; e < size; e++)
-		{
-			boundary_elem_id.push_back(local_boundary[e].element_id());
-		}
-
-		T.resize(n_el, shape);
-		for (int e = 0; e < n_el; e++)
-		{
-			for (int i = 0; i < shape; i++)
-			{
-				T(e, i) = mesh.cell_vertex(e, i);
-			}
-		}
-		V = Eigen::MatrixXd::Zero(mesh.n_vertices(), 3);
-		for (int i = 0; i < V.rows(); i++)
-		{
-			auto p = mesh.point(i);
-			for (int d = 0; d < dim; d++)
-			{
-				V(i, d) = p(d);
-			}
-			if (dim == 2)
-				V(i, 2) = 0;
-		}
-	}
-
-	void OperatorSplittingSolver::initialize_hashtable(const mesh::Mesh &mesh)
-	{
-		Eigen::MatrixXd p0, p1, p;
-		mesh.get_edges(p0, p1);
-		p = p0 - p1;
-		double avg_edge_length = p.rowwise().norm().mean();
-
-		long total_cell_num = 1;
-		for (int d = 0; d < dim; d++)
-		{
-			hash_table_cell_num[d] = (long)std::round((max_domain(d) - min_domain(d)) / avg_edge_length) * 4;
-			logger().debug("hash grid in {} dimension: {}", d, hash_table_cell_num[d]);
-			total_cell_num *= hash_table_cell_num[d];
-		}
-		hash_table.resize(total_cell_num);
-		for (int e = 0; e < T.rows(); e++)
-		{
-			Eigen::VectorXd min_ = V.row(T(e, 0));
-			Eigen::VectorXd max_ = min_;
-
-			for (int i = 1; i < T.cols(); i++)
-			{
-				Eigen::VectorXd p = V.row(T(e, i));
-				for (int d = 0; d < dim; d++)
-				{
-					if (min_(d) > p(d))
-						min_(d) = p(d);
-					if (max_(d) < p(d))
-						max_(d) = p(d);
-				}
-			}
-
-			Eigen::Matrix<long, Eigen::Dynamic, 1, Eigen::ColMajor, 3, 1> min_int(dim);
-			Eigen::Matrix<long, Eigen::Dynamic, 1, Eigen::ColMajor, 3, 1> max_int(dim);
-			max_int(0) = 0;
-
-			for (int d = 0; d < dim; d++)
-			{
-				double temp = hash_table_cell_num[d] / (max_domain(d) - min_domain(d));
-				min_int(d) = floor((min_(d) * (1 - 1e-14) - min_domain(d)) * temp);
-				max_int(d) = ceil((max_(d) * (1 + 1e-14) - min_domain(d)) * temp);
-
-				if (min_int(d) < 0)
-					min_int(d) = 0;
-				if (max_int(d) > hash_table_cell_num[d])
-					max_int(d) = hash_table_cell_num[d];
-			}
-
-			for (long x = min_int(0); x < max_int(0); x++)
-			{
-				for (long y = min_int(1); y < max_int(1); y++)
-				{
-					if (dim == 2)
-					{
-						long idx = x + y * hash_table_cell_num[0];
-						hash_table[idx].push_back(e);
-					}
-					else
-					{
-						for (long z = min_int(2); z < max_int(2); z++)
-						{
-							long idx = x + (y + z * hash_table_cell_num[1]) * hash_table_cell_num[0];
-							hash_table[idx].push_back(e);
-						}
-					}
-				}
-			}
-		}
-
-		float average_intersection_num = 0;
-		int max_intersection_num = 0;
-		for (int i = 0; i < hash_table.size(); i++)
-		{
-			average_intersection_num += hash_table[i].size();
-			(hash_table[i].size() > max_intersection_num) ? (max_intersection_num = hash_table[i].size()) : 1;
-		}
-		average_intersection_num /= hash_table.size();
-		logger().debug("average intersection number for hash grid: {}", average_intersection_num);
-		logger().debug("max intersection number for hash grid: {}", max_intersection_num);
-	}
-
-	OperatorSplittingSolver::OperatorSplittingSolver() {}
-
-	void OperatorSplittingSolver::initialize_solver(const mesh::Mesh &mesh,
-													const int shape_, const int n_el_,
-													const std::vector<mesh::LocalBoundary> &local_boundary,
-													const std::vector<int> &bnd_nodes)
-	{
-		shape = shape_;
-		n_el = n_el_;
-		boundary_nodes = bnd_nodes;
-
-		initialize_mesh(mesh, shape, n_el, local_boundary);
-		initialize_hashtable(mesh);
-	}
-
-	OperatorSplittingSolver::OperatorSplittingSolver(const mesh::Mesh &mesh,
-													 const int shape, const int n_el,
-													 const std::vector<mesh::LocalBoundary> &local_boundary,
-													 const std::vector<int> &bnd_nodes)
-	{
-		initialize_solver(mesh, shape, n_el, local_boundary, bnd_nodes);
-	}
-
-	OperatorSplittingSolver::OperatorSplittingSolver(const mesh::Mesh &mesh,
-													 const int shape, const int n_el,
-													 const std::vector<mesh::LocalBoundary> &local_boundary,
-													 const std::vector<int> &boundary_nodes_,
-													 const std::vector<int> &pressure_boundary_nodes,
-													 const std::vector<int> &bnd_nodes,
-													 const StiffnessMatrix &mass,
-													 const StiffnessMatrix &stiffness_viscosity,
-													 const StiffnessMatrix &stiffness_velocity,
-													 const StiffnessMatrix &mass_velocity,
-													 const double &dt,
-													 const double &viscosity_,
-													 const std::string &solver_type,
-													 const std::string &precond,
-													 const json &params,
-													 const std::string &save_path) : solver_type(solver_type)
-	{
-		initialize_solver(mesh, shape, n_el, local_boundary, bnd_nodes);
-
-		logger().info("Prefactorization begins...");
-
-		solver_mass = polysolve::LinearSolver::create(solver_type, precond);
-		solver_mass->setParameters(params);
-		// if (solver_type == "Pardiso" || solver_type == "Eigen::SimplicialLDLT" || solver_type == "Eigen::SparseLU")
-		{
-			StiffnessMatrix mat1 = mass_velocity;
-			prefactorize(*solver_mass, mat1, boundary_nodes_, mat1.rows(), save_path);
-		}
-
-		mat_diffusion = mass + viscosity_ * dt * stiffness_viscosity;
-
-		solver_diffusion = polysolve::LinearSolver::create(solver_type, precond);
-		solver_diffusion->setParameters(params);
-		// if (solver_type == "Pardiso" || solver_type == "Eigen::SimplicialLDLT" || solver_type == "Eigen::SparseLU")
-		{
-			StiffnessMatrix mat1 = mat_diffusion;
-			prefactorize(*solver_diffusion, mat1, bnd_nodes, mat1.rows(), save_path);
-		}
-
-		if (pressure_boundary_nodes.size() == 0)
-			mat_projection.resize(stiffness_velocity.rows() + 1, stiffness_velocity.cols() + 1);
-		else
-			mat_projection.resize(stiffness_velocity.rows(), stiffness_velocity.cols());
-
-		std::vector<Eigen::Triplet<double>> coefficients;
-		coefficients.reserve(stiffness_velocity.nonZeros() + 2 * stiffness_velocity.rows());
-
-		for (int i = 0; i < stiffness_velocity.outerSize(); i++)
-		{
-			for (StiffnessMatrix::InnerIterator it(stiffness_velocity, i); it; ++it)
-			{
-				coefficients.emplace_back(it.row(), it.col(), it.value());
-			}
-		}
-
-		if (pressure_boundary_nodes.size() == 0)
-		{
-			const double val = 1. / (mat_projection.rows() - 1);
-			for (int i = 0; i < mat_projection.rows() - 1; i++)
-			{
-				coefficients.emplace_back(i, mat_projection.cols() - 1, val);
-				coefficients.emplace_back(mat_projection.rows() - 1, i, val);
-			}
-			coefficients.emplace_back(mat_projection.rows() - 1, mat_projection.cols() - 1, 2);
-		}
-
-		mat_projection.setFromTriplets(coefficients.begin(), coefficients.end());
-		solver_projection = polysolve::LinearSolver::create(solver_type, precond);
-		solver_projection->setParameters(params);
-		logger().info("{}...", solver_projection->name());
-		// if (solver_type == "Pardiso" || solver_type == "Eigen::SimplicialLDLT" || solver_type == "Eigen::SparseLU")
-		{
-			StiffnessMatrix mat2 = mat_projection;
-			prefactorize(*solver_projection, mat2, pressure_boundary_nodes, mat2.rows(), save_path);
-		}
-		logger().info("Prefactorization ends!");
-	}
-
-	int OperatorSplittingSolver::handle_boundary_advection(RowVectorNd &pos)
-	{
-		double dist = 1e10;
-		int idx = -1, local_idx = -1;
-		const int size = boundary_elem_id.size();
-#ifdef POLYFEM_WITH_TBB
-		tbb::parallel_for(0, size, 1, [&](int e)
-#else
-		for (int e = 0; e < size; e++)
-#endif
-						  {
-							  int elem_idx = boundary_elem_id[e];
-
-							  for (int i = 0; i < shape; i++)
 							  {
-								  double dist_ = 0;
-								  for (int d = 0; d < dim; d++)
+								  for (int j = 0; j <= grid_cell_num(1); j++)
 								  {
-									  dist_ += pow(pos(d) - V(T(elem_idx, i), d), 2);
-								  }
-								  dist_ = sqrt(dist_);
-								  if (dist_ < dist)
-								  {
-									  dist = dist_;
-									  idx = elem_idx;
-									  local_idx = i;
-								  }
-							  }
-						  }
-#ifdef POLYFEM_WITH_TBB
-		);
-#endif
-		for (int d = 0; d < dim; d++)
-			pos(d) = V(T(idx, local_idx), d);
-		return idx;
-	}
-
-	int OperatorSplittingSolver::trace_back(const std::vector<basis::ElementBases> &gbases,
-											const std::vector<basis::ElementBases> &bases,
-											const RowVectorNd &pos_1,
-											const RowVectorNd &vel_1,
-											RowVectorNd &pos_2,
-											RowVectorNd &vel_2,
-											Eigen::MatrixXd &local_pos,
-											const Eigen::MatrixXd &sol,
-											const double dt)
-	{
-		pos_2 = pos_1 - vel_1 * dt;
-
-		return interpolator(gbases, bases, pos_2, vel_2, local_pos, sol);
-	}
-
-	int OperatorSplittingSolver::interpolator(const std::vector<basis::ElementBases> &gbases,
-											  const std::vector<basis::ElementBases> &bases,
-											  const RowVectorNd &pos,
-											  RowVectorNd &vel,
-											  Eigen::MatrixXd &local_pos,
-											  const Eigen::MatrixXd &sol)
-	{
-		bool insideDomain = true;
-
-		int new_elem;
-		if ((new_elem = search_cell(gbases, pos, local_pos)) == -1)
-		{
-			insideDomain = false;
-			RowVectorNd pos_ = pos;
-			new_elem = handle_boundary_advection(pos_);
-			calculate_local_pts(gbases[new_elem], new_elem, pos_, local_pos);
-		}
-
-		// interpolation
-		vel = RowVectorNd::Zero(dim);
-		assembler::ElementAssemblyValues vals;
-		vals.compute(new_elem, dim == 3, local_pos, bases[new_elem], gbases[new_elem]);
-		for (int d = 0; d < dim; d++)
-		{
-			for (int i = 0; i < vals.basis_values.size(); i++)
-			{
-				vel(d) += vals.basis_values[i].val(0) * sol(bases[new_elem].bases[i].global()[0].index * dim + d);
-			}
-		}
-		if (insideDomain)
-			return new_elem;
-		else
-			return -1;
-	}
-
-	void OperatorSplittingSolver::interpolator(const RowVectorNd &pos, double &val)
-	{
-		val = 0;
-
-		Eigen::Matrix<long, Eigen::Dynamic, 1> int_pos(dim);
-		Eigen::MatrixXd weights(2, dim);
-		for (int d = 0; d < dim; d++)
-		{
-			int_pos(d) = floor((pos(d) - min_domain(d)) / resolution);
-			if (int_pos(d) < 0 || int_pos(d) >= grid_cell_num(d))
-				return;
-			weights(1, d) = (pos(d) - min_domain(d)) / resolution - int_pos(d);
-			weights(0, d) = 1 - weights(1, d);
-		}
-
-		for (int d1 = 0; d1 < 2; d1++)
-			for (int d2 = 0; d2 < 2; d2++)
-			{
-				if (dim == 2)
-				{
-					const long idx = (int_pos(0) + d1) + (int_pos(1) + d2) * (grid_cell_num(0) + 1);
-					val += density(idx) * weights(d1, 0) * weights(d2, 1);
-				}
-				else
-				{
-					for (int d3 = 0; d3 < 2; d3++)
-					{
-						const long idx = (int_pos(0) + d1) + (int_pos(1) + d2 + (int_pos(2) + d3) * (grid_cell_num(1) + 1)) * (grid_cell_num(0) + 1);
-						val += density(idx) * weights(d1, 0) * weights(d2, 1) * weights(d3, 2);
-					}
-				}
-			}
-	}
-
-	void OperatorSplittingSolver::advection(const mesh::Mesh &mesh,
-											const std::vector<basis::ElementBases> &gbases,
-											const std::vector<basis::ElementBases> &bases,
-											Eigen::MatrixXd &sol,
-											const double dt,
-											const Eigen::MatrixXd &local_pts,
-											const int order,
-											const int RK)
-	{
-		// to store new velocity
-		Eigen::MatrixXd new_sol = Eigen::MatrixXd::Zero(sol.size(), 1);
-		// number of FEM nodes
-		const int n_vert = sol.size() / dim;
-		Eigen::VectorXi traversed = Eigen::VectorXi::Zero(n_vert);
-
-#ifdef POLYFEM_WITH_TBB
-		tbb::parallel_for(0, n_el, 1, [&](int e)
-#else
-		for (int e = 0; e < n_el; ++e)
-#endif
-						  {
-							  // to compute global position with barycentric coordinate
-							  Eigen::MatrixXd mapped;
-							  gbases[e].eval_geom_mapping(local_pts, mapped);
-
-							  for (int i = 0; i < local_pts.rows(); i++)
-							  {
-								  // global index of this FEM node
-								  int global = bases[e].bases[i].global()[0].index;
-
-								  if (traversed(global))
-									  continue;
-								  traversed(global) = 1;
-
-								  // velocity of this FEM node
-								  RowVectorNd vel_ = sol.block(global * dim, 0, dim, 1).transpose();
-
-								  // global position of this FEM node
-								  RowVectorNd pos_ = RowVectorNd::Zero(1, dim);
-								  for (int d = 0; d < dim; d++)
-									  pos_(d) = mapped(i, d) - vel_(d) * dt;
-
-								  Eigen::MatrixXd local_pos;
-								  interpolator(gbases, bases, pos_, vel_, local_pos, sol);
-
-								  new_sol.block(global * dim, 0, dim, 1) = vel_.transpose();
-							  }
-						  }
-#ifdef POLYFEM_WITH_TBB
-		);
-#endif
-		sol.swap(new_sol);
-	}
-
-	void OperatorSplittingSolver::advect_density_exact(const std::vector<basis::ElementBases> &gbases,
-													   const std::vector<basis::ElementBases> &bases,
-													   const std::shared_ptr<assembler::Problem> problem,
-													   const double t,
-													   const double dt,
-													   const int RK)
-	{
-		Eigen::VectorXd new_density = Eigen::VectorXd::Zero(density.size());
-		const int Nx = grid_cell_num(0);
-#ifdef POLYFEM_WITH_TBB
-		tbb::parallel_for(0, Nx + 1, 1, [&](int i)
-#else
-		for (int i = 0; i <= Nx; i++)
-#endif
-						  {
-							  for (int j = 0; j <= grid_cell_num(1); j++)
-							  {
-								  if (dim == 2)
-								  {
-									  Eigen::MatrixXd pos(1, dim);
-									  pos(0) = i * resolution + min_domain(0);
-									  pos(1) = j * resolution + min_domain(1);
-									  const long idx = i + (long)j * (grid_cell_num(0) + 1);
-
-									  Eigen::MatrixXd vel1, pos_;
-									  problem->exact(pos, t, vel1);
-									  if (RK > 1)
+									  if (dim == 2)
 									  {
-										  Eigen::MatrixXd vel2, vel3;
-										  problem->exact(pos - 0.5 * dt * vel1, t, vel2);
-										  problem->exact(pos - 0.75 * dt * vel2, t, vel3);
-										  pos_ = pos - (2 * vel1 + 3 * vel2 + 4 * vel3) * dt / 9;
-									  }
-									  else
-									  {
-										  pos_ = pos - vel1 * dt;
-									  }
-									  interpolator(pos_, new_density[idx]);
-								  }
-								  else
-								  {
-									  for (int k = 0; k <= grid_cell_num(2); k++)
-									  {
-										  RowVectorNd pos(1, dim);
+										  Eigen::MatrixXd pos(1, dim);
 										  pos(0) = i * resolution + min_domain(0);
 										  pos(1) = j * resolution + min_domain(1);
-										  pos(2) = k * resolution + min_domain(2);
-										  const long idx = i + (j + (long)k * (grid_cell_num(1) + 1)) * (grid_cell_num(0) + 1);
+										  const long idx = i + (long)j * (grid_cell_num(0) + 1);
 
 										  Eigen::MatrixXd vel1, pos_;
 										  problem->exact(pos, t, vel1);
@@ -1871,63 +449,63 @@
 										  }
 										  interpolator(pos_, new_density[idx]);
 									  }
+									  else
+									  {
+										  for (int k = 0; k <= grid_cell_num(2); k++)
+										  {
+											  RowVectorNd pos(1, dim);
+											  pos(0) = i * resolution + min_domain(0);
+											  pos(1) = j * resolution + min_domain(1);
+											  pos(2) = k * resolution + min_domain(2);
+											  const long idx = i + (j + (long)k * (grid_cell_num(1) + 1)) * (grid_cell_num(0) + 1);
+
+											  Eigen::MatrixXd vel1, pos_;
+											  problem->exact(pos, t, vel1);
+											  if (RK > 1)
+											  {
+												  Eigen::MatrixXd vel2, vel3;
+												  problem->exact(pos - 0.5 * dt * vel1, t, vel2);
+												  problem->exact(pos - 0.75 * dt * vel2, t, vel3);
+												  pos_ = pos - (2 * vel1 + 3 * vel2 + 4 * vel3) * dt / 9;
+											  }
+											  else
+											  {
+												  pos_ = pos - vel1 * dt;
+											  }
+											  interpolator(pos_, new_density[idx]);
+										  }
+									  }
 								  }
 							  }
-						  }
-#ifdef POLYFEM_WITH_TBB
-		);
-#endif
-		density.swap(new_density);
-	}
-
-	void OperatorSplittingSolver::advect_density(const std::vector<basis::ElementBases> &gbases,
-												 const std::vector<basis::ElementBases> &bases,
-												 const Eigen::MatrixXd &sol,
-												 const double dt,
-												 const int RK)
-	{
-		Eigen::VectorXd new_density = Eigen::VectorXd::Zero(density.size());
-		const int Nx = grid_cell_num(0);
-#ifdef POLYFEM_WITH_TBB
-		tbb::parallel_for(0, Nx + 1, 1, [&](int i)
+#ifdef POLYFEM_WITH_TBB
+			);
+#endif
+			density.swap(new_density);
+		}
+
+		void OperatorSplittingSolver::advect_density(const std::vector<basis::ElementBases> &gbases,
+													 const std::vector<basis::ElementBases> &bases,
+													 const Eigen::MatrixXd &sol,
+													 const double dt,
+													 const int RK)
+		{
+			Eigen::VectorXd new_density = Eigen::VectorXd::Zero(density.size());
+			const int Nx = grid_cell_num(0);
+#ifdef POLYFEM_WITH_TBB
+			tbb::parallel_for(0, Nx + 1, 1, [&](int i)
 #else
-		for (int i = 0; i <= Nx; i++)
-#endif
-						  {
-							  for (int j = 0; j <= grid_cell_num(1); j++)
+			for (int i = 0; i <= Nx; i++)
+#endif
 							  {
-								  Eigen::MatrixXd local_pos;
-								  if (dim == 2)
+								  for (int j = 0; j <= grid_cell_num(1); j++)
 								  {
-									  RowVectorNd pos(1, dim);
-									  pos(0) = i * resolution + min_domain(0);
-									  pos(1) = j * resolution + min_domain(1);
-									  const long idx = i + (long)j * (grid_cell_num(0) + 1);
-
-									  RowVectorNd vel1, pos_;
-									  interpolator(gbases, bases, pos, vel1, local_pos, sol);
-									  if (RK > 1)
-									  {
-										  RowVectorNd vel2, vel3;
-										  interpolator(gbases, bases, pos - 0.5 * dt * vel1, vel2, local_pos, sol);
-										  interpolator(gbases, bases, pos - 0.75 * dt * vel2, vel3, local_pos, sol);
-										  pos_ = pos - (2 * vel1 + 3 * vel2 + 4 * vel3) * dt / 9;
-									  }
-									  else
-									  {
-										  pos_ = pos - vel1 * dt;
-									  }
-									  interpolator(pos_, new_density[idx]);
-								  }
-								  else
-								  {
-									  for (int k = 0; k <= grid_cell_num(2); k++)
+									  Eigen::MatrixXd local_pos;
+									  if (dim == 2)
 									  {
 										  RowVectorNd pos(1, dim);
 										  pos(0) = i * resolution + min_domain(0);
 										  pos(1) = j * resolution + min_domain(1);
-										  pos(2) = k * resolution + min_domain(2);
-										  const long idx = i + (j + (long)k * (grid_cell_num(1) + 1)) * (grid_cell_num(0) + 1);
+										  const long idx = i + (long)j * (grid_cell_num(0) + 1);
 
 										  RowVectorNd vel1, pos_;
 										  interpolator(gbases, bases, pos, vel1, local_pos, sol);
@@ -1944,788 +522,2207 @@
 										  }
 										  interpolator(pos_, new_density[idx]);
 									  }
+									  else
+									  {
+										  for (int k = 0; k <= grid_cell_num(2); k++)
+										  {
+											  RowVectorNd pos(1, dim);
+											  pos(0) = i * resolution + min_domain(0);
+											  pos(1) = j * resolution + min_domain(1);
+											  pos(2) = k * resolution + min_domain(2);
+											  const long idx = i + (j + (long)k * (grid_cell_num(1) + 1)) * (grid_cell_num(0) + 1);
+
+											  RowVectorNd vel1, pos_;
+											  interpolator(gbases, bases, pos, vel1, local_pos, sol);
+											  if (RK > 1)
+											  {
+												  RowVectorNd vel2, vel3;
+												  interpolator(gbases, bases, pos - 0.5 * dt * vel1, vel2, local_pos, sol);
+												  interpolator(gbases, bases, pos - 0.75 * dt * vel2, vel3, local_pos, sol);
+												  pos_ = pos - (2 * vel1 + 3 * vel2 + 4 * vel3) * dt / 9;
+											  }
+											  else
+											  {
+												  pos_ = pos - vel1 * dt;
+											  }
+											  interpolator(pos_, new_density[idx]);
+										  }
+									  }
 								  }
 							  }
-						  }
-#ifdef POLYFEM_WITH_TBB
-		);
-#endif
-		density.swap(new_density);
-	}
-
-	void OperatorSplittingSolver::advection_FLIP(const mesh::Mesh &mesh,
-												 const std::vector<basis::ElementBases> &gbases,
-												 const std::vector<basis::ElementBases> &bases,
-												 Eigen::MatrixXd &sol,
-												 const double dt,
-												 const Eigen::MatrixXd &local_pts,
-												 const int order)
-	{
-		const int ppe = shape; // particle per element
-		const double FLIPRatio = 1;
-		// initialize or resample particles and update velocity via g2p
-		if (position_particle.empty())
-		{
-			// initialize particles
-			position_particle.resize(n_el * ppe);
-			velocity_particle.resize(n_el * ppe);
-			cellI_particle.resize(n_el * ppe);
+#ifdef POLYFEM_WITH_TBB
+			);
+#endif
+			density.swap(new_density);
+		}
+
+		void OperatorSplittingSolver::advection_FLIP(const mesh::Mesh &mesh, const std::vector<basis::ElementBases> &gbases, const std::vector<basis::ElementBases> &bases, Eigen::MatrixXd &sol, const double dt, const Eigen::MatrixXd &local_pts, const int order)
+		{
+			const int ppe = shape; // particle per element
+			const double FLIPRatio = 1;
+			// initialize or resample particles and update velocity via g2p
+			if (position_particle.empty())
+			{
+				// initialize particles
+				position_particle.resize(n_el * ppe);
+				velocity_particle.resize(n_el * ppe);
+				cellI_particle.resize(n_el * ppe);
+#ifdef POLYFEM_WITH_TBB
+				tbb::parallel_for(0, n_el, 1, [&](int e)
+#else
+				for (int e = 0; e < n_el; ++e)
+#endif
+								  {
+									  // sample particle in element e
+									  Eigen::MatrixXd local_pts_particle;
+									  local_pts_particle.setRandom(ppe, dim);
+									  local_pts_particle.array() += 1;
+									  local_pts_particle.array() /= 2;
+									  for (int ppeI = 0; ppeI < ppe; ++ppeI)
+									  {
+										  if (shape == 3 && dim == 2 && local_pts_particle.row(ppeI).sum() > 1)
+										  {
+											  double x = 1 - local_pts_particle(ppeI, 1);
+											  local_pts_particle(ppeI, 1) = 1 - local_pts_particle(ppeI, 0);
+											  local_pts_particle(ppeI, 0) = x;
+											  // TODO: dim == 3
+										  }
+									  }
+
+									  for (int i = 0; i < shape; ++i)
+										  cellI_particle[e * ppe + i] = e;
+
+									  // compute global position and velocity of particles
+									  // construct interpolant (linear for position)
+									  Eigen::MatrixXd mapped;
+									  gbases[e].eval_geom_mapping(local_pts_particle, mapped);
+									  // construct interpolant (for velocity)
+									  assembler::ElementAssemblyValues vals;
+									  vals.compute(e, dim == 3, local_pts_particle, bases[e], gbases[e]); // possibly higher-order
+									  for (int j = 0; j < ppe; ++j)
+									  {
+										  position_particle[ppe * e + j].setZero(1, dim);
+										  for (int d = 0; d < dim; d++)
+										  {
+											  position_particle[ppe * e + j](d) = mapped(j, d);
+										  }
+
+										  velocity_particle[e * ppe + j].setZero(1, dim);
+										  for (int i = 0; i < vals.basis_values.size(); ++i)
+										  {
+											  velocity_particle[e * ppe + j] += vals.basis_values[i].val(j) * sol.block(bases[e].bases[i].global()[0].index * dim, 0, dim, 1).transpose();
+										  }
+									  }
+								  }
+#ifdef POLYFEM_WITH_TBB
+				);
+#endif
+			}
+			else
+			{
+				// resample particles
+				// count particle per cell
+				std::vector<int> counter(n_el, 0);
+				std::vector<int> redundantPI;
+				std::vector<bool> isRedundant(cellI_particle.size(), false);
+				for (int pI = 0; pI < cellI_particle.size(); ++pI)
+				{
+					if (cellI_particle[pI] < 0)
+					{
+						redundantPI.emplace_back(pI);
+						isRedundant[pI] = true;
+					}
+					else
+					{
+						++counter[cellI_particle[pI]];
+						if (counter[cellI_particle[pI]] > ppe)
+						{
+							redundantPI.emplace_back(pI);
+							isRedundant[pI] = true;
+						}
+					}
+				}
+				// g2p -- update velocity
+#ifdef POLYFEM_WITH_TBB
+				tbb::parallel_for(0, (int)cellI_particle.size(), 1, [&](int pI)
+#else
+				for (int pI = 0; pI < cellI_particle.size(); ++pI)
+#endif
+								  {
+									  if (!isRedundant[pI])
+									  {
+										  int e = cellI_particle[pI];
+										  Eigen::MatrixXd local_pts_particle;
+										  calculate_local_pts(gbases[e], e, position_particle[pI], local_pts_particle);
+
+										  assembler::ElementAssemblyValues vals;
+										  vals.compute(e, dim == 3, local_pts_particle, bases[e], gbases[e]); // possibly higher-order
+										  RowVectorNd FLIPdVel, PICVel;
+										  FLIPdVel.setZero(1, dim);
+										  PICVel.setZero(1, dim);
+										  for (int i = 0; i < vals.basis_values.size(); ++i)
+										  {
+											  FLIPdVel += vals.basis_values[i].val(0) * (sol.block(bases[e].bases[i].global()[0].index * dim, 0, dim, 1) - new_sol.block(bases[e].bases[i].global()[0].index * dim, 0, dim, 1)).transpose();
+											  PICVel += vals.basis_values[i].val(0) * sol.block(bases[e].bases[i].global()[0].index * dim, 0, dim, 1).transpose();
+										  }
+										  velocity_particle[pI] = (1.0 - FLIPRatio) * PICVel + FLIPRatio * (velocity_particle[pI] + FLIPdVel);
+									  }
+								  }
+#ifdef POLYFEM_WITH_TBB
+				);
+#endif
+				// resample
+				for (int e = 0; e < n_el; ++e)
+				{
+					if (counter[e] >= ppe)
+					{
+						continue;
+					}
+
+					while (counter[e] < ppe)
+					{
+						int pI = redundantPI.back();
+						redundantPI.pop_back();
+
+						cellI_particle[pI] = e;
+
+						// sample particle in element e
+						Eigen::MatrixXd local_pts_particle;
+						local_pts_particle.setRandom(1, dim);
+						local_pts_particle.array() += 1;
+						local_pts_particle.array() /= 2;
+						if (shape == 3 && dim == 2 && local_pts_particle.sum() > 1)
+						{
+							double x = 1 - local_pts_particle(0, 1);
+							local_pts_particle(0, 1) = 1 - local_pts_particle(0, 0);
+							local_pts_particle(0, 0) = x;
+							// TODO: dim == 3
+						}
+
+						// compute global position and velocity of particles
+						// construct interpolant (linear for position)
+						Eigen::MatrixXd mapped;
+						gbases[e].eval_geom_mapping(local_pts_particle, mapped);
+						for (int d = 0; d < dim; d++)
+							position_particle[pI](d) = mapped(0, d);
+
+						// construct interpolant (for velocity)
+						assembler::ElementAssemblyValues vals;
+						vals.compute(e, dim == 3, local_pts_particle, bases[e], gbases[e]); // possibly higher-order
+						velocity_particle[pI].setZero(1, dim);
+						for (int i = 0; i < vals.basis_values.size(); ++i)
+						{
+							velocity_particle[pI] += vals.basis_values[i].val(0) * sol.block(bases[e].bases[i].global()[0].index * dim, 0, dim, 1).transpose();
+						}
+
+						++counter[e];
+					}
+				}
+			}
+
+			// advect
+			std::vector<assembler::ElementAssemblyValues> velocity_interpolator(ppe * n_el);
+#ifdef POLYFEM_WITH_TBB
+			tbb::parallel_for(0, (int)(ppe * n_el), 1, [&](int pI)
+#else
+			for (int pI = 0; pI < ppe * n_el; ++pI)
+#endif
+							  {
+								  // update particle position via advection
+								  RowVectorNd newvel;
+								  Eigen::MatrixXd local_pos;
+								  cellI_particle[pI] = trace_back(gbases, bases, position_particle[pI], velocity_particle[pI],
+																  position_particle[pI], newvel, local_pos, sol, -dt);
+
+								  // RK3:
+								  // RowVectorNd bypass, vel2, vel3;
+								  // trace_back( gbases, bases, position_particle[pI], velocity_particle[pI],
+								  //     bypass, vel2, sol, -0.5 * dt);
+								  // trace_back( gbases, bases, position_particle[pI], vel2,
+								  //     bypass, vel3, sol, -0.75 * dt);
+								  // trace_back( gbases, bases, position_particle[pI],
+								  //     2 * velocity_particle[pI] + 3 * vel2 + 4 * vel3,
+								  //     position_particle[pI], bypass, sol, -dt / 9);
+
+								  // prepare P2G
+								  if (cellI_particle[pI] >= 0)
+								  {
+									  // construct interpolator (always linear for P2G, can use gaussian or bspline later)
+									  velocity_interpolator[pI].compute(cellI_particle[pI], dim == 3, local_pos,
+																		gbases[cellI_particle[pI]], gbases[cellI_particle[pI]]);
+								  }
+							  }
+#ifdef POLYFEM_WITH_TBB
+			);
+#endif
+
+			// P2G
+			new_sol = Eigen::MatrixXd::Zero(sol.size(), 1);
+			new_sol_w = Eigen::MatrixXd::Zero(sol.size() / dim, 1);
+			new_sol_w.array() += 1e-13;
+			for (int pI = 0; pI < ppe * n_el; ++pI)
+			{
+				int cellI = cellI_particle[pI];
+				if (cellI == -1)
+				{
+					continue;
+				}
+				assembler::ElementAssemblyValues &vals = velocity_interpolator[pI];
+				for (int i = 0; i < vals.basis_values.size(); ++i)
+				{
+					new_sol.block(bases[cellI].bases[i].global()[0].index * dim, 0, dim, 1) +=
+						vals.basis_values[i].val(0) * velocity_particle[pI].transpose();
+					new_sol_w(bases[cellI].bases[i].global()[0].index) += vals.basis_values[i].val(0);
+				}
+			}
+			// TODO: need to add up boundary velocities and weights because of perodic BC
+
+#ifdef POLYFEM_WITH_TBB
+			tbb::parallel_for(0, (int)new_sol.rows() / dim, 1, [&](int i)
+#else
+			for (int i = 0; i < new_sol.rows() / dim; ++i)
+#endif
+							  {
+								  new_sol.block(i * dim, 0, dim, 1) /= new_sol_w(i, 0);
+								  sol.block(i * dim, 0, dim, 1) = new_sol.block(i * dim, 0, dim, 1);
+							  }
+#ifdef POLYFEM_WITH_TBB
+			);
+#endif
+		}
+
+		void OperatorSplittingSolver::advection_PIC(const mesh::Mesh &mesh, const std::vector<basis::ElementBases> &gbases, const std::vector<basis::ElementBases> &bases, Eigen::MatrixXd &sol, const double dt, const Eigen::MatrixXd &local_pts, const int order)
+		{
+			// to store new velocity and weights for particle grid transfer
+			Eigen::MatrixXd new_sol = Eigen::MatrixXd::Zero(sol.size(), 1);
+			Eigen::MatrixXd new_sol_w = Eigen::MatrixXd::Zero(sol.size() / dim, 1);
+			new_sol_w.array() += 1e-13;
+
+			const int ppe = shape; // particle per element
+			std::vector<assembler::ElementAssemblyValues> velocity_interpolator(ppe * n_el);
+			position_particle.resize(ppe * n_el);
+			velocity_particle.resize(ppe * n_el);
+			cellI_particle.resize(ppe * n_el);
 #ifdef POLYFEM_WITH_TBB
 			tbb::parallel_for(0, n_el, 1, [&](int e)
 #else
 			for (int e = 0; e < n_el; ++e)
 #endif
 							  {
-								  // sample particle in element e
+								  // resample particle in element e
 								  Eigen::MatrixXd local_pts_particle;
 								  local_pts_particle.setRandom(ppe, dim);
 								  local_pts_particle.array() += 1;
 								  local_pts_particle.array() /= 2;
-								  for (int ppeI = 0; ppeI < ppe; ++ppeI)
+
+								  // geometry vertices of element e
+								  std::vector<RowVectorNd> vert(shape);
+								  for (int i = 0; i < shape; ++i)
 								  {
-									  if (shape == 3 && dim == 2 && local_pts_particle.row(ppeI).sum() > 1)
+									  vert[i] = mesh.point(mesh.cell_vertex(e, i));
+								  }
+
+								  // construct interpolant (linear for position)
+								  assembler::ElementAssemblyValues gvals;
+								  gvals.compute(e, dim == 3, local_pts_particle, gbases[e], gbases[e]);
+
+								  // compute global position of particles
+								  for (int i = 0; i < ppe; ++i)
+								  {
+									  position_particle[ppe * e + i].setZero(1, dim);
+									  for (int j = 0; j < shape; ++j)
 									  {
-										  double x = 1 - local_pts_particle(ppeI, 1);
-										  local_pts_particle(ppeI, 1) = 1 - local_pts_particle(ppeI, 0);
-										  local_pts_particle(ppeI, 0) = x;
-										  // TODO: dim == 3
+										  position_particle[ppe * e + i] += gvals.basis_values[j].val(i) * vert[j];
 									  }
 								  }
 
-								  for (int i = 0; i < shape; ++i)
-									  cellI_particle[e * ppe + i] = e;
-
-								  // compute global position and velocity of particles
-								  // construct interpolant (linear for position)
-								  Eigen::MatrixXd mapped;
-								  gbases[e].eval_geom_mapping(local_pts_particle, mapped);
-								  // construct interpolant (for velocity)
+								  // compute velocity
 								  assembler::ElementAssemblyValues vals;
 								  vals.compute(e, dim == 3, local_pts_particle, bases[e], gbases[e]); // possibly higher-order
 								  for (int j = 0; j < ppe; ++j)
 								  {
-									  position_particle[ppe * e + j].setZero(1, dim);
-									  for (int d = 0; d < dim; d++)
-									  {
-										  position_particle[ppe * e + j](d) = mapped(j, d);
-									  }
-
 									  velocity_particle[e * ppe + j].setZero(1, dim);
 									  for (int i = 0; i < vals.basis_values.size(); ++i)
 									  {
 										  velocity_particle[e * ppe + j] += vals.basis_values[i].val(j) * sol.block(bases[e].bases[i].global()[0].index * dim, 0, dim, 1).transpose();
 									  }
 								  }
-							  }
-#ifdef POLYFEM_WITH_TBB
-			);
-#endif
-		}
-		else
-		{
-			// resample particles
-			// count particle per cell
-			std::vector<int> counter(n_el, 0);
-			std::vector<int> redundantPI;
-			std::vector<bool> isRedundant(cellI_particle.size(), false);
-			for (int pI = 0; pI < cellI_particle.size(); ++pI)
-			{
-				if (cellI_particle[pI] < 0)
-				{
-					redundantPI.emplace_back(pI);
-					isRedundant[pI] = true;
-				}
-				else
-				{
-					++counter[cellI_particle[pI]];
-					if (counter[cellI_particle[pI]] > ppe)
-					{
-						redundantPI.emplace_back(pI);
-						isRedundant[pI] = true;
-					}
-				}
-			}
-			// g2p -- update velocity
-#ifdef POLYFEM_WITH_TBB
-			tbb::parallel_for(0, (int)cellI_particle.size(), 1, [&](int pI)
-#else
-			for (int pI = 0; pI < cellI_particle.size(); ++pI)
-#endif
-							  {
-								  if (!isRedundant[pI])
+
+								  // update particle position via advection
+								  for (int j = 0; j < ppe; ++j)
 								  {
-									  int e = cellI_particle[pI];
-									  Eigen::MatrixXd local_pts_particle;
-									  calculate_local_pts(gbases[e], e, position_particle[pI], local_pts_particle);
-
-									  assembler::ElementAssemblyValues vals;
-									  vals.compute(e, dim == 3, local_pts_particle, bases[e], gbases[e]); // possibly higher-order
-									  RowVectorNd FLIPdVel, PICVel;
-									  FLIPdVel.setZero(1, dim);
-									  PICVel.setZero(1, dim);
-									  for (int i = 0; i < vals.basis_values.size(); ++i)
+									  RowVectorNd newvel;
+									  Eigen::MatrixXd local_pos;
+									  cellI_particle[ppe * e + j] = trace_back(gbases, bases, position_particle[ppe * e + j], velocity_particle[e * ppe + j],
+																			   position_particle[ppe * e + j], newvel, local_pos, sol, -dt);
+
+									  // RK3:
+									  // RowVectorNd bypass, vel2, vel3;
+									  // trace_back( gbases, bases, position_particle[ppe * e + i], velocity_particle[e * ppe + i],
+									  //     bypass, vel2, sol, -0.5 * dt);
+									  // trace_back( gbases, bases, position_particle[ppe * e + i], vel2,
+									  //     bypass, vel3, sol, -0.75 * dt);
+									  // trace_back( gbases, bases, position_particle[ppe * e + i],
+									  //     2 * velocity_particle[e * ppe + i] + 3 * vel2 + 4 * vel3,
+									  //     position_particle[ppe * e + i], bypass, sol, -dt / 9);
+
+									  // prepare P2G
+									  if (cellI_particle[ppe * e + j] >= 0)
 									  {
-										  FLIPdVel += vals.basis_values[i].val(0) * (sol.block(bases[e].bases[i].global()[0].index * dim, 0, dim, 1) - new_sol.block(bases[e].bases[i].global()[0].index * dim, 0, dim, 1)).transpose();
-										  PICVel += vals.basis_values[i].val(0) * sol.block(bases[e].bases[i].global()[0].index * dim, 0, dim, 1).transpose();
+										  // construct interpolator (always linear for P2G, can use gaussian or bspline later)
+										  velocity_interpolator[ppe * e + j].compute(cellI_particle[ppe * e + j], dim == 3, local_pos,
+																					 gbases[cellI_particle[ppe * e + j]], gbases[cellI_particle[ppe * e + j]]);
 									  }
-									  velocity_particle[pI] = (1.0 - FLIPRatio) * PICVel + FLIPRatio * (velocity_particle[pI] + FLIPdVel);
 								  }
 							  }
 #ifdef POLYFEM_WITH_TBB
 			);
 #endif
-			// resample
+
+			// P2G
 			for (int e = 0; e < n_el; ++e)
 			{
-				if (counter[e] >= ppe)
-				{
-					continue;
-				}
-
-				while (counter[e] < ppe)
-				{
-					int pI = redundantPI.back();
-					redundantPI.pop_back();
-
-					cellI_particle[pI] = e;
-
-					// sample particle in element e
-					Eigen::MatrixXd local_pts_particle;
-					local_pts_particle.setRandom(1, dim);
-					local_pts_particle.array() += 1;
-					local_pts_particle.array() /= 2;
-					if (shape == 3 && dim == 2 && local_pts_particle.sum() > 1)
-					{
-						double x = 1 - local_pts_particle(0, 1);
-						local_pts_particle(0, 1) = 1 - local_pts_particle(0, 0);
-						local_pts_particle(0, 0) = x;
-						// TODO: dim == 3
-					}
-
-					// compute global position and velocity of particles
-					// construct interpolant (linear for position)
-					Eigen::MatrixXd mapped;
-					gbases[e].eval_geom_mapping(local_pts_particle, mapped);
+				for (int j = 0; j < ppe; ++j)
+				{
+					int cellI = cellI_particle[ppe * e + j];
+					if (cellI == -1)
+					{
+						continue;
+					}
+					assembler::ElementAssemblyValues &vals = velocity_interpolator[ppe * e + j];
+					for (int i = 0; i < vals.basis_values.size(); ++i)
+					{
+						new_sol.block(bases[cellI].bases[i].global()[0].index * dim, 0, dim, 1) +=
+							vals.basis_values[i].val(0) * velocity_particle[ppe * e + j].transpose();
+						new_sol_w(bases[cellI].bases[i].global()[0].index) += vals.basis_values[i].val(0);
+					}
+				}
+			}
+			// TODO: need to add up boundary velocities and weights because of perodic BC
+
+#ifdef POLYFEM_WITH_TBB
+			tbb::parallel_for(0, (int)new_sol.rows() / dim, 1, [&](int i)
+#else
+			for (int i = 0; i < new_sol.rows() / dim; ++i)
+#endif
+							  {
+								  sol.block(i * dim, 0, dim, 1) = new_sol.block(i * dim, 0, dim, 1) / new_sol_w(i, 0);
+							  }
+#ifdef POLYFEM_WITH_TBB
+			);
+#endif
+			// TODO: need to think about what to do with negative quadratic weight
+		}
+
+		void OperatorSplittingSolver::solve_diffusion_1st(const StiffnessMatrix &mass, const std::vector<int> &bnd_nodes, Eigen::MatrixXd &sol)
+		{
+			Eigen::VectorXd rhs;
+
+			for (int d = 0; d < dim; d++)
+			{
+				Eigen::VectorXd x(sol.size() / dim);
+				for (int j = 0; j < x.size(); j++)
+				{
+					x(j) = sol(j * dim + d);
+				}
+				rhs = mass * x;
+
+				// keep dirichlet bc
+				for (int i = 0; i < bnd_nodes.size(); i++)
+				{
+					rhs(bnd_nodes[i]) = x(bnd_nodes[i]);
+				}
+
+				// if (solver_type == "Pardiso" || solver_type == "Eigen::SimplicialLDLT" || solver_type == "Eigen::SparseLU")
+				{
+					dirichlet_solve_prefactorized(*solver_diffusion, mat_diffusion, rhs, bnd_nodes, x);
+				}
+				// else
+				// {
+				// dirichlet_solve(*solver_diffusion, mat_diffusion, rhs, bnd_nodes, x, mat_diffusion.rows(), "", false, false, false);
+				// }
+
+				for (int j = 0; j < x.size(); j++)
+				{
+					sol(j * dim + d) = x(j);
+				}
+			}
+		}
+
+		void OperatorSplittingSolver::external_force(const mesh::Mesh &mesh,
+													 const assembler::Assembler &assembler,
+													 const std::vector<basis::ElementBases> &gbases,
+													 const std::vector<basis::ElementBases> &bases,
+													 const double dt,
+													 Eigen::MatrixXd &sol,
+													 const Eigen::MatrixXd &local_pts,
+													 const std::shared_ptr<assembler::Problem> problem,
+													 const double time)
+		{
+#ifdef POLYFEM_WITH_TBB
+			tbb::parallel_for(0, n_el, 1, [&](int e)
+#else
+			for (int e = 0; e < n_el; e++)
+#endif
+							  {
+								  Eigen::MatrixXd mapped;
+								  gbases[e].eval_geom_mapping(local_pts, mapped);
+
+								  for (int local_idx = 0; local_idx < bases[e].bases.size(); local_idx++)
+								  {
+									  int global_idx = bases[e].bases[local_idx].global()[0].index;
+
+									  Eigen::MatrixXd pos = Eigen::MatrixXd::Zero(1, dim);
+									  for (int d = 0; d < dim; d++)
+										  pos(0, d) = mapped(local_idx, d);
+
+									  Eigen::MatrixXd val;
+									  problem->rhs(assembler, pos, time, val);
+
+									  for (int d = 0; d < dim; d++)
+									  {
+										  sol(global_idx * dim + d) += val(d) * dt;
+									  }
+								  }
+							  }
+#ifdef POLYFEM_WITH_TBB
+			);
+#endif
+		}
+
+		void OperatorSplittingSolver::solve_pressure(const StiffnessMatrix &mixed_stiffness, const std::vector<int> &pressure_boundary_nodes, Eigen::MatrixXd &sol, Eigen::MatrixXd &pressure)
+		{
+			Eigen::VectorXd rhs;
+			if (pressure_boundary_nodes.size() == 0)
+				rhs = Eigen::VectorXd::Zero(mixed_stiffness.rows() + 1); // mixed_stiffness * sol;
+			else
+				rhs = Eigen::VectorXd::Zero(mixed_stiffness.rows());     // mixed_stiffness * sol;
+
+			Eigen::VectorXd temp = mixed_stiffness * sol;
+			for (int i = 0; i < temp.rows(); i++)
+			{
+				rhs(i) = temp(i);
+			}
+
+			Eigen::VectorXd x = Eigen::VectorXd::Zero(rhs.size());
+			for (int i = 0; i < pressure.size(); i++)
+			{
+				x(i) = pressure(i);
+			}
+
+			for (int i = 0; i < pressure_boundary_nodes.size(); i++)
+			{
+				rhs(pressure_boundary_nodes[i]) = 0;
+				x(pressure_boundary_nodes[i]) = 0;
+			}
+			// if (solver_type == "Pardiso" || solver_type == "Eigen::SimplicialLDLT" || solver_type == "Eigen::SparseLU")
+			// {
+			dirichlet_solve_prefactorized(*solver_projection, mat_projection, rhs, pressure_boundary_nodes, x);
+			// }
+			// else
+			// {
+			// dirichlet_solve(*solver_projection, mat_projection, rhs, std::vector<int>(), x, mat_projection.rows() - 1, "", false, false, false);
+			// }
+
+			if (pressure_boundary_nodes.size() == 0)
+				pressure = x.head(x.size() - 1);
+			else
+				pressure = x;
+		}
+
+		void OperatorSplittingSolver::projection(const StiffnessMatrix &velocity_mass, const StiffnessMatrix &mixed_stiffness, const std::vector<int> &boundary_nodes_, Eigen::MatrixXd &sol, const Eigen::MatrixXd &pressure)
+		{
+			Eigen::VectorXd rhs = mixed_stiffness.transpose() * pressure;
+			Eigen::VectorXd dx = Eigen::VectorXd::Zero(sol.size());
+
+			for (int i = 0; i < boundary_nodes_.size(); i++)
+			{
+				rhs(boundary_nodes_[i]) = 0;
+			}
+
+			if (solver_type == "Pardiso" || solver_type == "Eigen::SimplicialLDLT" || solver_type == "Eigen::SparseLU")
+			{
+				dirichlet_solve_prefactorized(*solver_mass, velocity_mass, rhs, boundary_nodes_, dx);
+			}
+			else
+			{
+				auto mat = velocity_mass;
+				dirichlet_solve(*solver_mass, mat, rhs, boundary_nodes_, dx, velocity_mass.rows(), "", false, false, false);
+			}
+
+			sol -= dx;
+		}
+
+		void OperatorSplittingSolver::projection(int n_bases,
+												 const std::vector<basis::ElementBases> &gbases,
+												 const std::vector<basis::ElementBases> &bases,
+												 const std::vector<basis::ElementBases> &pressure_bases,
+												 const Eigen::MatrixXd &local_pts,
+												 Eigen::MatrixXd &pressure,
+												 Eigen::MatrixXd &sol)
+		{
+			Eigen::VectorXd grad_pressure = Eigen::VectorXd::Zero(n_bases * dim);
+			Eigen::VectorXi traversed = Eigen::VectorXi::Zero(n_bases);
+
+			assembler::ElementAssemblyValues vals;
+			for (int e = 0; e < n_el; ++e)
+			{
+				vals.compute(e, dim == 3, local_pts, pressure_bases[e], gbases[e]);
+				for (int j = 0; j < local_pts.rows(); j++)
+				{
+					int global_ = bases[e].bases[j].global()[0].index;
+					for (int i = 0; i < vals.basis_values.size(); i++)
+					{
+						for (int d = 0; d < dim; d++)
+						{
+							assert(pressure_bases[e].bases[i].global().size() == 1);
+							grad_pressure(global_ * dim + d) += vals.basis_values[i].grad_t_m(j, d) * pressure(pressure_bases[e].bases[i].global()[0].index);
+						}
+					}
+					traversed(global_)++;
+				}
+			}
+			for (int i = 0; i < traversed.size(); i++)
+			{
+				for (int d = 0; d < dim; d++)
+				{
+					sol(i * dim + d) -= grad_pressure(i * dim + d) / traversed(i);
+				}
+			}
+		}
+
+		void OperatorSplittingSolver::initialize_density(const std::shared_ptr<assembler::Problem> &problem)
+		{
+			Eigen::MatrixXd pts(1, dim);
+			Eigen::MatrixXd tmp;
+			for (long i = 0; i <= grid_cell_num(0); i++)
+			{
+				pts(0, 0) = i * resolution + min_domain(0);
+				for (long j = 0; j <= grid_cell_num(1); j++)
+				{
+					pts(0, 1) = j * resolution + min_domain(1);
+					if (dim == 2)
+					{
+						const long idx = i + j * (grid_cell_num(0) + 1);
+						problem->initial_density(pts, tmp);
+						density(idx) = tmp(0);
+					}
+					else
+					{
+						for (long k = 0; k <= grid_cell_num(2); k++)
+						{
+							pts(0, 2) = k * resolution + min_domain(2);
+							const long idx = i + (j + k * (grid_cell_num(1) + 1)) * (grid_cell_num(0) + 1);
+							problem->initial_density(pts, tmp);
+							density(idx) = tmp(0);
+						}
+					}
+				}
+			}
+		}
+
+		long OperatorSplittingSolver::search_cell(const std::vector<basis::ElementBases> &gbases, const RowVectorNd &pos, Eigen::MatrixXd &local_pts)
+		{
+			Eigen::Matrix<long, Eigen::Dynamic, 1> pos_int(dim);
+			for (int d = 0; d < dim; d++)
+			{
+				pos_int(d) = floor((pos(d) - min_domain(d)) / (max_domain(d) - min_domain(d)) * hash_table_cell_num(d));
+				if (pos_int(d) < 0)
+					return -1;
+				else if (pos_int(d) >= hash_table_cell_num(d))
+					return -1;
+			}
+
+			long idx = 0, dim_num = 1;
+			for (int d = 0; d < dim; d++)
+			{
+				idx += pos_int(d) * dim_num;
+				dim_num *= hash_table_cell_num(d);
+			}
+
+			const std::vector<long> &list = hash_table[idx];
+			for (auto it = list.begin(); it != list.end(); it++)
+			{
+				calculate_local_pts(gbases[*it], *it, pos, local_pts);
+
+				if (shape == dim + 1)
+				{
+					if (local_pts.minCoeff() > -1e-13 && local_pts.sum() < 1 + 1e-13)
+						return *it;
+				}
+				else
+				{
+					if (local_pts.minCoeff() > -1e-13 && local_pts.maxCoeff() < 1 + 1e-13)
+						return *it;
+				}
+			}
+			return -1; // not inside any elem
+		}
+
+		bool OperatorSplittingSolver::outside_quad(const std::vector<RowVectorNd> &vert, const RowVectorNd &pos)
+		{
+			double a = (vert[1](0) - vert[0](0)) * (pos(1) - vert[0](1)) - (vert[1](1) - vert[0](1)) * (pos(0) - vert[0](0));
+			double b = (vert[2](0) - vert[1](0)) * (pos(1) - vert[1](1)) - (vert[2](1) - vert[1](1)) * (pos(0) - vert[1](0));
+			double c = (vert[3](0) - vert[2](0)) * (pos(1) - vert[2](1)) - (vert[3](1) - vert[2](1)) * (pos(0) - vert[2](0));
+			double d = (vert[0](0) - vert[3](0)) * (pos(1) - vert[3](1)) - (vert[0](1) - vert[3](1)) * (pos(0) - vert[3](0));
+
+			if ((a > 0 && b > 0 && c > 0 && d > 0) || (a < 0 && b < 0 && c < 0 && d < 0))
+				return false;
+			return true;
+		}
+
+		void OperatorSplittingSolver::compute_gbase_val(const int elem_idx, const Eigen::MatrixXd &local_pos, Eigen::MatrixXd &pos)
+		{
+			pos = Eigen::MatrixXd::Zero(1, dim);
+			Eigen::VectorXd weights(shape);
+			const double x = local_pos(0);
+			const double y = local_pos(1);
+			if (dim == 2)
+			{
+				if (shape == 3)
+				{
+					weights << 1 - x - y, x, y;
+				}
+				else
+				{
+					weights << (1 - x) * (1 - y), x * (1 - y),
+						x * y, y * (1 - x);
+				}
+			}
+			else
+			{
+				const double z = local_pos(2);
+				if (shape == 4)
+				{
+					weights << 1 - x - y - z, x, y, z;
+				}
+				else
+				{
+					weights << (1 - x) * (1 - y) * (1 - z),
+						x * (1 - y) * (1 - z),
+						x * y * (1 - z),
+						(1 - x) * y * (1 - z),
+						(1 - x) * (1 - y) * z,
+						x * (1 - y) * z,
+						x * y * z,
+						(1 - x) * y * z;
+				}
+			}
+
+			for (int d = 0; d < dim; d++)
+			{
+				for (int j = 0; j < shape; j++)
+				{
+					pos(d) += V(T(elem_idx, j), d) * weights(j);
+				}
+			}
+		}
+
+		void OperatorSplittingSolver::compute_gbase_jacobi(const int elem_idx, const Eigen::MatrixXd &local_pos, Eigen::MatrixXd &jacobi)
+		{
+			jacobi = Eigen::MatrixXd::Zero(dim, dim);
+			Eigen::MatrixXd weights(shape, dim);
+			const double x = local_pos(0);
+			const double y = local_pos(1);
+			if (dim == 2)
+			{
+				if (shape == 3)
+				{
+					weights << -1, -1,
+						1, 0,
+						0, 1;
+				}
+				else
+				{
+					weights << y - 1, x - 1,
+						1 - y, -x,
+						y, x,
+						-y, 1 - x;
+				}
+			}
+			else
+			{
+				const double z = local_pos(2);
+				if (shape == 4)
+				{
+					weights << -1, -1, -1,
+						1, 0, 0,
+						0, 1, 0,
+						0, 0, 1;
+				}
+				else
+				{
+					weights << -(1 - y) * (1 - z), -(1 - x) * (1 - z), -(1 - x) * (1 - y),
+						(1 - y) * (1 - z), -x * (1 - z), -x * (1 - y),
+						y * (1 - z), x * (1 - z), -x * y,
+						-y * (1 - z), (1 - x) * (1 - z), -(1 - x) * y,
+						-(1 - y) * z, -(1 - x) * z, (1 - x) * (1 - y),
+						(1 - y) * z, -x * z, x * (1 - y),
+						y * z, x * z, x * y,
+						-y * z, (1 - x) * z, (1 - x) * y;
+				}
+			}
+
+			for (int d1 = 0; d1 < dim; d1++)
+			{
+				for (int d2 = 0; d2 < dim; d2++)
+				{
+					for (int i = 0; i < shape; i++)
+					{
+						jacobi(d1, d2) += weights(i, d2) * V(T(elem_idx, i), d1);
+					}
+				}
+			}
+		}
+
+		void OperatorSplittingSolver::calculate_local_pts(const basis::ElementBases &gbase,
+														  const int elem_idx,
+														  const RowVectorNd &pos,
+														  Eigen::MatrixXd &local_pos)
+		{
+			local_pos = Eigen::MatrixXd::Zero(1, dim);
+
+			// if(shape == 4 && dim == 2 && outside_quad(vert, pos))
+			// {
+			//     local_pos(0) = local_pos(1) = -1;
+			//     return;
+			// }
+			Eigen::MatrixXd res;
+			int iter_times = 0;
+			int max_iter = 20;
+			do
+			{
+				res = -pos;
+
+				Eigen::MatrixXd mapped;
+				gbase.eval_geom_mapping(local_pos, mapped);
+				for (int d = 0; d < dim; d++)
+					res(d) += mapped(0, d);
+
+				std::vector<Eigen::MatrixXd> grads;
+				gbase.eval_geom_mapping_grads(local_pos, grads);
+				Eigen::MatrixXd jacobi = grads[0].transpose();
+
+				Eigen::VectorXd delta = jacobi.colPivHouseholderQr().solve(res.transpose());
+				for (int d = 0; d < dim; d++)
+				{
+					local_pos(d) -= delta(d);
+				}
+				iter_times++;
+				if (shape == dim + 1)
+					break;
+			} while (res.norm() > 1e-12 && iter_times < max_iter);
+
+			if (iter_times >= max_iter)
+			{
+				for (int d = 0; d < dim; d++)
+					local_pos(d) = -1;
+			}
+		}
+
+		void OperatorSplittingSolver::save_density()
+		{
+#ifdef POLYFEM_WITH_OPENVDB
+			openvdb::initialize();
+			openvdb::FloatGrid::Ptr grid = openvdb::FloatGrid::create();
+			openvdb::FloatGrid::Accessor accessor = grid->getAccessor();
+
+			for (int i = 0; i <= grid_cell_num(0); i++)
+			{
+				for (int j = 0; j <= grid_cell_num(1); j++)
+				{
+					if (dim == 2)
+					{
+						const int idx = i + j * (grid_cell_num(0) + 1);
+						openvdb::Coord xyz(i, j, 0);
+						if (density(idx) > 1e-8)
+							accessor.setValue(xyz, density(idx));
+					}
+					else
+					{
+						for (int k = 0; k <= grid_cell_num(2); k++)
+						{
+							const int idx = i + (j + k * (grid_cell_num(1) + 1)) * (grid_cell_num(0) + 1);
+							openvdb::Coord xyz(i, j, k);
+							if (density(idx) > 1e-8)
+								accessor.setValue(xyz, density(idx));
+						}
+					}
+				}
+			}
+			grid->setName("density_smoke");
+			grid->setGridClass(openvdb::GRID_FOG_VOLUME);
+
+			static int num_frame = 0;
+			const std::string filename = "density" + std::to_string(num_frame) + ".vdb";
+			openvdb::io::File file(filename.c_str());
+			num_frame++;
+
+			openvdb::GridPtrVec(grids);
+			grids.push_back(grid);
+			file.write(grids);
+			file.close();
+#else
+			static int num_frame = 0;
+			std::string name = "density" + std::to_string(num_frame) + ".txt";
+			std::ofstream file(name.c_str());
+			num_frame++;
+			for (int i = 0; i <= grid_cell_num(0); i++)
+			{
+				for (int j = 0; j <= grid_cell_num(1); j++)
+				{
+					if (dim == 2)
+					{
+						const int idx = i + j * (grid_cell_num(0) + 1);
+						if (density(idx) < 1e-10)
+							continue;
+						file << i << " " << j << " " << density(idx) << std::endl;
+					}
+					else
+					{
+						for (int k = 0; k <= grid_cell_num(2); k++)
+						{
+							const int idx = i + (j + k * (grid_cell_num(1) + 1)) * (grid_cell_num(0) + 1);
+							if (density(idx) < 1e-10)
+								continue;
+							file << i << " " << j << " " << k << " " << density(idx) << std::endl;
+						}
+					}
+				}
+			}
+			file.close();
+#endif
+		};
+
+		void OperatorSplittingSolver::initialize_grid(const mesh::Mesh &mesh,
+													  const std::vector<basis::ElementBases> &gbases,
+													  const std::vector<basis::ElementBases> &bases,
+													  const double &density_dx)
+		{
+			resolution = density_dx;
+
+			grid_cell_num = RowVectorNd::Zero(dim);
+			for (int d = 0; d < dim; d++)
+			{
+				grid_cell_num(d) = ceil((max_domain(d) - min_domain(d)) / resolution);
+			}
+			if (dim == 2)
+				density = Eigen::VectorXd::Zero((grid_cell_num(0) + 1) * (grid_cell_num(1) + 1));
+			else
+				density = Eigen::VectorXd::Zero((grid_cell_num(0) + 1) * (grid_cell_num(1) + 1) * (grid_cell_num(2) + 1));
+		}
+
+		void OperatorSplittingSolver::initialize_mesh(const mesh::Mesh &mesh,
+													  const int shape, const int n_el,
+													  const std::vector<mesh::LocalBoundary> &local_boundary)
+		{
+			dim = mesh.dimension();
+			mesh.bounding_box(min_domain, max_domain);
+
+			const int size = local_boundary.size();
+			boundary_elem_id.reserve(size);
+			for (int e = 0; e < size; e++)
+			{
+				boundary_elem_id.push_back(local_boundary[e].element_id());
+			}
+
+			T.resize(n_el, shape);
+			for (int e = 0; e < n_el; e++)
+			{
+				for (int i = 0; i < shape; i++)
+				{
+					T(e, i) = mesh.cell_vertex(e, i);
+				}
+			}
+			V = Eigen::MatrixXd::Zero(mesh.n_vertices(), 3);
+			for (int i = 0; i < V.rows(); i++)
+			{
+				auto p = mesh.point(i);
+				for (int d = 0; d < dim; d++)
+				{
+					V(i, d) = p(d);
+				}
+				if (dim == 2)
+					V(i, 2) = 0;
+			}
+		}
+
+		void OperatorSplittingSolver::initialize_hashtable(const mesh::Mesh &mesh)
+		{
+			Eigen::MatrixXd p0, p1, p;
+			mesh.get_edges(p0, p1);
+			p = p0 - p1;
+			double avg_edge_length = p.rowwise().norm().mean();
+
+			long total_cell_num = 1;
+			for (int d = 0; d < dim; d++)
+			{
+				hash_table_cell_num[d] = (long)std::round((max_domain(d) - min_domain(d)) / avg_edge_length) * 4;
+				logger().debug("hash grid in {} dimension: {}", d, hash_table_cell_num[d]);
+				total_cell_num *= hash_table_cell_num[d];
+			}
+			hash_table.resize(total_cell_num);
+			for (int e = 0; e < T.rows(); e++)
+			{
+				Eigen::VectorXd min_ = V.row(T(e, 0));
+				Eigen::VectorXd max_ = min_;
+
+				for (int i = 1; i < T.cols(); i++)
+				{
+					Eigen::VectorXd p = V.row(T(e, i));
 					for (int d = 0; d < dim; d++)
-						position_particle[pI](d) = mapped(0, d);
-
-					// construct interpolant (for velocity)
-					assembler::ElementAssemblyValues vals;
-					vals.compute(e, dim == 3, local_pts_particle, bases[e], gbases[e]); // possibly higher-order
-					velocity_particle[pI].setZero(1, dim);
-					for (int i = 0; i < vals.basis_values.size(); ++i)
-					{
-						velocity_particle[pI] += vals.basis_values[i].val(0) * sol.block(bases[e].bases[i].global()[0].index * dim, 0, dim, 1).transpose();
-					}
-
-					++counter[e];
-				}
-			}
-		}
-
-		// advect
-		std::vector<assembler::ElementAssemblyValues> velocity_interpolator(ppe * n_el);
-#ifdef POLYFEM_WITH_TBB
-		tbb::parallel_for(0, (int)(ppe * n_el), 1, [&](int pI)
+					{
+						if (min_(d) > p(d))
+							min_(d) = p(d);
+						if (max_(d) < p(d))
+							max_(d) = p(d);
+					}
+				}
+
+				Eigen::Matrix<long, Eigen::Dynamic, 1, Eigen::ColMajor, 3, 1> min_int(dim);
+				Eigen::Matrix<long, Eigen::Dynamic, 1, Eigen::ColMajor, 3, 1> max_int(dim);
+				max_int(0) = 0;
+
+				for (int d = 0; d < dim; d++)
+				{
+					double temp = hash_table_cell_num[d] / (max_domain(d) - min_domain(d));
+					min_int(d) = floor((min_(d) * (1 - 1e-14) - min_domain(d)) * temp);
+					max_int(d) = ceil((max_(d) * (1 + 1e-14) - min_domain(d)) * temp);
+
+					if (min_int(d) < 0)
+						min_int(d) = 0;
+					if (max_int(d) > hash_table_cell_num[d])
+						max_int(d) = hash_table_cell_num[d];
+				}
+
+				for (long x = min_int(0); x < max_int(0); x++)
+				{
+					for (long y = min_int(1); y < max_int(1); y++)
+					{
+						if (dim == 2)
+						{
+							long idx = x + y * hash_table_cell_num[0];
+							hash_table[idx].push_back(e);
+						}
+						else
+						{
+							for (long z = min_int(2); z < max_int(2); z++)
+							{
+								long idx = x + (y + z * hash_table_cell_num[1]) * hash_table_cell_num[0];
+								hash_table[idx].push_back(e);
+							}
+						}
+					}
+				}
+			}
+
+			float average_intersection_num = 0;
+			int max_intersection_num = 0;
+			for (int i = 0; i < hash_table.size(); i++)
+			{
+				average_intersection_num += hash_table[i].size();
+				(hash_table[i].size() > max_intersection_num) ? (max_intersection_num = hash_table[i].size()) : 1;
+			}
+			average_intersection_num /= hash_table.size();
+			logger().debug("average intersection number for hash grid: {}", average_intersection_num);
+			logger().debug("max intersection number for hash grid: {}", max_intersection_num);
+		}
+
+		OperatorSplittingSolver::OperatorSplittingSolver() {}
+
+		void OperatorSplittingSolver::initialize_solver(const mesh::Mesh &mesh,
+														const int shape_, const int n_el_,
+														const std::vector<mesh::LocalBoundary> &local_boundary,
+														const std::vector<int> &bnd_nodes)
+		{
+			shape = shape_;
+			n_el = n_el_;
+			boundary_nodes = bnd_nodes;
+
+			initialize_mesh(mesh, shape, n_el, local_boundary);
+			initialize_hashtable(mesh);
+		}
+
+		OperatorSplittingSolver::OperatorSplittingSolver(const mesh::Mesh &mesh,
+														 const int shape, const int n_el,
+														 const std::vector<mesh::LocalBoundary> &local_boundary,
+														 const std::vector<int> &bnd_nodes)
+		{
+			initialize_solver(mesh, shape, n_el, local_boundary, bnd_nodes);
+		}
+
+		OperatorSplittingSolver::OperatorSplittingSolver(const mesh::Mesh &mesh,
+														 const int shape, const int n_el,
+														 const std::vector<mesh::LocalBoundary> &local_boundary,
+														 const std::vector<int> &boundary_nodes_,
+														 const std::vector<int> &pressure_boundary_nodes,
+														 const std::vector<int> &bnd_nodes,
+														 const StiffnessMatrix &mass,
+														 const StiffnessMatrix &stiffness_viscosity,
+														 const StiffnessMatrix &stiffness_velocity,
+														 const StiffnessMatrix &mass_velocity,
+														 const double &dt,
+														 const double &viscosity_,
+														 const std::string &solver_type,
+														 const std::string &precond,
+														 const json &params,
+														 const std::string &save_path) : solver_type(solver_type)
+		{
+			initialize_solver(mesh, shape, n_el, local_boundary, bnd_nodes);
+
+			logger().info("Prefactorization begins...");
+
+			solver_mass = polysolve::LinearSolver::create(solver_type, precond);
+			solver_mass->setParameters(params);
+			// if (solver_type == "Pardiso" || solver_type == "Eigen::SimplicialLDLT" || solver_type == "Eigen::SparseLU")
+			{
+				StiffnessMatrix mat1 = mass_velocity;
+				prefactorize(*solver_mass, mat1, boundary_nodes_, mat1.rows(), save_path);
+			}
+
+			mat_diffusion = mass + viscosity_ * dt * stiffness_viscosity;
+
+			solver_diffusion = polysolve::LinearSolver::create(solver_type, precond);
+			solver_diffusion->setParameters(params);
+			// if (solver_type == "Pardiso" || solver_type == "Eigen::SimplicialLDLT" || solver_type == "Eigen::SparseLU")
+			{
+				StiffnessMatrix mat1 = mat_diffusion;
+				prefactorize(*solver_diffusion, mat1, bnd_nodes, mat1.rows(), save_path);
+			}
+
+			if (pressure_boundary_nodes.size() == 0)
+				mat_projection.resize(stiffness_velocity.rows() + 1, stiffness_velocity.cols() + 1);
+			else
+				mat_projection.resize(stiffness_velocity.rows(), stiffness_velocity.cols());
+
+			std::vector<Eigen::Triplet<double>> coefficients;
+			coefficients.reserve(stiffness_velocity.nonZeros() + 2 * stiffness_velocity.rows());
+
+			for (int i = 0; i < stiffness_velocity.outerSize(); i++)
+			{
+				for (StiffnessMatrix::InnerIterator it(stiffness_velocity, i); it; ++it)
+				{
+					coefficients.emplace_back(it.row(), it.col(), it.value());
+				}
+			}
+
+			if (pressure_boundary_nodes.size() == 0)
+			{
+				const double val = 1. / (mat_projection.rows() - 1);
+				for (int i = 0; i < mat_projection.rows() - 1; i++)
+				{
+					coefficients.emplace_back(i, mat_projection.cols() - 1, val);
+					coefficients.emplace_back(mat_projection.rows() - 1, i, val);
+				}
+				coefficients.emplace_back(mat_projection.rows() - 1, mat_projection.cols() - 1, 2);
+			}
+
+			mat_projection.setFromTriplets(coefficients.begin(), coefficients.end());
+			solver_projection = polysolve::LinearSolver::create(solver_type, precond);
+			solver_projection->setParameters(params);
+			logger().info("{}...", solver_projection->name());
+			// if (solver_type == "Pardiso" || solver_type == "Eigen::SimplicialLDLT" || solver_type == "Eigen::SparseLU")
+			{
+				StiffnessMatrix mat2 = mat_projection;
+				prefactorize(*solver_projection, mat2, pressure_boundary_nodes, mat2.rows(), save_path);
+			}
+			logger().info("Prefactorization ends!");
+		}
+
+		int OperatorSplittingSolver::handle_boundary_advection(RowVectorNd & pos)
+		{
+			double dist = 1e10;
+			int idx = -1, local_idx = -1;
+			const int size = boundary_elem_id.size();
+#ifdef POLYFEM_WITH_TBB
+			tbb::parallel_for(0, size, 1, [&](int e)
 #else
-		for (int pI = 0; pI < ppe * n_el; ++pI)
-#endif
-						  {
-							  // update particle position via advection
-							  RowVectorNd newvel;
-							  Eigen::MatrixXd local_pos;
-							  cellI_particle[pI] = trace_back(gbases, bases, position_particle[pI], velocity_particle[pI],
-															  position_particle[pI], newvel, local_pos, sol, -dt);
-
-							  // RK3:
-							  // RowVectorNd bypass, vel2, vel3;
-							  // trace_back( gbases, bases, position_particle[pI], velocity_particle[pI],
-							  //     bypass, vel2, sol, -0.5 * dt);
-							  // trace_back( gbases, bases, position_particle[pI], vel2,
-							  //     bypass, vel3, sol, -0.75 * dt);
-							  // trace_back( gbases, bases, position_particle[pI],
-							  //     2 * velocity_particle[pI] + 3 * vel2 + 4 * vel3,
-							  //     position_particle[pI], bypass, sol, -dt / 9);
-
-							  // prepare P2G
-							  if (cellI_particle[pI] >= 0)
+			for (int e = 0; e < size; e++)
+#endif
 							  {
-								  // construct interpolator (always linear for P2G, can use gaussian or bspline later)
-								  velocity_interpolator[pI].compute(cellI_particle[pI], dim == 3, local_pos,
-																	gbases[cellI_particle[pI]], gbases[cellI_particle[pI]]);
+								  int elem_idx = boundary_elem_id[e];
+
+								  for (int i = 0; i < shape; i++)
+								  {
+									  double dist_ = 0;
+									  for (int d = 0; d < dim; d++)
+									  {
+										  dist_ += pow(pos(d) - V(T(elem_idx, i), d), 2);
+									  }
+									  dist_ = sqrt(dist_);
+									  if (dist_ < dist)
+									  {
+										  dist = dist_;
+										  idx = elem_idx;
+										  local_idx = i;
+									  }
+								  }
 							  }
-						  }
-#ifdef POLYFEM_WITH_TBB
-		);
-#endif
-
-		// P2G
-		new_sol = Eigen::MatrixXd::Zero(sol.size(), 1);
-		new_sol_w = Eigen::MatrixXd::Zero(sol.size() / dim, 1);
-		new_sol_w.array() += 1e-13;
-		for (int pI = 0; pI < ppe * n_el; ++pI)
-		{
-			int cellI = cellI_particle[pI];
-			if (cellI == -1)
-			{
-				continue;
-			}
-			assembler::ElementAssemblyValues &vals = velocity_interpolator[pI];
-			for (int i = 0; i < vals.basis_values.size(); ++i)
-			{
-				new_sol.block(bases[cellI].bases[i].global()[0].index * dim, 0, dim, 1) +=
-					vals.basis_values[i].val(0) * velocity_particle[pI].transpose();
-				new_sol_w(bases[cellI].bases[i].global()[0].index) += vals.basis_values[i].val(0);
-			}
-		}
-		// TODO: need to add up boundary velocities and weights because of perodic BC
-
-#ifdef POLYFEM_WITH_TBB
-		tbb::parallel_for(0, (int)new_sol.rows() / dim, 1, [&](int i)
-#else
-		for (int i = 0; i < new_sol.rows() / dim; ++i)
-#endif
-						  {
-							  new_sol.block(i * dim, 0, dim, 1) /= new_sol_w(i, 0);
-							  sol.block(i * dim, 0, dim, 1) = new_sol.block(i * dim, 0, dim, 1);
-						  }
-#ifdef POLYFEM_WITH_TBB
-		);
-#endif
-	}
-
-	void OperatorSplittingSolver::advection_PIC(const mesh::Mesh &mesh,
+#ifdef POLYFEM_WITH_TBB
+			);
+#endif
+			for (int d = 0; d < dim; d++)
+				pos(d) = V(T(idx, local_idx), d);
+			return idx;
+		}
+
+		int OperatorSplittingSolver::trace_back(const std::vector<basis::ElementBases> &gbases,
+												const std::vector<basis::ElementBases> &bases,
+												const RowVectorNd &pos_1,
+												const RowVectorNd &vel_1,
+												RowVectorNd &pos_2,
+												RowVectorNd &vel_2,
+												Eigen::MatrixXd &local_pos,
+												const Eigen::MatrixXd &sol,
+												const double dt)
+		{
+			pos_2 = pos_1 - vel_1 * dt;
+
+			return interpolator(gbases, bases, pos_2, vel_2, local_pos, sol);
+		}
+
+		int OperatorSplittingSolver::interpolator(const std::vector<basis::ElementBases> &gbases,
+												  const std::vector<basis::ElementBases> &bases,
+												  const RowVectorNd &pos,
+												  RowVectorNd &vel,
+												  Eigen::MatrixXd &local_pos,
+												  const Eigen::MatrixXd &sol)
+		{
+			bool insideDomain = true;
+
+			int new_elem;
+			if ((new_elem = search_cell(gbases, pos, local_pos)) == -1)
+			{
+				insideDomain = false;
+				RowVectorNd pos_ = pos;
+				new_elem = handle_boundary_advection(pos_);
+				calculate_local_pts(gbases[new_elem], new_elem, pos_, local_pos);
+			}
+
+			// interpolation
+			vel = RowVectorNd::Zero(dim);
+			assembler::ElementAssemblyValues vals;
+			vals.compute(new_elem, dim == 3, local_pos, bases[new_elem], gbases[new_elem]);
+			for (int d = 0; d < dim; d++)
+			{
+				for (int i = 0; i < vals.basis_values.size(); i++)
+				{
+					vel(d) += vals.basis_values[i].val(0) * sol(bases[new_elem].bases[i].global()[0].index * dim + d);
+				}
+			}
+			if (insideDomain)
+				return new_elem;
+			else
+				return -1;
+		}
+
+		void OperatorSplittingSolver::interpolator(const RowVectorNd &pos, double &val)
+		{
+			val = 0;
+
+			Eigen::Matrix<long, Eigen::Dynamic, 1> int_pos(dim);
+			Eigen::MatrixXd weights(2, dim);
+			for (int d = 0; d < dim; d++)
+			{
+				int_pos(d) = floor((pos(d) - min_domain(d)) / resolution);
+				if (int_pos(d) < 0 || int_pos(d) >= grid_cell_num(d))
+					return;
+				weights(1, d) = (pos(d) - min_domain(d)) / resolution - int_pos(d);
+				weights(0, d) = 1 - weights(1, d);
+			}
+
+			for (int d1 = 0; d1 < 2; d1++)
+				for (int d2 = 0; d2 < 2; d2++)
+				{
+					if (dim == 2)
+					{
+						const long idx = (int_pos(0) + d1) + (int_pos(1) + d2) * (grid_cell_num(0) + 1);
+						val += density(idx) * weights(d1, 0) * weights(d2, 1);
+					}
+					else
+					{
+						for (int d3 = 0; d3 < 2; d3++)
+						{
+							const long idx = (int_pos(0) + d1) + (int_pos(1) + d2 + (int_pos(2) + d3) * (grid_cell_num(1) + 1)) * (grid_cell_num(0) + 1);
+							val += density(idx) * weights(d1, 0) * weights(d2, 1) * weights(d3, 2);
+						}
+					}
+				}
+		}
+
+		void OperatorSplittingSolver::advection(const mesh::Mesh &mesh,
 												const std::vector<basis::ElementBases> &gbases,
 												const std::vector<basis::ElementBases> &bases,
 												Eigen::MatrixXd &sol,
 												const double dt,
 												const Eigen::MatrixXd &local_pts,
-												const int order)
-	{
-		// to store new velocity and weights for particle grid transfer
-		Eigen::MatrixXd new_sol = Eigen::MatrixXd::Zero(sol.size(), 1);
-		Eigen::MatrixXd new_sol_w = Eigen::MatrixXd::Zero(sol.size() / dim, 1);
-		new_sol_w.array() += 1e-13;
-
-		const int ppe = shape; // particle per element
-		std::vector<assembler::ElementAssemblyValues> velocity_interpolator(ppe * n_el);
-		position_particle.resize(ppe * n_el);
-		velocity_particle.resize(ppe * n_el);
-		cellI_particle.resize(ppe * n_el);
-#ifdef POLYFEM_WITH_TBB
-		tbb::parallel_for(0, n_el, 1, [&](int e)
+												const int order,
+												const int RK)
+		{
+			// to store new velocity
+			Eigen::MatrixXd new_sol = Eigen::MatrixXd::Zero(sol.size(), 1);
+			// number of FEM nodes
+			const int n_vert = sol.size() / dim;
+			Eigen::VectorXi traversed = Eigen::VectorXi::Zero(n_vert);
+
+#ifdef POLYFEM_WITH_TBB
+			tbb::parallel_for(0, n_el, 1, [&](int e)
 #else
-		for (int e = 0; e < n_el; ++e)
-#endif
-						  {
-							  // resample particle in element e
-							  Eigen::MatrixXd local_pts_particle;
-							  local_pts_particle.setRandom(ppe, dim);
-							  local_pts_particle.array() += 1;
-							  local_pts_particle.array() /= 2;
-
-							  // geometry vertices of element e
-							  std::vector<RowVectorNd> vert(shape);
-							  for (int i = 0; i < shape; ++i)
+			for (int e = 0; e < n_el; ++e)
+#endif
 							  {
-								  vert[i] = mesh.point(mesh.cell_vertex(e, i));
-							  }
-
-							  // construct interpolant (linear for position)
-							  assembler::ElementAssemblyValues gvals;
-							  gvals.compute(e, dim == 3, local_pts_particle, gbases[e], gbases[e]);
-
-							  // compute global position of particles
-							  for (int i = 0; i < ppe; ++i)
-							  {
-								  position_particle[ppe * e + i].setZero(1, dim);
-								  for (int j = 0; j < shape; ++j)
+								  // to compute global position with barycentric coordinate
+								  Eigen::MatrixXd mapped;
+								  gbases[e].eval_geom_mapping(local_pts, mapped);
+
+								  for (int i = 0; i < local_pts.rows(); i++)
 								  {
-									  position_particle[ppe * e + i] += gvals.basis_values[j].val(i) * vert[j];
+									  // global index of this FEM node
+									  int global = bases[e].bases[i].global()[0].index;
+
+									  if (traversed(global))
+										  continue;
+									  traversed(global) = 1;
+
+									  // velocity of this FEM node
+									  RowVectorNd vel_ = sol.block(global * dim, 0, dim, 1).transpose();
+
+									  // global position of this FEM node
+									  RowVectorNd pos_ = RowVectorNd::Zero(1, dim);
+									  for (int d = 0; d < dim; d++)
+										  pos_(d) = mapped(i, d) - vel_(d) * dt;
+
+									  Eigen::MatrixXd local_pos;
+									  interpolator(gbases, bases, pos_, vel_, local_pos, sol);
+
+									  new_sol.block(global * dim, 0, dim, 1) = vel_.transpose();
 								  }
 							  }
-
-							  // compute velocity
-							  assembler::ElementAssemblyValues vals;
-							  vals.compute(e, dim == 3, local_pts_particle, bases[e], gbases[e]); // possibly higher-order
-							  for (int j = 0; j < ppe; ++j)
+#ifdef POLYFEM_WITH_TBB
+			);
+#endif
+			sol.swap(new_sol);
+		}
+
+		void OperatorSplittingSolver::advect_density_exact(const std::vector<basis::ElementBases> &gbases,
+														   const std::vector<basis::ElementBases> &bases,
+														   const std::shared_ptr<assembler::Problem> problem,
+														   const double t,
+														   const double dt,
+														   const int RK)
+		{
+			Eigen::VectorXd new_density = Eigen::VectorXd::Zero(density.size());
+			const int Nx = grid_cell_num(0);
+#ifdef POLYFEM_WITH_TBB
+			tbb::parallel_for(0, Nx + 1, 1, [&](int i)
+#else
+			for (int i = 0; i <= Nx; i++)
+#endif
 							  {
-								  velocity_particle[e * ppe + j].setZero(1, dim);
-								  for (int i = 0; i < vals.basis_values.size(); ++i)
+								  for (int j = 0; j <= grid_cell_num(1); j++)
 								  {
-									  velocity_particle[e * ppe + j] += vals.basis_values[i].val(j) * sol.block(bases[e].bases[i].global()[0].index * dim, 0, dim, 1).transpose();
+									  if (dim == 2)
+									  {
+										  Eigen::MatrixXd pos(1, dim);
+										  pos(0) = i * resolution + min_domain(0);
+										  pos(1) = j * resolution + min_domain(1);
+										  const long idx = i + (long)j * (grid_cell_num(0) + 1);
+
+										  Eigen::MatrixXd vel1, pos_;
+										  problem->exact(pos, t, vel1);
+										  if (RK > 1)
+										  {
+											  Eigen::MatrixXd vel2, vel3;
+											  problem->exact(pos - 0.5 * dt * vel1, t, vel2);
+											  problem->exact(pos - 0.75 * dt * vel2, t, vel3);
+											  pos_ = pos - (2 * vel1 + 3 * vel2 + 4 * vel3) * dt / 9;
+										  }
+										  else
+										  {
+											  pos_ = pos - vel1 * dt;
+										  }
+										  interpolator(pos_, new_density[idx]);
+									  }
+									  else
+									  {
+										  for (int k = 0; k <= grid_cell_num(2); k++)
+										  {
+											  RowVectorNd pos(1, dim);
+											  pos(0) = i * resolution + min_domain(0);
+											  pos(1) = j * resolution + min_domain(1);
+											  pos(2) = k * resolution + min_domain(2);
+											  const long idx = i + (j + (long)k * (grid_cell_num(1) + 1)) * (grid_cell_num(0) + 1);
+
+											  Eigen::MatrixXd vel1, pos_;
+											  problem->exact(pos, t, vel1);
+											  if (RK > 1)
+											  {
+												  Eigen::MatrixXd vel2, vel3;
+												  problem->exact(pos - 0.5 * dt * vel1, t, vel2);
+												  problem->exact(pos - 0.75 * dt * vel2, t, vel3);
+												  pos_ = pos - (2 * vel1 + 3 * vel2 + 4 * vel3) * dt / 9;
+											  }
+											  else
+											  {
+												  pos_ = pos - vel1 * dt;
+											  }
+											  interpolator(pos_, new_density[idx]);
+										  }
+									  }
 								  }
 							  }
-
-							  // update particle position via advection
-							  for (int j = 0; j < ppe; ++j)
+#ifdef POLYFEM_WITH_TBB
+			);
+#endif
+			density.swap(new_density);
+		}
+
+		void OperatorSplittingSolver::advect_density(const std::vector<basis::ElementBases> &gbases,
+													 const std::vector<basis::ElementBases> &bases,
+													 const Eigen::MatrixXd &sol,
+													 const double dt,
+													 const int RK)
+		{
+			Eigen::VectorXd new_density = Eigen::VectorXd::Zero(density.size());
+			const int Nx = grid_cell_num(0);
+#ifdef POLYFEM_WITH_TBB
+			tbb::parallel_for(0, Nx + 1, 1, [&](int i)
+#else
+			for (int i = 0; i <= Nx; i++)
+#endif
 							  {
+								  for (int j = 0; j <= grid_cell_num(1); j++)
+								  {
+									  Eigen::MatrixXd local_pos;
+									  if (dim == 2)
+									  {
+										  RowVectorNd pos(1, dim);
+										  pos(0) = i * resolution + min_domain(0);
+										  pos(1) = j * resolution + min_domain(1);
+										  const long idx = i + (long)j * (grid_cell_num(0) + 1);
+
+										  RowVectorNd vel1, pos_;
+										  interpolator(gbases, bases, pos, vel1, local_pos, sol);
+										  if (RK > 1)
+										  {
+											  RowVectorNd vel2, vel3;
+											  interpolator(gbases, bases, pos - 0.5 * dt * vel1, vel2, local_pos, sol);
+											  interpolator(gbases, bases, pos - 0.75 * dt * vel2, vel3, local_pos, sol);
+											  pos_ = pos - (2 * vel1 + 3 * vel2 + 4 * vel3) * dt / 9;
+										  }
+										  else
+										  {
+											  pos_ = pos - vel1 * dt;
+										  }
+										  interpolator(pos_, new_density[idx]);
+									  }
+									  else
+									  {
+										  for (int k = 0; k <= grid_cell_num(2); k++)
+										  {
+											  RowVectorNd pos(1, dim);
+											  pos(0) = i * resolution + min_domain(0);
+											  pos(1) = j * resolution + min_domain(1);
+											  pos(2) = k * resolution + min_domain(2);
+											  const long idx = i + (j + (long)k * (grid_cell_num(1) + 1)) * (grid_cell_num(0) + 1);
+
+											  RowVectorNd vel1, pos_;
+											  interpolator(gbases, bases, pos, vel1, local_pos, sol);
+											  if (RK > 1)
+											  {
+												  RowVectorNd vel2, vel3;
+												  interpolator(gbases, bases, pos - 0.5 * dt * vel1, vel2, local_pos, sol);
+												  interpolator(gbases, bases, pos - 0.75 * dt * vel2, vel3, local_pos, sol);
+												  pos_ = pos - (2 * vel1 + 3 * vel2 + 4 * vel3) * dt / 9;
+											  }
+											  else
+											  {
+												  pos_ = pos - vel1 * dt;
+											  }
+											  interpolator(pos_, new_density[idx]);
+										  }
+									  }
+								  }
+							  }
+#ifdef POLYFEM_WITH_TBB
+			);
+#endif
+			density.swap(new_density);
+		}
+
+		void OperatorSplittingSolver::advection_FLIP(const mesh::Mesh &mesh,
+													 const std::vector<basis::ElementBases> &gbases,
+													 const std::vector<basis::ElementBases> &bases,
+													 Eigen::MatrixXd &sol,
+													 const double dt,
+													 const Eigen::MatrixXd &local_pts,
+													 const int order)
+		{
+			const int ppe = shape; // particle per element
+			const double FLIPRatio = 1;
+			// initialize or resample particles and update velocity via g2p
+			if (position_particle.empty())
+			{
+				// initialize particles
+				position_particle.resize(n_el * ppe);
+				velocity_particle.resize(n_el * ppe);
+				cellI_particle.resize(n_el * ppe);
+#ifdef POLYFEM_WITH_TBB
+				tbb::parallel_for(0, n_el, 1, [&](int e)
+#else
+				for (int e = 0; e < n_el; ++e)
+#endif
+								  {
+									  // sample particle in element e
+									  Eigen::MatrixXd local_pts_particle;
+									  local_pts_particle.setRandom(ppe, dim);
+									  local_pts_particle.array() += 1;
+									  local_pts_particle.array() /= 2;
+									  for (int ppeI = 0; ppeI < ppe; ++ppeI)
+									  {
+										  if (shape == 3 && dim == 2 && local_pts_particle.row(ppeI).sum() > 1)
+										  {
+											  double x = 1 - local_pts_particle(ppeI, 1);
+											  local_pts_particle(ppeI, 1) = 1 - local_pts_particle(ppeI, 0);
+											  local_pts_particle(ppeI, 0) = x;
+											  // TODO: dim == 3
+										  }
+									  }
+
+									  for (int i = 0; i < shape; ++i)
+										  cellI_particle[e * ppe + i] = e;
+
+									  // compute global position and velocity of particles
+									  // construct interpolant (linear for position)
+									  Eigen::MatrixXd mapped;
+									  gbases[e].eval_geom_mapping(local_pts_particle, mapped);
+									  // construct interpolant (for velocity)
+									  assembler::ElementAssemblyValues vals;
+									  vals.compute(e, dim == 3, local_pts_particle, bases[e], gbases[e]); // possibly higher-order
+									  for (int j = 0; j < ppe; ++j)
+									  {
+										  position_particle[ppe * e + j].setZero(1, dim);
+										  for (int d = 0; d < dim; d++)
+										  {
+											  position_particle[ppe * e + j](d) = mapped(j, d);
+										  }
+
+										  velocity_particle[e * ppe + j].setZero(1, dim);
+										  for (int i = 0; i < vals.basis_values.size(); ++i)
+										  {
+											  velocity_particle[e * ppe + j] += vals.basis_values[i].val(j) * sol.block(bases[e].bases[i].global()[0].index * dim, 0, dim, 1).transpose();
+										  }
+									  }
+								  }
+#ifdef POLYFEM_WITH_TBB
+				);
+#endif
+			}
+			else
+			{
+				// resample particles
+				// count particle per cell
+				std::vector<int> counter(n_el, 0);
+				std::vector<int> redundantPI;
+				std::vector<bool> isRedundant(cellI_particle.size(), false);
+				for (int pI = 0; pI < cellI_particle.size(); ++pI)
+				{
+					if (cellI_particle[pI] < 0)
+					{
+						redundantPI.emplace_back(pI);
+						isRedundant[pI] = true;
+					}
+					else
+					{
+						++counter[cellI_particle[pI]];
+						if (counter[cellI_particle[pI]] > ppe)
+						{
+							redundantPI.emplace_back(pI);
+							isRedundant[pI] = true;
+						}
+					}
+				}
+				// g2p -- update velocity
+#ifdef POLYFEM_WITH_TBB
+				tbb::parallel_for(0, (int)cellI_particle.size(), 1, [&](int pI)
+#else
+				for (int pI = 0; pI < cellI_particle.size(); ++pI)
+#endif
+								  {
+									  if (!isRedundant[pI])
+									  {
+										  int e = cellI_particle[pI];
+										  Eigen::MatrixXd local_pts_particle;
+										  calculate_local_pts(gbases[e], e, position_particle[pI], local_pts_particle);
+
+										  assembler::ElementAssemblyValues vals;
+										  vals.compute(e, dim == 3, local_pts_particle, bases[e], gbases[e]); // possibly higher-order
+										  RowVectorNd FLIPdVel, PICVel;
+										  FLIPdVel.setZero(1, dim);
+										  PICVel.setZero(1, dim);
+										  for (int i = 0; i < vals.basis_values.size(); ++i)
+										  {
+											  FLIPdVel += vals.basis_values[i].val(0) * (sol.block(bases[e].bases[i].global()[0].index * dim, 0, dim, 1) - new_sol.block(bases[e].bases[i].global()[0].index * dim, 0, dim, 1)).transpose();
+											  PICVel += vals.basis_values[i].val(0) * sol.block(bases[e].bases[i].global()[0].index * dim, 0, dim, 1).transpose();
+										  }
+										  velocity_particle[pI] = (1.0 - FLIPRatio) * PICVel + FLIPRatio * (velocity_particle[pI] + FLIPdVel);
+									  }
+								  }
+#ifdef POLYFEM_WITH_TBB
+				);
+#endif
+				// resample
+				for (int e = 0; e < n_el; ++e)
+				{
+					if (counter[e] >= ppe)
+					{
+						continue;
+					}
+
+					while (counter[e] < ppe)
+					{
+						int pI = redundantPI.back();
+						redundantPI.pop_back();
+
+						cellI_particle[pI] = e;
+
+						// sample particle in element e
+						Eigen::MatrixXd local_pts_particle;
+						local_pts_particle.setRandom(1, dim);
+						local_pts_particle.array() += 1;
+						local_pts_particle.array() /= 2;
+						if (shape == 3 && dim == 2 && local_pts_particle.sum() > 1)
+						{
+							double x = 1 - local_pts_particle(0, 1);
+							local_pts_particle(0, 1) = 1 - local_pts_particle(0, 0);
+							local_pts_particle(0, 0) = x;
+							// TODO: dim == 3
+						}
+
+						// compute global position and velocity of particles
+						// construct interpolant (linear for position)
+						Eigen::MatrixXd mapped;
+						gbases[e].eval_geom_mapping(local_pts_particle, mapped);
+						for (int d = 0; d < dim; d++)
+							position_particle[pI](d) = mapped(0, d);
+
+						// construct interpolant (for velocity)
+						assembler::ElementAssemblyValues vals;
+						vals.compute(e, dim == 3, local_pts_particle, bases[e], gbases[e]); // possibly higher-order
+						velocity_particle[pI].setZero(1, dim);
+						for (int i = 0; i < vals.basis_values.size(); ++i)
+						{
+							velocity_particle[pI] += vals.basis_values[i].val(0) * sol.block(bases[e].bases[i].global()[0].index * dim, 0, dim, 1).transpose();
+						}
+
+						++counter[e];
+					}
+				}
+			}
+
+			// advect
+			std::vector<assembler::ElementAssemblyValues> velocity_interpolator(ppe * n_el);
+#ifdef POLYFEM_WITH_TBB
+			tbb::parallel_for(0, (int)(ppe * n_el), 1, [&](int pI)
+#else
+			for (int pI = 0; pI < ppe * n_el; ++pI)
+#endif
+							  {
+								  // update particle position via advection
 								  RowVectorNd newvel;
 								  Eigen::MatrixXd local_pos;
-								  cellI_particle[ppe * e + j] = trace_back(gbases, bases, position_particle[ppe * e + j], velocity_particle[e * ppe + j],
-																		   position_particle[ppe * e + j], newvel, local_pos, sol, -dt);
+								  cellI_particle[pI] = trace_back(gbases, bases, position_particle[pI], velocity_particle[pI],
+																  position_particle[pI], newvel, local_pos, sol, -dt);
 
 								  // RK3:
 								  // RowVectorNd bypass, vel2, vel3;
-								  // trace_back( gbases, bases, position_particle[ppe * e + i], velocity_particle[e * ppe + i],
+								  // trace_back( gbases, bases, position_particle[pI], velocity_particle[pI],
 								  //     bypass, vel2, sol, -0.5 * dt);
-								  // trace_back( gbases, bases, position_particle[ppe * e + i], vel2,
+								  // trace_back( gbases, bases, position_particle[pI], vel2,
 								  //     bypass, vel3, sol, -0.75 * dt);
-								  // trace_back( gbases, bases, position_particle[ppe * e + i],
-								  //     2 * velocity_particle[e * ppe + i] + 3 * vel2 + 4 * vel3,
-								  //     position_particle[ppe * e + i], bypass, sol, -dt / 9);
+								  // trace_back( gbases, bases, position_particle[pI],
+								  //     2 * velocity_particle[pI] + 3 * vel2 + 4 * vel3,
+								  //     position_particle[pI], bypass, sol, -dt / 9);
 
 								  // prepare P2G
-								  if (cellI_particle[ppe * e + j] >= 0)
+								  if (cellI_particle[pI] >= 0)
 								  {
 									  // construct interpolator (always linear for P2G, can use gaussian or bspline later)
-									  velocity_interpolator[ppe * e + j].compute(cellI_particle[ppe * e + j], dim == 3, local_pos,
-																				 gbases[cellI_particle[ppe * e + j]], gbases[cellI_particle[ppe * e + j]]);
+									  velocity_interpolator[pI].compute(cellI_particle[pI], dim == 3, local_pos,
+																		gbases[cellI_particle[pI]], gbases[cellI_particle[pI]]);
 								  }
 							  }
-						  }
-#ifdef POLYFEM_WITH_TBB
-		);
-#endif
-
-		// P2G
-		for (int e = 0; e < n_el; ++e)
-		{
-			for (int j = 0; j < ppe; ++j)
-			{
-				int cellI = cellI_particle[ppe * e + j];
+#ifdef POLYFEM_WITH_TBB
+			);
+#endif
+
+			// P2G
+			new_sol = Eigen::MatrixXd::Zero(sol.size(), 1);
+			new_sol_w = Eigen::MatrixXd::Zero(sol.size() / dim, 1);
+			new_sol_w.array() += 1e-13;
+			for (int pI = 0; pI < ppe * n_el; ++pI)
+			{
+				int cellI = cellI_particle[pI];
 				if (cellI == -1)
 				{
 					continue;
 				}
-				assembler::ElementAssemblyValues &vals = velocity_interpolator[ppe * e + j];
+				assembler::ElementAssemblyValues &vals = velocity_interpolator[pI];
 				for (int i = 0; i < vals.basis_values.size(); ++i)
 				{
 					new_sol.block(bases[cellI].bases[i].global()[0].index * dim, 0, dim, 1) +=
-						vals.basis_values[i].val(0) * velocity_particle[ppe * e + j].transpose();
+						vals.basis_values[i].val(0) * velocity_particle[pI].transpose();
 					new_sol_w(bases[cellI].bases[i].global()[0].index) += vals.basis_values[i].val(0);
 				}
 			}
-		}
-		// TODO: need to add up boundary velocities and weights because of perodic BC
-
-#ifdef POLYFEM_WITH_TBB
-		tbb::parallel_for(0, (int)new_sol.rows() / dim, 1, [&](int i)
+			// TODO: need to add up boundary velocities and weights because of perodic BC
+
+#ifdef POLYFEM_WITH_TBB
+			tbb::parallel_for(0, (int)new_sol.rows() / dim, 1, [&](int i)
 #else
-		for (int i = 0; i < new_sol.rows() / dim; ++i)
-#endif
-						  {
-							  sol.block(i * dim, 0, dim, 1) = new_sol.block(i * dim, 0, dim, 1) / new_sol_w(i, 0);
-						  }
-#ifdef POLYFEM_WITH_TBB
-		);
-#endif
-		// TODO: need to think about what to do with negative quadratic weight
-	}
-
-	void OperatorSplittingSolver::solve_diffusion_1st(const StiffnessMatrix &mass, const std::vector<int> &bnd_nodes, Eigen::MatrixXd &sol)
-	{
-		Eigen::VectorXd rhs;
-
-		for (int d = 0; d < dim; d++)
-		{
-			Eigen::VectorXd x(sol.size() / dim);
-			for (int j = 0; j < x.size(); j++)
-			{
-				x(j) = sol(j * dim + d);
-			}
-			rhs = mass * x;
-
-			// keep dirichlet bc
-			for (int i = 0; i < bnd_nodes.size(); i++)
-			{
-				rhs(bnd_nodes[i]) = x(bnd_nodes[i]);
-			}
-
+			for (int i = 0; i < new_sol.rows() / dim; ++i)
+#endif
+							  {
+								  new_sol.block(i * dim, 0, dim, 1) /= new_sol_w(i, 0);
+								  sol.block(i * dim, 0, dim, 1) = new_sol.block(i * dim, 0, dim, 1);
+							  }
+#ifdef POLYFEM_WITH_TBB
+			);
+#endif
+		}
+
+		void OperatorSplittingSolver::advection_PIC(const mesh::Mesh &mesh,
+													const std::vector<basis::ElementBases> &gbases,
+													const std::vector<basis::ElementBases> &bases,
+													Eigen::MatrixXd &sol,
+													const double dt,
+													const Eigen::MatrixXd &local_pts,
+													const int order)
+		{
+			// to store new velocity and weights for particle grid transfer
+			Eigen::MatrixXd new_sol = Eigen::MatrixXd::Zero(sol.size(), 1);
+			Eigen::MatrixXd new_sol_w = Eigen::MatrixXd::Zero(sol.size() / dim, 1);
+			new_sol_w.array() += 1e-13;
+
+			const int ppe = shape; // particle per element
+			std::vector<assembler::ElementAssemblyValues> velocity_interpolator(ppe * n_el);
+			position_particle.resize(ppe * n_el);
+			velocity_particle.resize(ppe * n_el);
+			cellI_particle.resize(ppe * n_el);
+#ifdef POLYFEM_WITH_TBB
+			tbb::parallel_for(0, n_el, 1, [&](int e)
+#else
+			for (int e = 0; e < n_el; ++e)
+#endif
+							  {
+								  // resample particle in element e
+								  Eigen::MatrixXd local_pts_particle;
+								  local_pts_particle.setRandom(ppe, dim);
+								  local_pts_particle.array() += 1;
+								  local_pts_particle.array() /= 2;
+
+								  // geometry vertices of element e
+								  std::vector<RowVectorNd> vert(shape);
+								  for (int i = 0; i < shape; ++i)
+								  {
+									  vert[i] = mesh.point(mesh.cell_vertex(e, i));
+								  }
+
+								  // construct interpolant (linear for position)
+								  assembler::ElementAssemblyValues gvals;
+								  gvals.compute(e, dim == 3, local_pts_particle, gbases[e], gbases[e]);
+
+								  // compute global position of particles
+								  for (int i = 0; i < ppe; ++i)
+								  {
+									  position_particle[ppe * e + i].setZero(1, dim);
+									  for (int j = 0; j < shape; ++j)
+									  {
+										  position_particle[ppe * e + i] += gvals.basis_values[j].val(i) * vert[j];
+									  }
+								  }
+
+								  // compute velocity
+								  assembler::ElementAssemblyValues vals;
+								  vals.compute(e, dim == 3, local_pts_particle, bases[e], gbases[e]); // possibly higher-order
+								  for (int j = 0; j < ppe; ++j)
+								  {
+									  velocity_particle[e * ppe + j].setZero(1, dim);
+									  for (int i = 0; i < vals.basis_values.size(); ++i)
+									  {
+										  velocity_particle[e * ppe + j] += vals.basis_values[i].val(j) * sol.block(bases[e].bases[i].global()[0].index * dim, 0, dim, 1).transpose();
+									  }
+								  }
+
+								  // update particle position via advection
+								  for (int j = 0; j < ppe; ++j)
+								  {
+									  RowVectorNd newvel;
+									  Eigen::MatrixXd local_pos;
+									  cellI_particle[ppe * e + j] = trace_back(gbases, bases, position_particle[ppe * e + j], velocity_particle[e * ppe + j],
+																			   position_particle[ppe * e + j], newvel, local_pos, sol, -dt);
+
+									  // RK3:
+									  // RowVectorNd bypass, vel2, vel3;
+									  // trace_back( gbases, bases, position_particle[ppe * e + i], velocity_particle[e * ppe + i],
+									  //     bypass, vel2, sol, -0.5 * dt);
+									  // trace_back( gbases, bases, position_particle[ppe * e + i], vel2,
+									  //     bypass, vel3, sol, -0.75 * dt);
+									  // trace_back( gbases, bases, position_particle[ppe * e + i],
+									  //     2 * velocity_particle[e * ppe + i] + 3 * vel2 + 4 * vel3,
+									  //     position_particle[ppe * e + i], bypass, sol, -dt / 9);
+
+									  // prepare P2G
+									  if (cellI_particle[ppe * e + j] >= 0)
+									  {
+										  // construct interpolator (always linear for P2G, can use gaussian or bspline later)
+										  velocity_interpolator[ppe * e + j].compute(cellI_particle[ppe * e + j], dim == 3, local_pos,
+																					 gbases[cellI_particle[ppe * e + j]], gbases[cellI_particle[ppe * e + j]]);
+									  }
+								  }
+							  }
+#ifdef POLYFEM_WITH_TBB
+			);
+#endif
+
+			// P2G
+			for (int e = 0; e < n_el; ++e)
+			{
+				for (int j = 0; j < ppe; ++j)
+				{
+					int cellI = cellI_particle[ppe * e + j];
+					if (cellI == -1)
+					{
+						continue;
+					}
+					assembler::ElementAssemblyValues &vals = velocity_interpolator[ppe * e + j];
+					for (int i = 0; i < vals.basis_values.size(); ++i)
+					{
+						new_sol.block(bases[cellI].bases[i].global()[0].index * dim, 0, dim, 1) +=
+							vals.basis_values[i].val(0) * velocity_particle[ppe * e + j].transpose();
+						new_sol_w(bases[cellI].bases[i].global()[0].index) += vals.basis_values[i].val(0);
+					}
+				}
+			}
+			// TODO: need to add up boundary velocities and weights because of perodic BC
+
+#ifdef POLYFEM_WITH_TBB
+			tbb::parallel_for(0, (int)new_sol.rows() / dim, 1, [&](int i)
+#else
+			for (int i = 0; i < new_sol.rows() / dim; ++i)
+#endif
+							  {
+								  sol.block(i * dim, 0, dim, 1) = new_sol.block(i * dim, 0, dim, 1) / new_sol_w(i, 0);
+							  }
+#ifdef POLYFEM_WITH_TBB
+			);
+#endif
+			// TODO: need to think about what to do with negative quadratic weight
+		}
+
+		void OperatorSplittingSolver::solve_diffusion_1st(const StiffnessMatrix &mass, const std::vector<int> &bnd_nodes, Eigen::MatrixXd &sol)
+		{
+			Eigen::VectorXd rhs;
+
+			for (int d = 0; d < dim; d++)
+			{
+				Eigen::VectorXd x(sol.size() / dim);
+				for (int j = 0; j < x.size(); j++)
+				{
+					x(j) = sol(j * dim + d);
+				}
+				rhs = mass * x;
+
+				// keep dirichlet bc
+				for (int i = 0; i < bnd_nodes.size(); i++)
+				{
+					rhs(bnd_nodes[i]) = x(bnd_nodes[i]);
+				}
+
+				// if (solver_type == "Pardiso" || solver_type == "Eigen::SimplicialLDLT" || solver_type == "Eigen::SparseLU")
+				{
+					dirichlet_solve_prefactorized(*solver_diffusion, mat_diffusion, rhs, bnd_nodes, x);
+				}
+				// else
+				// {
+				// dirichlet_solve(*solver_diffusion, mat_diffusion, rhs, bnd_nodes, x, mat_diffusion.rows(), "", false, false, false);
+				// }
+
+				for (int j = 0; j < x.size(); j++)
+				{
+					sol(j * dim + d) = x(j);
+				}
+			}
+		}
+
+		void OperatorSplittingSolver::external_force(const mesh::Mesh &mesh,
+													 const assembler::Assembler &assembler,
+													 const std::vector<basis::ElementBases> &gbases,
+													 const std::vector<basis::ElementBases> &bases,
+													 const double dt,
+													 Eigen::MatrixXd &sol,
+													 const Eigen::MatrixXd &local_pts,
+													 const std::shared_ptr<assembler::Problem> problem,
+													 const double time)
+		{
+#ifdef POLYFEM_WITH_TBB
+			tbb::parallel_for(0, n_el, 1, [&](int e)
+#else
+			for (int e = 0; e < n_el; e++)
+#endif
+							  {
+								  Eigen::MatrixXd mapped;
+								  gbases[e].eval_geom_mapping(local_pts, mapped);
+
+								  for (int local_idx = 0; local_idx < bases[e].bases.size(); local_idx++)
+								  {
+									  int global_idx = bases[e].bases[local_idx].global()[0].index;
+
+									  Eigen::MatrixXd pos = Eigen::MatrixXd::Zero(1, dim);
+									  for (int d = 0; d < dim; d++)
+										  pos(0, d) = mapped(local_idx, d);
+
+									  Eigen::MatrixXd val;
+									  problem->rhs(assembler, pos, time, val);
+
+									  for (int d = 0; d < dim; d++)
+									  {
+										  sol(global_idx * dim + d) += val(d) * dt;
+									  }
+								  }
+							  }
+#ifdef POLYFEM_WITH_TBB
+			);
+#endif
+		}
+
+		void OperatorSplittingSolver::solve_pressure(const StiffnessMatrix &mixed_stiffness, const std::vector<int> &pressure_boundary_nodes, Eigen::MatrixXd &sol, Eigen::MatrixXd &pressure)
+		{
+			Eigen::VectorXd rhs;
+			if (pressure_boundary_nodes.size() == 0)
+				rhs = Eigen::VectorXd::Zero(mixed_stiffness.rows() + 1); // mixed_stiffness * sol;
+			else
+				rhs = Eigen::VectorXd::Zero(mixed_stiffness.rows());     // mixed_stiffness * sol;
+
+			Eigen::VectorXd temp = mixed_stiffness * sol;
+			for (int i = 0; i < temp.rows(); i++)
+			{
+				rhs(i) = temp(i);
+			}
+
+			Eigen::VectorXd x = Eigen::VectorXd::Zero(rhs.size());
+			for (int i = 0; i < pressure.size(); i++)
+			{
+				x(i) = pressure(i);
+			}
+
+			for (int i = 0; i < pressure_boundary_nodes.size(); i++)
+			{
+				rhs(pressure_boundary_nodes[i]) = 0;
+				x(pressure_boundary_nodes[i]) = 0;
+			}
 			// if (solver_type == "Pardiso" || solver_type == "Eigen::SimplicialLDLT" || solver_type == "Eigen::SparseLU")
-			{
-				dirichlet_solve_prefactorized(*solver_diffusion, mat_diffusion, rhs, bnd_nodes, x);
-			}
+			// {
+			dirichlet_solve_prefactorized(*solver_projection, mat_projection, rhs, pressure_boundary_nodes, x);
+			// }
 			// else
 			// {
-			// dirichlet_solve(*solver_diffusion, mat_diffusion, rhs, bnd_nodes, x, mat_diffusion.rows(), "", false, false, false);
+			// dirichlet_solve(*solver_projection, mat_projection, rhs, std::vector<int>(), x, mat_projection.rows() - 1, "", false, false, false);
 			// }
 
-			for (int j = 0; j < x.size(); j++)
-			{
-				sol(j * dim + d) = x(j);
-			}
-		}
-	}
-
-	void OperatorSplittingSolver::external_force(const mesh::Mesh &mesh,
-												 const assembler::Assembler &assembler,
+			if (pressure_boundary_nodes.size() == 0)
+				pressure = x.head(x.size() - 1);
+			else
+				pressure = x;
+		}
+
+		void OperatorSplittingSolver::projection(const StiffnessMatrix &velocity_mass, const StiffnessMatrix &mixed_stiffness, const std::vector<int> &boundary_nodes_, Eigen::MatrixXd &sol, const Eigen::MatrixXd &pressure)
+		{
+			Eigen::VectorXd rhs = mixed_stiffness.transpose() * pressure;
+			Eigen::VectorXd dx = Eigen::VectorXd::Zero(sol.size());
+
+			for (int i = 0; i < boundary_nodes_.size(); i++)
+			{
+				rhs(boundary_nodes_[i]) = 0;
+			}
+
+			if (solver_type == "Pardiso" || solver_type == "Eigen::SimplicialLDLT" || solver_type == "Eigen::SparseLU")
+			{
+				dirichlet_solve_prefactorized(*solver_mass, velocity_mass, rhs, boundary_nodes_, dx);
+			}
+			else
+			{
+				auto mat = velocity_mass;
+				dirichlet_solve(*solver_mass, mat, rhs, boundary_nodes_, dx, velocity_mass.rows(), "", false, false, false);
+			}
+
+			sol -= dx;
+		}
+
+		void OperatorSplittingSolver::projection(int n_bases,
 												 const std::vector<basis::ElementBases> &gbases,
 												 const std::vector<basis::ElementBases> &bases,
-												 const double dt,
-												 Eigen::MatrixXd &sol,
+												 const std::vector<basis::ElementBases> &pressure_bases,
 												 const Eigen::MatrixXd &local_pts,
-												 const std::shared_ptr<assembler::Problem> problem,
-												 const double time)
-	{
-#ifdef POLYFEM_WITH_TBB
-		tbb::parallel_for(0, n_el, 1, [&](int e)
-#else
-		for (int e = 0; e < n_el; e++)
-#endif
-						  {
-							  Eigen::MatrixXd mapped;
-							  gbases[e].eval_geom_mapping(local_pts, mapped);
-
-							  for (int local_idx = 0; local_idx < bases[e].bases.size(); local_idx++)
-							  {
-								  int global_idx = bases[e].bases[local_idx].global()[0].index;
-
-								  Eigen::MatrixXd pos = Eigen::MatrixXd::Zero(1, dim);
-								  for (int d = 0; d < dim; d++)
-									  pos(0, d) = mapped(local_idx, d);
-
-								  Eigen::MatrixXd val;
-								  problem->rhs(assembler, pos, time, val);
-
-								  for (int d = 0; d < dim; d++)
-								  {
-									  sol(global_idx * dim + d) += val(d) * dt;
-								  }
-							  }
-						  }
-#ifdef POLYFEM_WITH_TBB
-		);
-#endif
-	}
-
-	void OperatorSplittingSolver::solve_pressure(const StiffnessMatrix &mixed_stiffness, const std::vector<int> &pressure_boundary_nodes, Eigen::MatrixXd &sol, Eigen::MatrixXd &pressure)
-	{
-		Eigen::VectorXd rhs;
-		if (pressure_boundary_nodes.size() == 0)
-			rhs = Eigen::VectorXd::Zero(mixed_stiffness.rows() + 1); // mixed_stiffness * sol;
-		else
-			rhs = Eigen::VectorXd::Zero(mixed_stiffness.rows());     // mixed_stiffness * sol;
-
-		Eigen::VectorXd temp = mixed_stiffness * sol;
-		for (int i = 0; i < temp.rows(); i++)
-		{
-			rhs(i) = temp(i);
-		}
-
-		Eigen::VectorXd x = Eigen::VectorXd::Zero(rhs.size());
-		for (int i = 0; i < pressure.size(); i++)
-		{
-			x(i) = pressure(i);
-		}
-
-		for (int i = 0; i < pressure_boundary_nodes.size(); i++)
-		{
-			rhs(pressure_boundary_nodes[i]) = 0;
-			x(pressure_boundary_nodes[i]) = 0;
-		}
-		// if (solver_type == "Pardiso" || solver_type == "Eigen::SimplicialLDLT" || solver_type == "Eigen::SparseLU")
-		// {
-		dirichlet_solve_prefactorized(*solver_projection, mat_projection, rhs, pressure_boundary_nodes, x);
-		// }
-		// else
-		// {
-		// dirichlet_solve(*solver_projection, mat_projection, rhs, std::vector<int>(), x, mat_projection.rows() - 1, "", false, false, false);
-		// }
-
-		if (pressure_boundary_nodes.size() == 0)
-			pressure = x.head(x.size() - 1);
-		else
-			pressure = x;
-	}
-
-	void OperatorSplittingSolver::projection(const StiffnessMatrix &velocity_mass, const StiffnessMatrix &mixed_stiffness, const std::vector<int> &boundary_nodes_, Eigen::MatrixXd &sol, const Eigen::MatrixXd &pressure)
-	{
-		Eigen::VectorXd rhs = mixed_stiffness.transpose() * pressure;
-		Eigen::VectorXd dx = Eigen::VectorXd::Zero(sol.size());
-
-		for (int i = 0; i < boundary_nodes_.size(); i++)
-		{
-			rhs(boundary_nodes_[i]) = 0;
-		}
-
-		if (solver_type == "Pardiso" || solver_type == "Eigen::SimplicialLDLT" || solver_type == "Eigen::SparseLU")
-		{
-			dirichlet_solve_prefactorized(*solver_mass, velocity_mass, rhs, boundary_nodes_, dx);
-		}
-		else
-		{
-			auto mat = velocity_mass;
-			dirichlet_solve(*solver_mass, mat, rhs, boundary_nodes_, dx, velocity_mass.rows(), "", false, false, false);
-		}
-
-		sol -= dx;
-	}
-
-	void OperatorSplittingSolver::projection(int n_bases,
-											 const std::vector<basis::ElementBases> &gbases,
-											 const std::vector<basis::ElementBases> &bases,
-											 const std::vector<basis::ElementBases> &pressure_bases,
-											 const Eigen::MatrixXd &local_pts,
-											 Eigen::MatrixXd &pressure,
-											 Eigen::MatrixXd &sol)
-	{
-		Eigen::VectorXd grad_pressure = Eigen::VectorXd::Zero(n_bases * dim);
-		Eigen::VectorXi traversed = Eigen::VectorXi::Zero(n_bases);
-
-		assembler::ElementAssemblyValues vals;
-		for (int e = 0; e < n_el; ++e)
-		{
-			vals.compute(e, dim == 3, local_pts, pressure_bases[e], gbases[e]);
-			for (int j = 0; j < local_pts.rows(); j++)
-			{
-				int global_ = bases[e].bases[j].global()[0].index;
-				for (int i = 0; i < vals.basis_values.size(); i++)
-				{
-					for (int d = 0; d < dim; d++)
-					{
-						assert(pressure_bases[e].bases[i].global().size() == 1);
-						grad_pressure(global_ * dim + d) += vals.basis_values[i].grad_t_m(j, d) * pressure(pressure_bases[e].bases[i].global()[0].index);
-					}
-				}
-				traversed(global_)++;
-			}
-		}
-		for (int i = 0; i < traversed.size(); i++)
-		{
-			for (int d = 0; d < dim; d++)
-			{
-				sol(i * dim + d) -= grad_pressure(i * dim + d) / traversed(i);
-			}
-		}
-	}
-
-	void OperatorSplittingSolver::initialize_density(const std::shared_ptr<assembler::Problem> &problem)
-	{
-		Eigen::MatrixXd pts(1, dim);
-		Eigen::MatrixXd tmp;
-		for (long i = 0; i <= grid_cell_num(0); i++)
-		{
-			pts(0, 0) = i * resolution + min_domain(0);
-			for (long j = 0; j <= grid_cell_num(1); j++)
-			{
-				pts(0, 1) = j * resolution + min_domain(1);
-				if (dim == 2)
-				{
-					const long idx = i + j * (grid_cell_num(0) + 1);
-					problem->initial_density(pts, tmp);
-					density(idx) = tmp(0);
-				}
-				else
-				{
-					for (long k = 0; k <= grid_cell_num(2); k++)
-					{
-						pts(0, 2) = k * resolution + min_domain(2);
-						const long idx = i + (j + k * (grid_cell_num(1) + 1)) * (grid_cell_num(0) + 1);
+												 Eigen::MatrixXd &pressure,
+												 Eigen::MatrixXd &sol)
+		{
+			Eigen::VectorXd grad_pressure = Eigen::VectorXd::Zero(n_bases * dim);
+			Eigen::VectorXi traversed = Eigen::VectorXi::Zero(n_bases);
+
+			assembler::ElementAssemblyValues vals;
+			for (int e = 0; e < n_el; ++e)
+			{
+				vals.compute(e, dim == 3, local_pts, pressure_bases[e], gbases[e]);
+				for (int j = 0; j < local_pts.rows(); j++)
+				{
+					int global_ = bases[e].bases[j].global()[0].index;
+					for (int i = 0; i < vals.basis_values.size(); i++)
+					{
+						for (int d = 0; d < dim; d++)
+						{
+							assert(pressure_bases[e].bases[i].global().size() == 1);
+							grad_pressure(global_ * dim + d) += vals.basis_values[i].grad_t_m(j, d) * pressure(pressure_bases[e].bases[i].global()[0].index);
+						}
+					}
+					traversed(global_)++;
+				}
+			}
+			for (int i = 0; i < traversed.size(); i++)
+			{
+				for (int d = 0; d < dim; d++)
+				{
+					sol(i * dim + d) -= grad_pressure(i * dim + d) / traversed(i);
+				}
+			}
+		}
+
+		void OperatorSplittingSolver::initialize_density(const std::shared_ptr<assembler::Problem> &problem)
+		{
+			Eigen::MatrixXd pts(1, dim);
+			Eigen::MatrixXd tmp;
+			for (long i = 0; i <= grid_cell_num(0); i++)
+			{
+				pts(0, 0) = i * resolution + min_domain(0);
+				for (long j = 0; j <= grid_cell_num(1); j++)
+				{
+					pts(0, 1) = j * resolution + min_domain(1);
+					if (dim == 2)
+					{
+						const long idx = i + j * (grid_cell_num(0) + 1);
 						problem->initial_density(pts, tmp);
 						density(idx) = tmp(0);
 					}
-				}
-			}
-		}
-	}
-
-	long OperatorSplittingSolver::search_cell(const std::vector<basis::ElementBases> &gbases, const RowVectorNd &pos, Eigen::MatrixXd &local_pts)
-	{
-		Eigen::Matrix<long, Eigen::Dynamic, 1> pos_int(dim);
-		for (int d = 0; d < dim; d++)
-		{
-			pos_int(d) = floor((pos(d) - min_domain(d)) / (max_domain(d) - min_domain(d)) * hash_table_cell_num[d]);
-			if (pos_int(d) < 0)
-				return -1;
-			else if (pos_int(d) >= hash_table_cell_num[d])
-				return -1;
-		}
-
-		long idx = 0, dim_num = 1;
-		for (int d = 0; d < dim; d++)
-		{
-			idx += pos_int(d) * dim_num;
-			dim_num *= hash_table_cell_num[d];
-		}
-
-		const std::vector<long> &list = hash_table[idx];
-		for (auto it = list.begin(); it != list.end(); it++)
-		{
-			calculate_local_pts(gbases[*it], *it, pos, local_pts);
-
-			if (shape == dim + 1)
-			{
-				if (local_pts.minCoeff() > -1e-13 && local_pts.sum() < 1 + 1e-13)
-					return *it;
+					else
+					{
+						for (long k = 0; k <= grid_cell_num(2); k++)
+						{
+							pts(0, 2) = k * resolution + min_domain(2);
+							const long idx = i + (j + k * (grid_cell_num(1) + 1)) * (grid_cell_num(0) + 1);
+							problem->initial_density(pts, tmp);
+							density(idx) = tmp(0);
+						}
+					}
+				}
+			}
+		}
+
+		long OperatorSplittingSolver::search_cell(const std::vector<basis::ElementBases> &gbases, const RowVectorNd &pos, Eigen::MatrixXd &local_pts)
+		{
+			Eigen::Matrix<long, Eigen::Dynamic, 1> pos_int(dim);
+			for (int d = 0; d < dim; d++)
+			{
+				pos_int(d) = floor((pos(d) - min_domain(d)) / (max_domain(d) - min_domain(d)) * hash_table_cell_num[d]);
+				if (pos_int(d) < 0)
+					return -1;
+				else if (pos_int(d) >= hash_table_cell_num[d])
+					return -1;
+			}
+
+			long idx = 0, dim_num = 1;
+			for (int d = 0; d < dim; d++)
+			{
+				idx += pos_int(d) * dim_num;
+				dim_num *= hash_table_cell_num[d];
+			}
+
+			const std::vector<long> &list = hash_table[idx];
+			for (auto it = list.begin(); it != list.end(); it++)
+			{
+				calculate_local_pts(gbases[*it], *it, pos, local_pts);
+
+				if (shape == dim + 1)
+				{
+					if (local_pts.minCoeff() > -1e-13 && local_pts.sum() < 1 + 1e-13)
+						return *it;
+				}
+				else
+				{
+					if (local_pts.minCoeff() > -1e-13 && local_pts.maxCoeff() < 1 + 1e-13)
+						return *it;
+				}
+			}
+			return -1; // not inside any elem
+		}
+
+		bool OperatorSplittingSolver::outside_quad(const std::vector<RowVectorNd> &vert, const RowVectorNd &pos)
+		{
+			double a = (vert[1](0) - vert[0](0)) * (pos(1) - vert[0](1)) - (vert[1](1) - vert[0](1)) * (pos(0) - vert[0](0));
+			double b = (vert[2](0) - vert[1](0)) * (pos(1) - vert[1](1)) - (vert[2](1) - vert[1](1)) * (pos(0) - vert[1](0));
+			double c = (vert[3](0) - vert[2](0)) * (pos(1) - vert[2](1)) - (vert[3](1) - vert[2](1)) * (pos(0) - vert[2](0));
+			double d = (vert[0](0) - vert[3](0)) * (pos(1) - vert[3](1)) - (vert[0](1) - vert[3](1)) * (pos(0) - vert[3](0));
+
+			if ((a > 0 && b > 0 && c > 0 && d > 0) || (a < 0 && b < 0 && c < 0 && d < 0))
+				return false;
+			return true;
+		}
+
+		void OperatorSplittingSolver::compute_gbase_val(const int elem_idx, const Eigen::MatrixXd &local_pos, Eigen::MatrixXd &pos)
+		{
+			pos = Eigen::MatrixXd::Zero(1, dim);
+			Eigen::VectorXd weights(shape);
+			const double x = local_pos(0);
+			const double y = local_pos(1);
+			if (dim == 2)
+			{
+				if (shape == 3)
+				{
+					weights << 1 - x - y, x, y;
+				}
+				else
+				{
+					weights << (1 - x) * (1 - y), x * (1 - y),
+						x * y, y * (1 - x);
+				}
 			}
 			else
 			{
-				if (local_pts.minCoeff() > -1e-13 && local_pts.maxCoeff() < 1 + 1e-13)
-					return *it;
-			}
-		}
-		return -1; // not inside any elem
-	}
-
-	bool OperatorSplittingSolver::outside_quad(const std::vector<RowVectorNd> &vert, const RowVectorNd &pos)
-	{
-		double a = (vert[1](0) - vert[0](0)) * (pos(1) - vert[0](1)) - (vert[1](1) - vert[0](1)) * (pos(0) - vert[0](0));
-		double b = (vert[2](0) - vert[1](0)) * (pos(1) - vert[1](1)) - (vert[2](1) - vert[1](1)) * (pos(0) - vert[1](0));
-		double c = (vert[3](0) - vert[2](0)) * (pos(1) - vert[2](1)) - (vert[3](1) - vert[2](1)) * (pos(0) - vert[2](0));
-		double d = (vert[0](0) - vert[3](0)) * (pos(1) - vert[3](1)) - (vert[0](1) - vert[3](1)) * (pos(0) - vert[3](0));
-
-		if ((a > 0 && b > 0 && c > 0 && d > 0) || (a < 0 && b < 0 && c < 0 && d < 0))
-			return false;
-		return true;
-	}
-
-	void OperatorSplittingSolver::compute_gbase_val(const int elem_idx, const Eigen::MatrixXd &local_pos, Eigen::MatrixXd &pos)
-	{
-		pos = Eigen::MatrixXd::Zero(1, dim);
-		Eigen::VectorXd weights(shape);
-		const double x = local_pos(0);
-		const double y = local_pos(1);
-		if (dim == 2)
-		{
-			if (shape == 3)
-			{
-				weights << 1 - x - y, x, y;
+				const double z = local_pos(2);
+				if (shape == 4)
+				{
+					weights << 1 - x - y - z, x, y, z;
+				}
+				else
+				{
+					weights << (1 - x) * (1 - y) * (1 - z),
+						x * (1 - y) * (1 - z),
+						x * y * (1 - z),
+						(1 - x) * y * (1 - z),
+						(1 - x) * (1 - y) * z,
+						x * (1 - y) * z,
+						x * y * z,
+						(1 - x) * y * z;
+				}
+			}
+
+			for (int d = 0; d < dim; d++)
+			{
+				for (int j = 0; j < shape; j++)
+				{
+					pos(d) += V(T(elem_idx, j), d) * weights(j);
+				}
+			}
+		}
+
+		void OperatorSplittingSolver::compute_gbase_jacobi(const int elem_idx, const Eigen::MatrixXd &local_pos, Eigen::MatrixXd &jacobi)
+		{
+			jacobi = Eigen::MatrixXd::Zero(dim, dim);
+			Eigen::MatrixXd weights(shape, dim);
+			const double x = local_pos(0);
+			const double y = local_pos(1);
+			if (dim == 2)
+			{
+				if (shape == 3)
+				{
+					weights << -1, -1,
+						1, 0,
+						0, 1;
+				}
+				else
+				{
+					weights << y - 1, x - 1,
+						1 - y, -x,
+						y, x,
+						-y, 1 - x;
+				}
 			}
 			else
 			{
-				weights << (1 - x) * (1 - y), x * (1 - y),
-					x * y, y * (1 - x);
-			}
-		}
-		else
-		{
-			const double z = local_pos(2);
-			if (shape == 4)
-			{
-				weights << 1 - x - y - z, x, y, z;
-			}
-			else
-			{
-				weights << (1 - x) * (1 - y) * (1 - z),
-					x * (1 - y) * (1 - z),
-					x * y * (1 - z),
-					(1 - x) * y * (1 - z),
-					(1 - x) * (1 - y) * z,
-					x * (1 - y) * z,
-					x * y * z,
-					(1 - x) * y * z;
-			}
-		}
-
-		for (int d = 0; d < dim; d++)
-		{
-			for (int j = 0; j < shape; j++)
-			{
-				pos(d) += V(T(elem_idx, j), d) * weights(j);
-			}
-		}
-	}
-
-	void OperatorSplittingSolver::compute_gbase_jacobi(const int elem_idx, const Eigen::MatrixXd &local_pos, Eigen::MatrixXd &jacobi)
-	{
-		jacobi = Eigen::MatrixXd::Zero(dim, dim);
-		Eigen::MatrixXd weights(shape, dim);
-		const double x = local_pos(0);
-		const double y = local_pos(1);
-		if (dim == 2)
-		{
-			if (shape == 3)
-			{
-				weights << -1, -1,
-					1, 0,
-					0, 1;
-			}
-			else
-			{
-				weights << y - 1, x - 1,
-					1 - y, -x,
-					y, x,
-					-y, 1 - x;
-			}
-		}
-		else
-		{
-			const double z = local_pos(2);
-			if (shape == 4)
-			{
-				weights << -1, -1, -1,
-					1, 0, 0,
-					0, 1, 0,
-					0, 0, 1;
-			}
-			else
-			{
-				weights << -(1 - y) * (1 - z), -(1 - x) * (1 - z), -(1 - x) * (1 - y),
-					(1 - y) * (1 - z), -x * (1 - z), -x * (1 - y),
-					y * (1 - z), x * (1 - z), -x * y,
-					-y * (1 - z), (1 - x) * (1 - z), -(1 - x) * y,
-					-(1 - y) * z, -(1 - x) * z, (1 - x) * (1 - y),
-					(1 - y) * z, -x * z, x * (1 - y),
-					y * z, x * z, x * y,
-					-y * z, (1 - x) * z, (1 - x) * y;
-			}
-		}
-
-		for (int d1 = 0; d1 < dim; d1++)
-		{
-			for (int d2 = 0; d2 < dim; d2++)
-			{
-				for (int i = 0; i < shape; i++)
-				{
-					jacobi(d1, d2) += weights(i, d2) * V(T(elem_idx, i), d1);
-				}
-			}
-		}
-	}
-
-	void OperatorSplittingSolver::calculate_local_pts(const basis::ElementBases &gbase,
-													  const int elem_idx,
-													  const RowVectorNd &pos,
-													  Eigen::MatrixXd &local_pos)
-	{
-		local_pos = Eigen::MatrixXd::Zero(1, dim);
-
-		// if(shape == 4 && dim == 2 && outside_quad(vert, pos))
-		// {
-		//     local_pos(0) = local_pos(1) = -1;
-		//     return;
-		// }
-		Eigen::MatrixXd res;
-		int iter_times = 0;
-		int max_iter = 20;
-		do
-		{
-			res = -pos;
-
-			Eigen::MatrixXd mapped;
-			gbase.eval_geom_mapping(local_pos, mapped);
-			for (int d = 0; d < dim; d++)
-				res(d) += mapped(0, d);
-
-			std::vector<Eigen::MatrixXd> grads;
-			gbase.eval_geom_mapping_grads(local_pos, grads);
-			Eigen::MatrixXd jacobi = grads[0].transpose();
-
-			Eigen::VectorXd delta = jacobi.colPivHouseholderQr().solve(res.transpose());
-			for (int d = 0; d < dim; d++)
-			{
-				local_pos(d) -= delta(d);
-			}
-			iter_times++;
-			if (shape == dim + 1)
-				break;
-		} while (res.norm() > 1e-12 && iter_times < max_iter);
-
-		if (iter_times >= max_iter)
-		{
-			for (int d = 0; d < dim; d++)
-				local_pos(d) = -1;
-		}
-	}
-} // namespace polyfem::solver+				const double z = local_pos(2);
+				if (shape == 4)
+				{
+					weights << -1, -1, -1,
+						1, 0, 0,
+						0, 1, 0,
+						0, 0, 1;
+				}
+				else
+				{
+					weights << -(1 - y) * (1 - z), -(1 - x) * (1 - z), -(1 - x) * (1 - y),
+						(1 - y) * (1 - z), -x * (1 - z), -x * (1 - y),
+						y * (1 - z), x * (1 - z), -x * y,
+						-y * (1 - z), (1 - x) * (1 - z), -(1 - x) * y,
+						-(1 - y) * z, -(1 - x) * z, (1 - x) * (1 - y),
+						(1 - y) * z, -x * z, x * (1 - y),
+						y * z, x * z, x * y,
+						-y * z, (1 - x) * z, (1 - x) * y;
+				}
+			}
+
+			for (int d1 = 0; d1 < dim; d1++)
+			{
+				for (int d2 = 0; d2 < dim; d2++)
+				{
+					for (int i = 0; i < shape; i++)
+					{
+						jacobi(d1, d2) += weights(i, d2) * V(T(elem_idx, i), d1);
+					}
+				}
+			}
+		}
+
+		void OperatorSplittingSolver::calculate_local_pts(const basis::ElementBases &gbase,
+														  const int elem_idx,
+														  const RowVectorNd &pos,
+														  Eigen::MatrixXd &local_pos)
+		{
+			local_pos = Eigen::MatrixXd::Zero(1, dim);
+
+			// if(shape == 4 && dim == 2 && outside_quad(vert, pos))
+			// {
+			//     local_pos(0) = local_pos(1) = -1;
+			//     return;
+			// }
+			Eigen::MatrixXd res;
+			int iter_times = 0;
+			int max_iter = 20;
+			do
+			{
+				res = -pos;
+
+				Eigen::MatrixXd mapped;
+				gbase.eval_geom_mapping(local_pos, mapped);
+				for (int d = 0; d < dim; d++)
+					res(d) += mapped(0, d);
+
+				std::vector<Eigen::MatrixXd> grads;
+				gbase.eval_geom_mapping_grads(local_pos, grads);
+				Eigen::MatrixXd jacobi = grads[0].transpose();
+
+				Eigen::VectorXd delta = jacobi.colPivHouseholderQr().solve(res.transpose());
+				for (int d = 0; d < dim; d++)
+				{
+					local_pos(d) -= delta(d);
+				}
+				iter_times++;
+				if (shape == dim + 1)
+					break;
+			} while (res.norm() > 1e-12 && iter_times < max_iter);
+
+			if (iter_times >= max_iter)
+			{
+				for (int d = 0; d < dim; d++)
+					local_pos(d) = -1;
+			}
+		}
+	} // namespace polyfem::solver