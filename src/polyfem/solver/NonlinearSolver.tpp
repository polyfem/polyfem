--- conflicted
+++ resolved
@@ -224,14 +224,8 @@
 		// Log results
 		// -----------
 
-<<<<<<< HEAD
-		// NOTE: the `this->m_stop.iterations > 1` here allows us to use this code as a linear solver without throwing an error
-		// if (this->m_status == Status::IterationLimit && this->m_stop.iterations > 1)
+		// if (this->m_status == Status::IterationLimit)
 		// 	log_and_throw_error("[{}] Reached iteration limit (limit={})", name(), this->m_stop.iterations);
-=======
-		if (this->m_status == Status::IterationLimit)
-			log_and_throw_error("[{}] Reached iteration limit (limit={})", name(), this->m_stop.iterations);
->>>>>>> 83db8755
 		if (this->m_current.iterations == 0)
 			log_and_throw_error("[{}] Unable to take a step", name());
 		if (this->m_status == Status::UserDefined)
