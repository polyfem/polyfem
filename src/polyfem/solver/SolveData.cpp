--- conflicted
+++ resolved
@@ -7,14 +7,11 @@
 #include <polyfem/solver/forms/MacroStrainLagrangianForm.hpp>
 #include <polyfem/solver/forms/MacroStrainALForm.hpp>
 #include <polyfem/solver/forms/BodyForm.hpp>
-<<<<<<< HEAD
 #include <polyfem/solver/forms/BarrierContactForm.hpp>
 #include <polyfem/solver/forms/SmoothContactForm.hpp>
-=======
 #include <polyfem/solver/forms/PressureForm.hpp>
 #include <polyfem/solver/forms/PeriodicContactForm.hpp>
 #include <polyfem/solver/forms/MacroStrainALForm.hpp>
->>>>>>> 2c72dfb2
 #include <polyfem/solver/forms/ElasticForm.hpp>
 #include <polyfem/solver/forms/FrictionForm.hpp>
 #include <polyfem/solver/forms/InertiaForm.hpp>
@@ -89,17 +86,15 @@
 		const long ccd_max_iterations,
 		const bool enable_shape_derivatives,
 
-<<<<<<< HEAD
 		// Smooth contact form
 		const json &contact_params,
-=======
+		
 		// Homogenization
 		const assembler::MacroStrainValue &macro_strain_constraint,
 
 		// Periodic contact
 		const bool periodic_contact,
 		const Eigen::VectorXi &tiled_to_single,
->>>>>>> 2c72dfb2
 
 		// Friction form
 		const double friction_coefficient,
@@ -208,8 +203,8 @@
 		{
 			const bool use_adaptive_barrier_stiffness = !barrier_stiffness.is_number();
 
-<<<<<<< HEAD
 			if (contact_params["use_smooth_formulation"])
+			{
 				if (collision_mesh.dim() == 2)
 					contact_form = std::make_shared<SmoothContactForm<2>>(
 						collision_mesh, contact_params, avg_mass,
@@ -220,6 +215,7 @@
 						collision_mesh, contact_params, avg_mass,
 						use_adaptive_barrier_stiffness, is_time_dependent, enable_shape_derivatives, broad_phase, 
 						ccd_tolerance * units.characteristic_length(), ccd_max_iterations);
+			}
 			else
 				contact_form = std::make_shared<BarrierContactForm>(
 					collision_mesh, dhat, avg_mass, use_convergent_contact_formulation,
@@ -230,7 +226,8 @@
 			{
 				contact_form->set_barrier_stiffness(contact_params["initial_barrier_stiffness"]);
 				// logger().debug("Using adaptive barrier stiffness");
-=======
+			}
+
 			if (periodic_contact)
 			{
 				periodic_contact_form = std::make_shared<PeriodicContactForm>(
@@ -250,11 +247,10 @@
 					periodic_contact_form->set_barrier_stiffness(barrier_stiffness);
 					// logger().debug("Using fixed barrier stiffness of {}", contact_form->barrier_stiffness());
 				}
->>>>>>> 2c72dfb2
 			}
 			else
 			{
-				contact_form = std::make_shared<ContactForm>(
+				contact_form = std::make_shared<BarrierContactForm>(
 					collision_mesh, dhat, avg_mass, use_convergent_contact_formulation,
 					use_adaptive_barrier_stiffness, is_time_dependent, enable_shape_derivatives, broad_phase, ccd_tolerance * units.characteristic_length(),
 					ccd_max_iterations);
