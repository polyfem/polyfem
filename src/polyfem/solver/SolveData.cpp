--- conflicted
+++ resolved
@@ -294,14 +294,7 @@
 			{"damping", damping_form},
 			{"augmented_lagrangian_lagr", al_lagr_form},
 			{"augmented_lagrangian_penalty", al_pen_form},
-<<<<<<< HEAD
-			{"damping", damping_form},
-			{"friction", friction_form},
-			{"inertia", inertia_form},
-			{"elastic", elastic_form},
-			{"periodic_contact", periodic_contact_form}
-=======
->>>>>>> ef52b719
+			{"periodic_contact", periodic_contact_form},
 		};
 	}
 } // namespace polyfem::solver