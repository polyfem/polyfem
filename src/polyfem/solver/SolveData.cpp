--- conflicted
+++ resolved
@@ -88,16 +88,14 @@
 		const bool use_improved_max_operator,
 		const bool use_physical_barrier,
 		const json &barrier_stiffness,
-		const ipc::BroadPhaseMethod broad_phase,
+		const BroadPhaseMethod broad_phase,
 		const double ccd_tolerance,
 		const long ccd_max_iterations,
 		const bool enable_shape_derivatives,
 
-<<<<<<< HEAD
 		// Smooth contact form
 		const json &contact_params,
 		
-=======
 		// Normal Adhesion Form
 		const bool adhesion_enabled,
 		const double dhat_p,
@@ -109,7 +107,6 @@
 		const double epsa,
 		const int tangential_adhesion_iterations,
 
->>>>>>> dd62de56
 		// Homogenization
 		const assembler::MacroStrainValue &macro_strain_constraint,
 
@@ -369,13 +366,8 @@
 			}
 			else
 			{
-<<<<<<< HEAD
 				contact_form = std::make_shared<BarrierContactForm>(
-					collision_mesh, dhat, avg_mass, use_convergent_contact_formulation,
-=======
-				contact_form = std::make_shared<ContactForm>(
 					collision_mesh, dhat, avg_mass, use_area_weighting, use_improved_max_operator, use_physical_barrier,
->>>>>>> dd62de56
 					use_adaptive_barrier_stiffness, is_time_dependent, enable_shape_derivatives, broad_phase, ccd_tolerance * units.characteristic_length(),
 					ccd_max_iterations);
 			}
