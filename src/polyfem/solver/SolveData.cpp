#include "SolveData.hpp"

#include <polyfem/solver/NLProblem.hpp>
#include <polyfem/solver/forms/Form.hpp>
#include <polyfem/solver/forms/lagrangian/BCLagrangianForm.hpp>
#include <polyfem/solver/forms/lagrangian/MacroStrainLagrangianForm.hpp>
#include <polyfem/solver/forms/BodyForm.hpp>
#include <polyfem/solver/forms/PressureForm.hpp>
#include <polyfem/solver/forms/PeriodicContactForm.hpp>
#include <polyfem/solver/forms/ElasticForm.hpp>
#include <polyfem/solver/forms/FrictionForm.hpp>
#include <polyfem/solver/forms/InertiaForm.hpp>
#include <polyfem/solver/forms/LaggedRegForm.hpp>
#include <polyfem/solver/forms/RayleighDampingForm.hpp>
#include <polyfem/time_integrator/ImplicitTimeIntegrator.hpp>
#include <polyfem/assembler/ViscousDamping.hpp>
#include <polyfem/assembler/PressureAssembler.hpp>
#include <polyfem/assembler/Mass.hpp>
#include <polyfem/assembler/MacroStrain.hpp>
#include <polyfem/utils/Logger.hpp>
#include <polyfem/assembler/PeriodicBoundary.hpp>

namespace polyfem::solver
{
	using namespace polyfem::time_integrator;

	std::vector<std::shared_ptr<Form>> SolveData::init_forms(
		// General
		const Units &units,
		const int dim,
		const double t,

		// Elastic form
		const int n_bases,
		std::vector<basis::ElementBases> &bases,
		const std::vector<basis::ElementBases> &geom_bases,
		const assembler::Assembler &assembler,
		assembler::AssemblyValsCache &ass_vals_cache,
		const assembler::AssemblyValsCache &mass_ass_vals_cache,
		const double jacobian_threshold,
		const ElementInversionCheck check_inversion,

		// Body form
		const int n_pressure_bases,
		const std::vector<int> &boundary_nodes,
		const std::vector<mesh::LocalBoundary> &local_boundary,
		const std::vector<mesh::LocalBoundary> &local_neumann_boundary,
		const int n_boundary_samples,
		const Eigen::MatrixXd &rhs,
		const Eigen::MatrixXd &sol,
		const assembler::Density &density,

		// Pressure form
		const std::vector<mesh::LocalBoundary> &local_pressure_boundary,
		const std::unordered_map<int, std::vector<mesh::LocalBoundary>> &local_pressure_cavity,
		const std::shared_ptr<assembler::PressureAssembler> pressure_assembler,

		// Inertia form
		const bool ignore_inertia,
		const StiffnessMatrix &mass,
		const std::shared_ptr<assembler::ViscousDamping> damping_assembler,

		// Lagged regularization form
		const double lagged_regularization_weight,
		const int lagged_regularization_iterations,

		// Augemented lagrangian form
		// const std::vector<int> &boundary_nodes,
		// const std::vector<mesh::LocalBoundary> &local_boundary,
		// const std::vector<mesh::LocalBoundary> &local_neumann_boundary,
		// const int n_boundary_samples,
		// const StiffnessMatrix &mass,
		const size_t obstacle_ndof,

		// Contact form
		const bool contact_enabled,
		const ipc::CollisionMesh &collision_mesh,
		const double dhat,
		const double avg_mass,
		const bool use_convergent_contact_formulation,
		const json &barrier_stiffness,
		const ipc::BroadPhaseMethod broad_phase,
		const double ccd_tolerance,
		const long ccd_max_iterations,
		const bool enable_shape_derivatives,

		// Homogenization
		const assembler::MacroStrainValue &macro_strain_constraint,

		// Periodic contact
		const bool periodic_contact,
		const Eigen::VectorXi &tiled_to_single,
		const std::shared_ptr<utils::PeriodicBoundary> &periodic_bc,

		// Friction form
		const double friction_coefficient,
		const double epsv,
		const int friction_iterations,

		// Rayleigh damping form
		const json &rayleigh_damping)
	{
		const bool is_time_dependent = time_integrator != nullptr;
		assert(!is_time_dependent || time_integrator != nullptr);
		const double dt = is_time_dependent ? time_integrator->dt() : 0.0;
		const int ndof = n_bases * dim;
		// if (is_formulation_mixed) // mixed not supported
		// 	ndof_ += n_pressure_bases; // pressure is a scalar
		const bool is_volume = dim == 3;

		std::vector<std::shared_ptr<Form>> forms;
		al_form.clear();

		elastic_form = std::make_shared<ElasticForm>(
			n_bases, bases, geom_bases, assembler, ass_vals_cache,
			t, dt, is_volume, jacobian_threshold, check_inversion);
		forms.push_back(elastic_form);

		if (rhs_assembler != nullptr)
		{
			body_form = std::make_shared<BodyForm>(
				ndof, n_pressure_bases, boundary_nodes, local_boundary,
				local_neumann_boundary, n_boundary_samples, rhs, *rhs_assembler,
				density, /*is_formulation_mixed=*/false,
				is_time_dependent);
			body_form->update_quantities(t, sol);
			forms.push_back(body_form);
		}

		if (pressure_assembler != nullptr)
		{
			pressure_form = std::make_shared<PressureForm>(
				ndof,
				local_pressure_boundary,
				local_pressure_cavity,
				boundary_nodes,
				n_boundary_samples, *pressure_assembler,
				is_time_dependent);
			pressure_form->update_quantities(t, sol);
			forms.push_back(pressure_form);
		}

		inertia_form = nullptr;
		damping_form = nullptr;
		if (is_time_dependent)
		{
			if (!ignore_inertia)
			{
				assert(time_integrator != nullptr);
				inertia_form = std::make_shared<InertiaForm>(mass, *time_integrator);
				forms.push_back(inertia_form);
			}

			if (damping_assembler != nullptr)
			{
				damping_form = std::make_shared<ElasticForm>(
					n_bases, bases, geom_bases, *damping_assembler, ass_vals_cache, t, dt, is_volume);
				forms.push_back(damping_form);
			}
		}
		else
		{
			if (lagged_regularization_weight > 0)
			{
				forms.push_back(std::make_shared<LaggedRegForm>(lagged_regularization_iterations));
				forms.back()->set_weight(lagged_regularization_weight);
			}
		}

		if (rhs_assembler != nullptr)
		{
			// assembler::Mass mass_mat_assembler;
			// mass_mat_assembler.set_size(dim);
			StiffnessMatrix mass_tmp = mass;
			// mass_mat_assembler.assemble(dim == 3, n_bases, bases, geom_bases, mass_ass_vals_cache, mass_tmp, true);
			// assert(mass_tmp.rows() == mass.rows() && mass_tmp.cols() == mass.cols());

			al_form.push_back(std::make_shared<BCLagrangianForm>(
				ndof, boundary_nodes, local_boundary, local_neumann_boundary,
<<<<<<< HEAD
				n_boundary_samples, StiffnessMatrix(), *rhs_assembler, obstacle_ndof, is_time_dependent, t);
			forms.push_back(al_lagr_form);

			al_pen_form = std::make_shared<BCPenaltyForm>(
				ndof, boundary_nodes, local_boundary, local_neumann_boundary,
				n_boundary_samples, StiffnessMatrix(), *rhs_assembler, obstacle_ndof, is_time_dependent, t);
			forms.push_back(al_pen_form);
=======
				n_boundary_samples, mass_tmp, *rhs_assembler, obstacle_ndof, is_time_dependent, t, periodic_bc));
			forms.push_back(al_form.back());
>>>>>>> 590e2e7a
		}

		if (macro_strain_constraint.is_active())
		{
			// don't push these two into forms because they take a different input x
			strain_al_lagr_form = std::make_shared<MacroStrainLagrangianForm>(macro_strain_constraint);
		}

		contact_form = nullptr;
		periodic_contact_form = nullptr;
		friction_form = nullptr;
		if (contact_enabled)
		{
			const bool use_adaptive_barrier_stiffness = !barrier_stiffness.is_number();

			if (periodic_contact)
			{
				periodic_contact_form = std::make_shared<PeriodicContactForm>(
					collision_mesh, tiled_to_single, dhat, avg_mass, use_convergent_contact_formulation,
					use_adaptive_barrier_stiffness, is_time_dependent, enable_shape_derivatives, broad_phase, ccd_tolerance,
					ccd_max_iterations);

				if (use_adaptive_barrier_stiffness)
				{
					periodic_contact_form->set_barrier_stiffness(1);
					// logger().debug("Using adaptive barrier stiffness");
				}
				else
				{
					assert(barrier_stiffness.is_number());
					assert(barrier_stiffness.get<double>() > 0);
					periodic_contact_form->set_barrier_stiffness(barrier_stiffness);
					// logger().debug("Using fixed barrier stiffness of {}", contact_form->barrier_stiffness());
				}
			}
			else
			{
				contact_form = std::make_shared<ContactForm>(
					collision_mesh, dhat, avg_mass, use_convergent_contact_formulation,
					use_adaptive_barrier_stiffness, is_time_dependent, enable_shape_derivatives, broad_phase, ccd_tolerance * units.characteristic_length(),
					ccd_max_iterations);

				if (use_adaptive_barrier_stiffness)
				{
					contact_form->set_barrier_stiffness(1);
					// logger().debug("Using adaptive barrier stiffness");
				}
				else
				{
					assert(barrier_stiffness.is_number());
					assert(barrier_stiffness.get<double>() > 0);
					contact_form->set_barrier_stiffness(barrier_stiffness);
					// logger().debug("Using fixed barrier stiffness of {}", contact_form->barrier_stiffness());
				}

				if (contact_form)
					forms.push_back(contact_form);

				// ----------------------------------------------------------------
			}

			if (friction_coefficient != 0)
			{
				friction_form = std::make_shared<FrictionForm>(
					collision_mesh, time_integrator, epsv, friction_coefficient,
					broad_phase, *contact_form, friction_iterations);
				friction_form->init_lagging(sol);
				forms.push_back(friction_form);
			}
		}

		const std::vector<json> rayleigh_damping_jsons = utils::json_as_array(rayleigh_damping);
		if (is_time_dependent)
		{
			// Map from form name to form so RayleighDampingForm::create can get the correct form to damp
			const std::unordered_map<std::string, std::shared_ptr<Form>> possible_forms_to_damp = {
				{"elasticity", elastic_form},
				{"contact", contact_form},
			};

			for (const json &params : rayleigh_damping_jsons)
			{
				forms.push_back(RayleighDampingForm::create(
					params, possible_forms_to_damp,
					*time_integrator));
			}
		}
		else if (rayleigh_damping_jsons.size() > 0)
		{
			log_and_throw_adjoint_error("Rayleigh damping is only supported for time-dependent problems");
		}

		update_dt();

		return forms;
	}

	void SolveData::update_barrier_stiffness(const Eigen::VectorXd &x)
	{
		if (contact_form == nullptr || !contact_form->use_adaptive_barrier_stiffness())
			return;

		Eigen::VectorXd grad_energy = Eigen::VectorXd::Zero(x.size());
		const std::array<std::shared_ptr<Form>, 4> energy_forms{
			{elastic_form, inertia_form, body_form, pressure_form}};
		for (const std::shared_ptr<Form> &form : energy_forms)
		{
			if (form == nullptr || !form->enabled())
				continue;

			Eigen::VectorXd grad_form;
			form->first_derivative(x, grad_form);
			grad_energy += grad_form;
		}

		contact_form->update_barrier_stiffness(x, grad_energy);
	}

	void SolveData::update_dt()
	{
		if (time_integrator == nullptr) // if is not time dependent
			return;

		const std::array<std::shared_ptr<Form>, 6> energy_forms{
			{elastic_form, body_form, pressure_form, damping_form, contact_form, friction_form}};
		for (const std::shared_ptr<Form> &form : energy_forms)
		{
			if (form == nullptr)
				continue;
			form->set_weight(time_integrator->acceleration_scaling());
		}
	}

	std::vector<std::pair<std::string, std::shared_ptr<solver::Form>>> SolveData::named_forms() const
	{
		std::vector<std::pair<std::string, std::shared_ptr<solver::Form>>> res{
			{"elastic", elastic_form},
			{"inertia", inertia_form},
			{"body", body_form},
			{"contact", contact_form},
			{"friction", friction_form},
			{"damping", damping_form},
			{"pressure", pressure_form},
			{"strain_augmented_lagrangian_lagr", strain_al_lagr_form},
			{"periodic_contact", periodic_contact_form},
		};

		for (const auto &form : al_form)
			res.push_back({"augmented_lagrangian", form});

		return res;
	}
} // namespace polyfem::solver<|MERGE_RESOLUTION|>--- conflicted
+++ resolved
@@ -177,18 +177,8 @@
 
 			al_form.push_back(std::make_shared<BCLagrangianForm>(
 				ndof, boundary_nodes, local_boundary, local_neumann_boundary,
-<<<<<<< HEAD
-				n_boundary_samples, StiffnessMatrix(), *rhs_assembler, obstacle_ndof, is_time_dependent, t);
-			forms.push_back(al_lagr_form);
-
-			al_pen_form = std::make_shared<BCPenaltyForm>(
-				ndof, boundary_nodes, local_boundary, local_neumann_boundary,
-				n_boundary_samples, StiffnessMatrix(), *rhs_assembler, obstacle_ndof, is_time_dependent, t);
-			forms.push_back(al_pen_form);
-=======
 				n_boundary_samples, mass_tmp, *rhs_assembler, obstacle_ndof, is_time_dependent, t, periodic_bc));
 			forms.push_back(al_form.back());
->>>>>>> 590e2e7a
 		}
 
 		if (macro_strain_constraint.is_active())
