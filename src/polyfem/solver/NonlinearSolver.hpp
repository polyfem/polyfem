--- conflicted
+++ resolved
@@ -28,14 +28,10 @@
 		using typename Superclass::TCriteria;
 		using typename Superclass::TVector;
 
-<<<<<<< HEAD
-		NonlinearSolver(const polyfem::json &solver_params, const double dt = 1.0);
-=======
 		/// @brief Construct a new Nonlinear Solver object
 		/// @param solver_params JSON of solver parameters (see input spec.)
 		/// @param dt time step size (use 1 if not time-dependent)
 		NonlinearSolver(const polyfem::json &solver_params, const double dt);
->>>>>>> 83db8755
 
 		virtual std::string name() const = 0;
 
