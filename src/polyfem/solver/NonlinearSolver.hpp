#pragma once

#include <polyfem/Common.hpp>

// Line search methods
#include "line_search/LineSearch.hpp"

#include <polyfem/utils/Logger.hpp>
#include <polyfem/utils/Timer.hpp>

#include <cppoptlib/solver/isolver.h>

extern "C" size_t getPeakRSS();

namespace cppoptlib
{
	enum class ErrorCode
	{
		NAN_ENCOUNTERED = -10,
		STEP_TOO_SMALL = -1,
		SUCCESS = 0,
	};

	template <typename ProblemType /*, int Ord*/>
	class NonlinearSolver : public ISolver<ProblemType, /*Ord=*/-1>
	{
	public:
		using Superclass = ISolver<ProblemType, /*Ord=*/-1>;
		using typename Superclass::Scalar;
		using typename Superclass::TCriteria;
		using typename Superclass::TVector;

		/// @brief Construct a new Nonlinear Solver object
		/// @param solver_params JSON of solver parameters (see input spec.)
		/// @param dt time step size (use 1 if not time-dependent)
		NonlinearSolver(const polyfem::json &solver_params, const double dt);

		virtual std::string name() const = 0;

		void set_line_search(const std::string &line_search_name);

		void minimize(ProblemType &objFunc, TVector &x);

		double line_search(const TVector &x, const TVector &delta_x, ProblemType &objFunc);

		void get_info(polyfem::json &params) { params = solver_info; }

		void disable_logging() { disable_log = true; m_line_search->disable_log = true; }
		void enable_logging() { disable_log = false; m_line_search->disable_log = false; }

		ErrorCode error_code() const { return m_error_code; }

		const typename Superclass::TCriteria &getStopCriteria() { return this->m_stop; }
		// setStopCriteria already in ISolver

		bool converged() const
		{
			return this->m_status == Status::XDeltaTolerance
				   || this->m_status == Status::FDeltaTolerance
				   || this->m_status == Status::GradNormTolerance;
		}

	protected:
		// ====================================================================
		//                        Solver parameters
		// ====================================================================

		bool normalize_gradient;
		bool solver_info_log;
		double use_grad_norm_tol;
		double first_grad_norm_tol;
<<<<<<< HEAD
		double min_step_size;
		double max_step_size;
=======
		double dt;
>>>>>>> 4dedf048

		// ====================================================================
		//                           Solver state
		// ====================================================================

		// Reset the solver at the start of a minimization
		virtual void reset(const int ndof);

		virtual void remesh_reset(const ProblemType &objFunc, const TVector &x)
		{
			m_error_code = ErrorCode::SUCCESS;
			descent_strategy = default_descent_strategy();
		}

		// Compute the search/update direction
		virtual bool compute_update_direction(
			ProblemType &objFunc, const TVector &x_vec, const TVector &grad, TVector &direction) = 0;

		virtual int default_descent_strategy() = 0;
		virtual void increase_descent_strategy() = 0;

		virtual std::string descent_strategy_name(int descent_strategy) const = 0;
		virtual std::string descent_strategy_name() const { return descent_strategy_name(descent_strategy); };

		std::shared_ptr<polyfem::solver::line_search::LineSearch<ProblemType>> m_line_search;

		int descent_strategy; // 0, newton, 1 spd, 2 gradiant

		// ====================================================================
		//                            Solver info
		// ====================================================================

		virtual void update_solver_info();
		void reset_times();
		void log_times();

		polyfem::json solver_info;

		double total_time;
		double cumulative_total_time;
		double grad_time;
		double assembly_time;
		double inverting_time;
		double line_search_time;
		double constraint_set_update_time;
		double obj_fun_time;

		std::string export_energy_path;
		bool export_energy_components;

		ErrorCode m_error_code;

		bool disable_log = false;

		// ====================================================================
		//                                 END
		// ====================================================================
	};
} // namespace cppoptlib

#include "NonlinearSolver.tpp"<|MERGE_RESOLUTION|>--- conflicted
+++ resolved
@@ -69,12 +69,9 @@
 		bool solver_info_log;
 		double use_grad_norm_tol;
 		double first_grad_norm_tol;
-<<<<<<< HEAD
 		double min_step_size;
 		double max_step_size;
-=======
 		double dt;
->>>>>>> 4dedf048
 
 		// ====================================================================
 		//                           Solver state
