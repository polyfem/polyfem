--- conflicted
+++ resolved
@@ -25,11 +25,8 @@
 namespace polyfem::assembler
 {
 	class ViscousDamping;
-<<<<<<< HEAD
+	class MacroStrainValue;
 	class PressureAssembler;
-=======
-	class MacroStrainValue;
->>>>>>> 83808580
 } // namespace polyfem::assembler
 
 namespace polyfem::solver
