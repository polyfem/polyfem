--- conflicted
+++ resolved
@@ -42,7 +42,6 @@
 		int max_lagging_iterations() const;
 		bool uses_lagging() const;
 
-<<<<<<< HEAD
 		TVector force_inequality_constraint(const TVector &x0, const TVector &dx) { return x0 + dx; }
 		int n_inequality_constraints() { return 0; }
 		double inequality_constraint_val(const TVector &x, const int index)
@@ -59,9 +58,7 @@
 		bool remesh(TVector &x) { return false; }
 		void smoothing(const TVector &x, TVector &new_x) {}
 		void save_to_file(const TVector &x0) {}
-=======
 		std::vector<std::shared_ptr<Form>> &forms() { return forms_; }
->>>>>>> 87054262
 
 	protected:
 		std::vector<std::shared_ptr<Form>> forms_;
