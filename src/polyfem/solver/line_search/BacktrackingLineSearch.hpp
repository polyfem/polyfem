--- conflicted
+++ resolved
@@ -69,13 +69,8 @@
 					// -----------------------------
 
 					{
-<<<<<<< HEAD
-						POLYFEM_SCOPED_TIMER("CCD broad-phase", this->broad_phase_ccd_time);
+						POLYFEM_SCOPED_TIMER("Line Search Begin - CCD broad-phase", this->broad_phase_ccd_time);
 						TVector new_x = objFunc.force_inequality_constraint(x, step_size * delta_x);
-=======
-						POLYFEM_SCOPED_TIMER("Line Search Begin - CCD broad-phase", this->broad_phase_ccd_time);
-						TVector new_x = x + step_size * delta_x;
->>>>>>> 34d21f84
 						objFunc.line_search_begin(x, new_x);
 					}
 
