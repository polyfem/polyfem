--- conflicted
+++ resolved
@@ -4,6 +4,8 @@
 
 #include <polyfem/utils/Timer.hpp>
 #include <polyfem/utils/MatrixUtils.hpp>
+
+#include <finitediff.hpp>
 
 namespace polyfem::solver
 {
@@ -12,7 +14,7 @@
 		const std::shared_ptr<time_integrator::ImplicitTimeIntegrator> time_integrator,
 		const double epsv,
 		const double mu,
-		const ipc::BroadPhaseMethod broad_phase_method,
+		const BroadPhaseMethod broad_phase_method,
 		const ContactForm &contact_form,
 		const int n_lagging_iters)
 		: collision_mesh_(collision_mesh),
@@ -50,42 +52,40 @@
 			barrier_contact->barrier_potential(),
 			barrier_contact->barrier_stiffness(),
 			ipc::FrictionPotential::DiffWRT::REST_POSITIONS);
+
+			// Eigen::MatrixXd X = collision_mesh_.rest_positions();
+			// Eigen::VectorXd x = utils::flatten(X);
+			// const double barrier_stiffness = contact_form_.barrier_stiffness();
+			// const double dhat = contact_form_.dhat();
+			// const double mu = mu_;
+
+			// Eigen::MatrixXd fgrad;
+			// fd::finite_jacobian(
+			// 	x, [&](const Eigen::VectorXd &y) -> Eigen::VectorXd
+			// 	{
+			// 		Eigen::MatrixXd fd_X = utils::unflatten(y, X.cols());
+
+			// 		ipc::CollisionMesh fd_mesh(fd_X, collision_mesh_.edges(), collision_mesh_.faces());
+			// 		fd_mesh.init_area_jacobians();
+
+			// 		ipc::TangentialCollisions fd_friction_constraints;
+			// 		ipc::NormalCollisions fd_constraints;
+			// 		fd_constraints.set_use_improved_max_approximator(barrier_contact->use_improved_max_operator());
+			// 		fd_constraints.set_use_area_weighting(barrier_contact->use_area_weighting());
+			// 		fd_constraints.build(fd_mesh, fd_X + U_prev, dhat);
+
+			// 		fd_friction_constraints.build(
+			// 			fd_mesh, fd_X + U_prev, fd_constraints, barrier_contact->barrier_potential(), barrier_stiffness,
+			// 			mu);
+
+			// 		return -friction_potential_.force(
+			// 			fd_friction_constraints, fd_mesh, fd_X, U_prev, velocities,
+			// 			barrier_contact->barrier_potential(), barrier_stiffness);
+
+			// 	}, fgrad, fd::AccuracyOrder::SECOND, 1e-7);
+
+			// logger().error("force shape derivative error {} {} {}", (fgrad - hess).norm(), hess.norm(), fgrad.norm());
 		}
-
-		// {
-		// 	Eigen::MatrixXd X = collision_mesh_.rest_positions();
-		// 	Eigen::VectorXd x = utils::flatten(X);
-		// 	const double barrier_stiffness = contact_form_.barrier_stiffness();
-		// 	const double dhat = dhat_;
-		// 	const double mu = mu_;
-		// 	const double epsv = epsv_;
-		// 	const double dt = time_integrator_->dt();
-
-		// 	Eigen::MatrixXd fgrad;
-		// 	fd::finite_jacobian(
-		// 		x, [&](const Eigen::VectorXd &y) -> Eigen::VectorXd
-		// 		{
-		// 			Eigen::MatrixXd fd_X = utils::unflatten(y, X.cols());
-
-		// 			ipc::CollisionMesh fd_mesh(fd_X, collision_mesh_.edges(), collision_mesh_.faces());
-		// 			fd_mesh.init_area_jacobians();
-
-		// 			ipc::TangentialCollisions fd_friction_constraints;
-		// 			ipc::NormalCollisions fd_constraints;
-		// 			fd_constraints.set_use_convergent_formulation(contact_form_.use_convergent_formulation());
-		// 			fd_constraints.set_are_shape_derivatives_enabled(true);
-		// 			fd_constraints.build(fd_mesh, fd_X + U_prev, dhat);
-
-		// 			fd_friction_constraints.build(
-		// 				fd_mesh, fd_X + U_prev, fd_constraints, dhat, barrier_stiffness,
-		// 				mu);
-
-		// 			return fd_friction_constraints.compute_potential_gradient(fd_mesh, (U - U_prev) / dt, epsv);
-
-		// 		}, fgrad, fd::AccuracyOrder::SECOND, 1e-8);
-
-		// 	logger().trace("force shape derivative error {} {}", (fgrad - hess).norm(), hess.norm());
-		// }
 
 		term = collision_mesh_.to_full_dof(hess).transpose() * adjoint;
 	}
@@ -144,65 +144,52 @@
 	{
 		const Eigen::MatrixXd displaced_surface = compute_displaced_surface(x);
 
-<<<<<<< HEAD
+		auto broad_phase = build_broad_phase(broad_phase_method_);
 		if (const auto barrier_contact = dynamic_cast<const BarrierContactForm*>(&contact_form_))
 		{
-			ipc::Collisions collision_set;
-			collision_set.set_use_convergent_formulation(contact_form_.use_convergent_formulation());
-			collision_set.set_are_shape_derivatives_enabled(contact_form_.enable_shape_derivatives());
+			ipc::NormalCollisions collision_set;
+			collision_set.set_use_improved_max_approximator(barrier_contact->use_improved_max_operator());
+			collision_set.set_use_area_weighting(barrier_contact->use_area_weighting());
+
+			collision_set.set_enable_shape_derivatives(barrier_contact->enable_shape_derivatives());
 			collision_set.build(
-				collision_mesh_, displaced_surface, contact_form_.dhat(),
-				/*dmin=*/0, broad_phase_method_);
-				
+				collision_mesh_, displaced_surface, barrier_contact->dhat(), /*dmin=*/0, broad_phase);
+			
 			friction_collision_set_.build(
 				collision_mesh_, displaced_surface, collision_set,
-				barrier_contact->barrier_potential(), contact_form_.barrier_stiffness(), mu_);
+				barrier_contact->barrier_potential(), barrier_contact->barrier_stiffness(), Eigen::VectorXd::Ones(collision_mesh_.num_vertices()) * mu_);
 		}
 		else if (const auto smooth_contact = dynamic_cast<const SmoothContactForm<2>*>(&contact_form_))
 		{
 			ipc::SmoothCollisions<2> collision_set;
 			if (smooth_contact->using_adaptive_dhat())
-				collision_set.compute_adaptive_dhat(collision_mesh_, collision_mesh_.rest_positions(), smooth_contact->get_params(), broad_phase_method_);
+				collision_set.compute_adaptive_dhat(collision_mesh_, collision_mesh_.rest_positions(), smooth_contact->get_params(), broad_phase);
 			collision_set.build(
 				collision_mesh_, displaced_surface, smooth_contact->get_params(), 
-				smooth_contact->using_adaptive_dhat(), broad_phase_method_);
+				smooth_contact->using_adaptive_dhat(), broad_phase);
 
 			collision_set.set_are_shape_derivatives_enabled(contact_form_.enable_shape_derivatives());
 			friction_collision_set_.build_for_smooth_contact<2>(   
 				collision_mesh_, displaced_surface, 
-				collision_set, smooth_contact->get_params(), contact_form_.barrier_stiffness(), mu_);
+				collision_set, smooth_contact->get_params(), contact_form_.barrier_stiffness(), Eigen::VectorXd::Ones(collision_mesh_.num_vertices()) * mu_);
 		}
 		else if (const auto smooth_contact = dynamic_cast<const SmoothContactForm<3>*>(&contact_form_))
 		{
 			ipc::SmoothCollisions<3> collision_set;
 			if (smooth_contact->using_adaptive_dhat())
-				collision_set.compute_adaptive_dhat(collision_mesh_, collision_mesh_.rest_positions(), smooth_contact->get_params(), broad_phase_method_);
+				collision_set.compute_adaptive_dhat(collision_mesh_, collision_mesh_.rest_positions(), smooth_contact->get_params(), broad_phase);
 			collision_set.build(
 				collision_mesh_, displaced_surface, smooth_contact->get_params(), 
-				smooth_contact->using_adaptive_dhat(), broad_phase_method_);
+				smooth_contact->using_adaptive_dhat(), broad_phase);
 
 			collision_set.set_are_shape_derivatives_enabled(contact_form_.enable_shape_derivatives());
 			friction_collision_set_.build_for_smooth_contact<3>(
 				collision_mesh_, displaced_surface, 
-				collision_set, smooth_contact->get_params(), contact_form_.barrier_stiffness(), mu_);
+				collision_set, smooth_contact->get_params(), contact_form_.barrier_stiffness(), Eigen::VectorXd::Ones(collision_mesh_.num_vertices()) * mu_);
 		}
 		else
 		{
 			throw std::runtime_error("Unknown contact form");
 		}
-=======
-		ipc::NormalCollisions collision_set;
-		// collision_set.set_use_convergent_formulation(contact_form_.use_convergent_formulation());
-		collision_set.set_use_improved_max_approximator(contact_form_.use_improved_max_operator());
-		collision_set.set_use_area_weighting(contact_form_.use_area_weighting());
-
-		collision_set.set_enable_shape_derivatives(contact_form_.enable_shape_derivatives());
-		collision_set.build(
-			collision_mesh_, displaced_surface, contact_form_.dhat(), /*dmin=*/0, broad_phase_method_);
-
-		friction_collision_set_.build(
-			collision_mesh_, displaced_surface, collision_set,
-			contact_form_.barrier_potential(), contact_form_.barrier_stiffness(), mu_);
->>>>>>> dd62de56
 	}
 } // namespace polyfem::solver