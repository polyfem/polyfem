#pragma once

#include "Form.hpp"

#include <polyfem/assembler/RhsAssembler.hpp>
#include <polyfem/mesh/LocalBoundary.hpp>
#include <polyfem/utils/ElasticityUtils.hpp>

#include <polyfem/utils/Types.hpp>

namespace polyfem::solver
{
	/// @brief Form representing body forces
	class BodyForm : public Form
	{
	public:
		/// @brief Construct a new Body Form object
		/// @param state Reference to the simulation state
		/// @param rhs_assembler Reference to the right hand side assembler
		/// @param apply_DBC If true, set the Dirichlet boundary conditions in the RHS
		BodyForm(const int ndof,
				 const int n_pressure_bases,
				 const std::vector<int> &boundary_nodes,
				 const std::vector<mesh::LocalBoundary> &local_boundary,
				 const std::vector<mesh::LocalBoundary> &local_neumann_boundary,
				 const int n_boundary_samples,
				 const Eigen::MatrixXd &rhs,
				 const assembler::RhsAssembler &rhs_assembler,
				 const assembler::Density &density,
				 const bool apply_DBC,
				 const bool is_formulation_mixed,
				 const bool is_time_dependent);

	protected:
		/// @brief Compute the value of the body force form
		/// @param x Current solution
		/// @return Value of the body force form
		double value_unweighted(const Eigen::VectorXd &x) const override;

		/// @brief Compute the first derivative of the value wrt x
		/// @param[in] x Vector containing the current solution
		/// @param[out] gradv Output gradient of the value wrt x
		void first_derivative_unweighted(const Eigen::VectorXd &x, Eigen::VectorXd &gradv) const override;

		/// @brief Compute the second derivative of the value wrt x
		/// @param[in] x Current solution
		/// @param[out] hessian Output Hessian of the value wrt x
		void second_derivative_unweighted(const Eigen::VectorXd &x, StiffnessMatrix &hessian) const override;

	public:
		/// @brief Update time dependent quantities
		/// @param t New time
		/// @param x Solution at time t
		void update_quantities(const double t, const Eigen::VectorXd &x) override;

		bool get_apply_DBC() { return apply_DBC_; }
		void set_apply_DBC(const Eigen::VectorXd &x, const bool val) override
		{
			if (val != apply_DBC_)
			{
				apply_DBC_ = val;
				update_current_rhs(x);
			}
		}

		/// @brief Compute the derivative of the force wrt vertex positions, then multiply the resulting matrix with adjoint_sol.
		/// @param[in] n_verts Number of vertices
		/// @param[in] x Current solution
		/// @param[in] adjoint Current adjoint solution
		/// @param[out] term Derivative of force multiplied by the adjoint
		void force_shape_derivative(
			const int n_verts,
			const double t,
			const Eigen::MatrixXd &x,
			const Eigen::MatrixXd &adjoint,
			Eigen::VectorXd &term);

		void hessian_wrt_u_prev(
			const Eigen::VectorXd &u_prev,
			const double t,
			StiffnessMatrix &hessian) const;

	private:
		double t_;       ///< Current time
		const int ndof_; ///< Number of degrees of freedom
		const int n_pressure_bases_;

		const std::vector<int> &boundary_nodes_;
		const std::vector<mesh::LocalBoundary> &local_boundary_;
		const std::vector<mesh::LocalBoundary> &local_neumann_boundary_;
		const int n_boundary_samples_;

		const Eigen::MatrixXd &rhs_;                   ///< static RHS for the current time
		const assembler::RhsAssembler &rhs_assembler_; ///< Reference to the RHS assembler
		const assembler::Density &density_;
<<<<<<< HEAD
		bool is_formulation_mixed_;                    ///< True if the formulation is mixed

		double t_;                                     ///< Current time
		const int ndof_;                               ///< Number of degrees of freedom
		const int n_pressure_bases_;

		bool apply_DBC_;              ///< If true, set the Dirichlet boundary conditions in the RHS
=======

		bool apply_DBC_;            ///< If true, set the Dirichlet boundary conditions in the RHS
		bool is_formulation_mixed_; ///< True if the formulation is mixed
>>>>>>> dd2ae774

		Eigen::MatrixXd current_rhs_; ///< Cached RHS for the current time

		/// @brief Update current_rhs
		void update_current_rhs(const Eigen::VectorXd &x);
	};
} // namespace polyfem::solver<|MERGE_RESOLUTION|>--- conflicted
+++ resolved
@@ -93,19 +93,9 @@
 		const Eigen::MatrixXd &rhs_;                   ///< static RHS for the current time
 		const assembler::RhsAssembler &rhs_assembler_; ///< Reference to the RHS assembler
 		const assembler::Density &density_;
-<<<<<<< HEAD
-		bool is_formulation_mixed_;                    ///< True if the formulation is mixed
-
-		double t_;                                     ///< Current time
-		const int ndof_;                               ///< Number of degrees of freedom
-		const int n_pressure_bases_;
-
-		bool apply_DBC_;              ///< If true, set the Dirichlet boundary conditions in the RHS
-=======
 
 		bool apply_DBC_;            ///< If true, set the Dirichlet boundary conditions in the RHS
 		bool is_formulation_mixed_; ///< True if the formulation is mixed
->>>>>>> dd2ae774
 
 		Eigen::MatrixXd current_rhs_; ///< Cached RHS for the current time
 
