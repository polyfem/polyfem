#pragma once

#include "Form.hpp"

#include <polyfem/Common.hpp>
#include <polyfem/utils/Types.hpp>

#include <ipc/collisions/collisions.hpp>
#include <ipc/collision_mesh.hpp>
#include <ipc/broad_phase/broad_phase.hpp>
#include <ipc/potentials/potential.hpp>

// map BroadPhaseMethod values to JSON as strings
namespace ipc
{
	NLOHMANN_JSON_SERIALIZE_ENUM(
		ipc::BroadPhaseMethod,
		{{ipc::BroadPhaseMethod::HASH_GRID, "hash_grid"}, // also default
		 {ipc::BroadPhaseMethod::HASH_GRID, "HG"},
		 {ipc::BroadPhaseMethod::BRUTE_FORCE, "brute_force"},
		 {ipc::BroadPhaseMethod::BRUTE_FORCE, "BF"},
		 {ipc::BroadPhaseMethod::SPATIAL_HASH, "spatial_hash"},
		 {ipc::BroadPhaseMethod::SPATIAL_HASH, "SH"},
		 {ipc::BroadPhaseMethod::BVH, "bvh"},
		 {ipc::BroadPhaseMethod::BVH, "BVH"},
		 {ipc::BroadPhaseMethod::SWEEP_AND_PRUNE, "sweep_and_prune"},
		 {ipc::BroadPhaseMethod::SWEEP_AND_PRUNE, "SAP"},
		 {ipc::BroadPhaseMethod::SWEEP_AND_TINIEST_QUEUE, "sweep_and_tiniest_queue"},
		 {ipc::BroadPhaseMethod::SWEEP_AND_TINIEST_QUEUE, "STQ"}})
} // namespace ipc

namespace polyfem::solver
{
	class BarrierContactForm;
	/// @brief Form representing the contact potential and forces
	class ContactForm : public Form
	{
	public:
		/// @brief Construct a new Contact Form object
		/// @param collision_mesh Reference to the collision mesh
		/// @param dhat Barrier activation distance
		/// @param avg_mass Average mass of the mesh
		/// @param use_adaptive_barrier_stiffness If true, use an adaptive barrier stiffness
		/// @param is_time_dependent Is the simulation time dependent?
		/// @param broad_phase_method Broad phase method to use for distance and CCD evaluations
		/// @param ccd_tolerance Continuous collision detection tolerance
		/// @param ccd_max_iterations Continuous collision detection maximum iterations
		ContactForm(const ipc::CollisionMesh &collision_mesh,
					const double dhat,
					const double avg_mass,
					const bool use_convergent_formulation,
					const bool use_adaptive_barrier_stiffness,
					const bool is_time_dependent,
					const bool enable_shape_derivatives,
					const ipc::BroadPhaseMethod broad_phase_method,
					const double ccd_tolerance,
					const int ccd_max_iterations);
		virtual ~ContactForm() = default;

		virtual std::string name() const override { return "contact"; }

		/// @brief Initialize the form
		/// @param x Current solution
		void init(const Eigen::VectorXd &x) override;

	public:
		/// @brief Update time-dependent fields
		/// @param t Current time
		/// @param x Current solution at time t
		void update_quantities(const double t, const Eigen::VectorXd &x) override;

		/// @brief Determine the maximum step size allowable between the current and next solution
		/// @param x0 Current solution (step size = 0)
		/// @param x1 Next solution (step size = 1)
		/// @return Maximum allowable step size
		double max_step_size(const Eigen::VectorXd &x0, const Eigen::VectorXd &x1) const override;

		/// @brief Initialize variables used during the line search
		/// @param x0 Current solution
		/// @param x1 Next solution
		void line_search_begin(const Eigen::VectorXd &x0, const Eigen::VectorXd &x1) override;

		/// @brief Clear variables used during the line search
		void line_search_end() override;

		/// @brief Update cached fields upon a change in the solution
		/// @param new_x New solution
		void solution_changed(const Eigen::VectorXd &new_x) override;

		/// @brief Checks if the step is collision free
		/// @return True if the step is collision free else false
		bool is_step_collision_free(const Eigen::VectorXd &x0, const Eigen::VectorXd &x1) const override;

		/// @brief Update the barrier stiffness based on the current elasticity energy
		/// @param x Current solution
		virtual void update_barrier_stiffness(const Eigen::VectorXd &x, const Eigen::MatrixXd &grad_energy) = 0;

		/// @brief Compute the displaced positions of the surface nodes
		Eigen::MatrixXd compute_displaced_surface(const Eigen::VectorXd &x) const;

		/// @brief Get the current barrier stiffness
		double barrier_stiffness() const { return barrier_stiffness_; }
		/// @brief Get the current barrier stiffness
		void set_barrier_stiffness(const double barrier_stiffness) { barrier_stiffness_ = barrier_stiffness; }
		/// @brief Get use_adaptive_barrier_stiffness
		bool use_adaptive_barrier_stiffness() const { return use_adaptive_barrier_stiffness_; }
		/// @brief Get use_convergent_formulation
		virtual bool use_convergent_formulation() const { return false; }

		bool enable_shape_derivatives() const { return enable_shape_derivatives_; }

		double weight() const override { return weight_ * barrier_stiffness_; }

		/// @brief If true, output debug files
		bool save_ccd_debug_meshes = false;

		double dhat() const { return dhat_; }
<<<<<<< HEAD

		int n_contact_pairs() const { if (!collision_set_) return 0; return collision_set_->size(); }

		auto get_collision_set() const { return collision_set_; }

		virtual void force_shape_derivative(ipc::CollisionsBase *collision_set, const Eigen::MatrixXd &solution, const Eigen::VectorXd &adjoint_sol, Eigen::VectorXd &term) = 0;
=======
		const ipc::Collisions &collision_set() const { return collision_set_; }
		const ipc::BarrierPotential &barrier_potential() const { return barrier_potential_; }
>>>>>>> 2c72dfb2

	protected:
		/// @brief Update the cached candidate set for the current solution
		/// @param displaced_surface Vertex positions displaced by the current solution
		virtual void update_collision_set(const Eigen::MatrixXd &displaced_surface) = 0;

		virtual double barrier_support_size() const { return dhat_; }

		/// @brief Collision mesh
		const ipc::CollisionMesh &collision_mesh_;

		/// @brief Barrier activation distance
		const double dhat_;

		/// @brief Minimum distance between elements
		const double dmin_ = 0;

		/// @brief If true, use an adaptive barrier stiffness
		const bool use_adaptive_barrier_stiffness_;
		/// @brief Barrier stiffness
		double barrier_stiffness_;
		/// @brief Maximum barrier stiffness to use when using adaptive barrier stiffness
		double max_barrier_stiffness_;

		/// @brief Average mass of the mesh (used for adaptive barrier stiffness)
		const double avg_mass_;

		/// @brief Is the simulation time dependent?
		const bool is_time_dependent_;

		/// @brief Enable shape derivatives computation
		const bool enable_shape_derivatives_;

		/// @brief Broad phase method to use for distance and CCD evaluations
		const ipc::BroadPhaseMethod broad_phase_method_;
		/// @brief Continuous collision detection tolerance
		const double ccd_tolerance_;
		/// @brief Continuous collision detection maximum iterations
		const int ccd_max_iterations_;

		/// @brief Previous minimum distance between all elements
		double prev_distance_;

		/// @brief If true, use the cached candidate set for the current solution
		bool use_cached_candidates_ = false;
		/// @brief Cached candidate set for the current solution
		ipc::Candidates candidates_;

		/// @brief Cached constraint set for the current solution
		std::shared_ptr<ipc::CollisionsBase> collision_set_;
	};
} // namespace polyfem::solver<|MERGE_RESOLUTION|>--- conflicted
+++ resolved
@@ -23,8 +23,6 @@
 		 {ipc::BroadPhaseMethod::SPATIAL_HASH, "SH"},
 		 {ipc::BroadPhaseMethod::BVH, "bvh"},
 		 {ipc::BroadPhaseMethod::BVH, "BVH"},
-		 {ipc::BroadPhaseMethod::SWEEP_AND_PRUNE, "sweep_and_prune"},
-		 {ipc::BroadPhaseMethod::SWEEP_AND_PRUNE, "SAP"},
 		 {ipc::BroadPhaseMethod::SWEEP_AND_TINIEST_QUEUE, "sweep_and_tiniest_queue"},
 		 {ipc::BroadPhaseMethod::SWEEP_AND_TINIEST_QUEUE, "STQ"}})
 } // namespace ipc
@@ -61,35 +59,35 @@
 
 		/// @brief Initialize the form
 		/// @param x Current solution
-		void init(const Eigen::VectorXd &x) override;
+		virtual void init(const Eigen::VectorXd &x) override;
 
 	public:
 		/// @brief Update time-dependent fields
 		/// @param t Current time
 		/// @param x Current solution at time t
-		void update_quantities(const double t, const Eigen::VectorXd &x) override;
+		virtual void update_quantities(const double t, const Eigen::VectorXd &x) override;
 
 		/// @brief Determine the maximum step size allowable between the current and next solution
 		/// @param x0 Current solution (step size = 0)
 		/// @param x1 Next solution (step size = 1)
 		/// @return Maximum allowable step size
-		double max_step_size(const Eigen::VectorXd &x0, const Eigen::VectorXd &x1) const override;
+		virtual double max_step_size(const Eigen::VectorXd &x0, const Eigen::VectorXd &x1) const override;
 
 		/// @brief Initialize variables used during the line search
 		/// @param x0 Current solution
 		/// @param x1 Next solution
-		void line_search_begin(const Eigen::VectorXd &x0, const Eigen::VectorXd &x1) override;
+		virtual void line_search_begin(const Eigen::VectorXd &x0, const Eigen::VectorXd &x1) override;
 
 		/// @brief Clear variables used during the line search
 		void line_search_end() override;
 
 		/// @brief Update cached fields upon a change in the solution
 		/// @param new_x New solution
-		void solution_changed(const Eigen::VectorXd &new_x) override;
+		virtual void solution_changed(const Eigen::VectorXd &new_x) override;
 
 		/// @brief Checks if the step is collision free
 		/// @return True if the step is collision free else false
-		bool is_step_collision_free(const Eigen::VectorXd &x0, const Eigen::VectorXd &x1) const override;
+		virtual bool is_step_collision_free(const Eigen::VectorXd &x0, const Eigen::VectorXd &x1) const override;
 
 		/// @brief Update the barrier stiffness based on the current elasticity energy
 		/// @param x Current solution
@@ -115,17 +113,12 @@
 		bool save_ccd_debug_meshes = false;
 
 		double dhat() const { return dhat_; }
-<<<<<<< HEAD
 
 		int n_contact_pairs() const { if (!collision_set_) return 0; return collision_set_->size(); }
 
 		auto get_collision_set() const { return collision_set_; }
 
 		virtual void force_shape_derivative(ipc::CollisionsBase *collision_set, const Eigen::MatrixXd &solution, const Eigen::VectorXd &adjoint_sol, Eigen::VectorXd &term) = 0;
-=======
-		const ipc::Collisions &collision_set() const { return collision_set_; }
-		const ipc::BarrierPotential &barrier_potential() const { return barrier_potential_; }
->>>>>>> 2c72dfb2
 
 	protected:
 		/// @brief Update the cached candidate set for the current solution
