#pragma once

#include "AdjointForm.hpp"

namespace polyfem
{
	class State;
}

namespace polyfem::solver
{
	class BoundarySmoothingForm : public AdjointForm
	{
	public:
<<<<<<< HEAD
		BoundarySmoothingForm(const std::vector<std::shared_ptr<VariableToSimulation>> &variable_to_simulations, const State &state, const json &args) : AdjointForm(variable_to_simulations),
																																						 state_(state)
		{
			interested_boundary_ids_ = args["surface_selection"].get<std::vector<int>>();
			scale_invariant_ = args["scale_invariant"].get<bool>();
			power_ = args["power"].get<int>();
			init_form();
		}

		BoundarySmoothingForm(const std::vector<std::shared_ptr<VariableToSimulation>> &variable_to_simulations, const State &state, const bool scale_invariant, const int power) : AdjointForm(variable_to_simulations),
																																													state_(state)
		{
			scale_invariant_ = scale_invariant;
			power_ = power;
			init_form();
		}
=======
		BoundarySmoothingForm(const VariableToSimulationGroup &variable_to_simulations, const State &state, const bool scale_invariant, const int power) : AdjointForm(variable_to_simulations),
																																													state_(state),
																																													scale_invariant_(scale_invariant),
																																													power_(power) { init_form(); }
>>>>>>> 0804e645

		double value_unweighted(const Eigen::VectorXd &x) const override;
		void compute_partial_gradient(const Eigen::VectorXd &x, Eigen::VectorXd &gradv) const override;

	private:
		void init_form();

		const State &state_;
		std::vector<int> interested_boundary_ids_;
		bool scale_invariant_;
		int power_; // only if scale_invariant_ is true
		Eigen::SparseMatrix<bool, Eigen::RowMajor> adj;
		Eigen::SparseMatrix<double, Eigen::RowMajor> L;
	};

} // namespace polyfem::solver<|MERGE_RESOLUTION|>--- conflicted
+++ resolved
@@ -12,29 +12,10 @@
 	class BoundarySmoothingForm : public AdjointForm
 	{
 	public:
-<<<<<<< HEAD
-		BoundarySmoothingForm(const std::vector<std::shared_ptr<VariableToSimulation>> &variable_to_simulations, const State &state, const json &args) : AdjointForm(variable_to_simulations),
-																																						 state_(state)
-		{
-			interested_boundary_ids_ = args["surface_selection"].get<std::vector<int>>();
-			scale_invariant_ = args["scale_invariant"].get<bool>();
-			power_ = args["power"].get<int>();
-			init_form();
-		}
-
-		BoundarySmoothingForm(const std::vector<std::shared_ptr<VariableToSimulation>> &variable_to_simulations, const State &state, const bool scale_invariant, const int power) : AdjointForm(variable_to_simulations),
-																																													state_(state)
-		{
-			scale_invariant_ = scale_invariant;
-			power_ = power;
-			init_form();
-		}
-=======
 		BoundarySmoothingForm(const VariableToSimulationGroup &variable_to_simulations, const State &state, const bool scale_invariant, const int power) : AdjointForm(variable_to_simulations),
-																																													state_(state),
-																																													scale_invariant_(scale_invariant),
-																																													power_(power) { init_form(); }
->>>>>>> 0804e645
+																																						   state_(state),
+																																						   scale_invariant_(scale_invariant),
+																																						   power_(power) { init_form(); }
 
 		double value_unweighted(const Eigen::VectorXd &x) const override;
 		void compute_partial_gradient(const Eigen::VectorXd &x, Eigen::VectorXd &gradv) const override;
