#pragma once

#include <polyfem/solver/forms/adjoint_forms/VariableToSimulation.hpp>
#include "VariableToSimulation.hpp"
#include <polyfem/State.hpp>
#include <polyfem/assembler/Assembler.hpp>
#include <polyfem/mesh/mesh2D/Mesh2D.hpp>
#include <polyfem/mesh/mesh3D/Mesh3D.hpp>

#include <polyfem/assembler/GenericElastic.hpp>
#include <polyfem/assembler/AMIPSEnergy.hpp>

namespace polyfem::solver
{
	namespace
	{
		double triangle_jacobian(const Eigen::VectorXd &v1, const Eigen::VectorXd &v2, const Eigen::VectorXd &v3)
		{
			Eigen::VectorXd a = v2 - v1, b = v3 - v1;
			return a(0) * b(1) - b(0) * a(1);
		}

		double tet_determinant(const Eigen::VectorXd &v1, const Eigen::VectorXd &v2, const Eigen::VectorXd &v3, const Eigen::VectorXd &v4)
		{
			Eigen::Matrix3d mat;
			mat.col(0) << v2 - v1;
			mat.col(1) << v3 - v1;
			mat.col(2) << v4 - v1;
			return mat.determinant();
		}

		void scaled_jacobian(const Eigen::MatrixXd &V, const Eigen::MatrixXi &F, Eigen::VectorXd &quality)
		{
			const int dim = F.cols() - 1;

			quality.setZero(F.rows());
			if (dim == 2)
			{
				for (int i = 0; i < F.rows(); i++)
				{
					Eigen::RowVector3d e0;
					e0(2) = 0;
					e0.head(2) = V.row(F(i, 2)) - V.row(F(i, 1));
					Eigen::RowVector3d e1;
					e1(2) = 0;
					e1.head(2) = V.row(F(i, 0)) - V.row(F(i, 2));
					Eigen::RowVector3d e2;
					e2(2) = 0;
					e2.head(2) = V.row(F(i, 1)) - V.row(F(i, 0));

					double l0 = e0.norm();
					double l1 = e1.norm();
					double l2 = e2.norm();

					double A = 0.5 * (e0.cross(e1)).norm();
					double Lmax = std::max(l0 * l1, std::max(l1 * l2, l0 * l2));

					quality(i) = 2 * A * (2 / sqrt(3)) / Lmax;
				}
			}
			else
			{
				for (int i = 0; i < F.rows(); i++)
				{
					Eigen::RowVector3d e0 = V.row(F(i, 1)) - V.row(F(i, 0));
					Eigen::RowVector3d e1 = V.row(F(i, 2)) - V.row(F(i, 1));
					Eigen::RowVector3d e2 = V.row(F(i, 0)) - V.row(F(i, 2));
					Eigen::RowVector3d e3 = V.row(F(i, 3)) - V.row(F(i, 0));
					Eigen::RowVector3d e4 = V.row(F(i, 3)) - V.row(F(i, 1));
					Eigen::RowVector3d e5 = V.row(F(i, 3)) - V.row(F(i, 2));

					double l0 = e0.norm();
					double l1 = e1.norm();
					double l2 = e2.norm();
					double l3 = e3.norm();
					double l4 = e4.norm();
					double l5 = e5.norm();

					double J = std::abs((e0.cross(e3)).dot(e2));

					double a1 = l0 * l2 * l3;
					double a2 = l0 * l1 * l4;
					double a3 = l1 * l2 * l5;
					double a4 = l3 * l4 * l5;

					double a = std::max({a1, a2, a3, a4, J});
					quality(i) = J * sqrt(2) / a;
				}
			}
		}

		bool is_flipped(const Eigen::MatrixXd &V, const Eigen::MatrixXi &F)
		{
			if (F.cols() == 3)
			{
				for (int i = 0; i < F.rows(); i++)
					if (triangle_jacobian(V.row(F(i, 0)), V.row(F(i, 1)), V.row(F(i, 2))) <= 0)
						return true;
			}
			else if (F.cols() == 4)
			{
				for (int i = 0; i < F.rows(); i++)
					if (tet_determinant(V.row(F(i, 0)), V.row(F(i, 1)), V.row(F(i, 2)), V.row(F(i, 3))) <= 0)
						return true;
			}
			else
			{
				return true;
			}

			return false;
		}
	} // namespace

	class AMIPSForm : public AdjointForm
	{
	public:
		AMIPSForm(const std::vector<std::shared_ptr<VariableToSimulation>> variable_to_simulation, const State &state)
			: AdjointForm(variable_to_simulation),
			  state_(state)
		{
			logger().error("Don't use amips in the optimization!");

			amips_energy_ = assembler::AssemblerUtils::make_assembler("AMIPS");
			amips_energy_->set_size(state.mesh->dimension());

			json transform_params = {};
			transform_params["canonical_transformation"] = json::array();
			if (!state.mesh->is_volume())
			{
				Eigen::MatrixXd regular_tri(3, 3);
				regular_tri << 0, 0, 1,
					1, 0, 1,
					1. / 2., std::sqrt(3) / 2., 1;
				regular_tri.transposeInPlace();
				Eigen::MatrixXd regular_tri_inv = regular_tri.inverse();

				const auto &mesh2d = *dynamic_cast<mesh::Mesh2D *>(state.mesh.get());
				for (int e = 0; e < state.mesh->n_elements(); e++)
				{
					Eigen::MatrixXd transform;
					mesh2d.compute_face_jacobian(e, regular_tri_inv, transform);
					transform_params["canonical_transformation"].push_back(json({
						{
							transform(0, 0),
							transform(0, 1),
						},
						{
							transform(1, 0),
							transform(1, 1),
						},
					}));
				}
			}
			else
			{
				Eigen::MatrixXd regular_tet(4, 4);
				regular_tet << 0, 0, 0, 1,
					1, 0, 0, 1,
					1. / 2., std::sqrt(3) / 2., 0, 1,
					1. / 2., 1. / 2. / std::sqrt(3), std::sqrt(3) / 2., 1;
				regular_tet.transposeInPlace();
				Eigen::MatrixXd regular_tet_inv = regular_tet.inverse();

				const auto &mesh3d = *dynamic_cast<mesh::Mesh3D *>(state.mesh.get());
				for (int e = 0; e < state.mesh->n_elements(); e++)
				{
					Eigen::MatrixXd transform;
					mesh3d.compute_cell_jacobian(e, regular_tet_inv, transform);
					transform_params["canonical_transformation"].push_back(json({
						{
							transform(0, 0),
							transform(0, 1),
							transform(0, 2),
						},
						{
							transform(1, 0),
							transform(1, 1),
							transform(1, 2),
						},
						{
							transform(2, 0),
							transform(2, 1),
							transform(2, 2),
						},
					}));
				}
			}
			transform_params["solve_displacement"] = true;
			amips_energy_->add_multimaterial(0, transform_params, state.units);

			Eigen::MatrixXd V;
			state_.get_vertices(V);
			state_.get_elements(F);
			X_rest = utils::flatten(V);
			rest_geom_bases_ = state_.geom_bases();
			rest_ass_vals_cache_.init(state_.mesh->is_volume(), rest_geom_bases_, rest_geom_bases_);
		}

		virtual std::string name() const override { return "AMIPS"; }

		double value_unweighted(const Eigen::VectorXd &x) const override
		{
			Eigen::VectorXd X = get_updated_mesh_nodes(x);

<<<<<<< HEAD
			double energy = amips_energy_->assemble_energy(state_.mesh->is_volume(), rest_geom_bases_, rest_geom_bases_, rest_ass_vals_cache_, 0, AdjointTools::map_primitive_to_node_order(state_, X - X_rest), Eigen::VectorXd());
=======
			double energy = amips_energy_->assemble_energy(state_.mesh->is_volume(), init_geom_bases_, init_geom_bases_, init_ass_vals_cache_, 0, 0, AdjointTools::map_primitive_to_node_order(state_, X - X_init), Eigen::VectorXd());
>>>>>>> 59c2ccd6

			return energy;
		}

		void compute_partial_gradient_unweighted(const Eigen::VectorXd &x, Eigen::VectorXd &gradv) const override
		{
			Eigen::VectorXd X = get_updated_mesh_nodes(x);

			Eigen::MatrixXd grad;
<<<<<<< HEAD
			amips_energy_->assemble_gradient(state_.mesh->is_volume(), state_.n_geom_bases, rest_geom_bases_, rest_geom_bases_, rest_ass_vals_cache_, 0, AdjointTools::map_primitive_to_node_order(state_, X - X_rest), Eigen::VectorXd(), grad); // grad wrt. gbases
			grad = AdjointTools::map_node_to_primitive_order(state_, grad);                                                                                                                                                                       // grad wrt. vertices
=======
			amips_energy_->assemble_gradient(state_.mesh->is_volume(), state_.n_geom_bases, init_geom_bases_, init_geom_bases_, init_ass_vals_cache_, 0, 0, AdjointTools::map_primitive_to_node_order(state_, X - X_init), Eigen::VectorXd(), grad); // grad wrt. gbases
			grad = AdjointTools::map_node_to_primitive_order(state_, grad);                                                                                                                                                                          // grad wrt. vertices
>>>>>>> 59c2ccd6

			assert(grad.cols() == 1);

			gradv.setZero(x.size());
			for (auto &p : variable_to_simulations_)
			{
				for (const auto &state : p->get_states())
					if (state.get() != &state_)
						continue;
				if (p->get_parameter_type() != ParameterType::Shape)
					continue;
				gradv += p->apply_parametrization_jacobian(grad, x);
			}
		}

		Eigen::MatrixXd compute_adjoint_rhs_unweighted(const Eigen::VectorXd &x, const State &state) const override
		{
			return Eigen::MatrixXd::Zero(state.ndof(), state.diff_cached.size());
		}

		bool is_step_valid(const Eigen::VectorXd &x0, const Eigen::VectorXd &x1) const override
		{
			Eigen::VectorXd X = get_updated_mesh_nodes(x1);
			Eigen::MatrixXd V1 = utils::unflatten(X, state_.mesh->dimension());
			bool flipped = is_flipped(V1, F);

			if (flipped)
				adjoint_logger().trace("[{}] Step flips elements.", name());

			return !flipped;
		}

		/*
		void solution_changed(const Eigen::VectorXd &newX) override
		{
			Eigen::MatrixXd V;
			state_.get_vertices(V);
			X_rest = utils::flatten(V);
			rest_geom_bases_ = state_.geom_bases();
			rest_ass_vals_cache_.init(state_.mesh->is_volume(), rest_geom_bases_, rest_geom_bases_);
		}
		*/

	private:
		Eigen::VectorXd get_updated_mesh_nodes(const Eigen::VectorXd &x) const
		{
			Eigen::VectorXd X = X_rest;

			for (auto &p : variable_to_simulations_)
			{
				for (const auto &state : p->get_states())
					if (state.get() != &state_)
						continue;
				if (p->get_parameter_type() != ParameterType::Shape)
					continue;
				auto state_variable = p->get_parametrization().eval(x);
				auto output_indexing = p->get_output_indexing(x);
				for (int i = 0; i < output_indexing.size(); ++i)
					X(output_indexing(i)) = state_variable(i);
			}

			return X;
		}

		const State &state_;

		Eigen::VectorXd X_rest;
		Eigen::MatrixXi F;
		std::vector<polyfem::basis::ElementBases> rest_geom_bases_;
		assembler::AssemblyValsCache rest_ass_vals_cache_;

		std::shared_ptr<assembler::Assembler> amips_energy_;
	};
} // namespace polyfem::solver<|MERGE_RESOLUTION|>--- conflicted
+++ resolved
@@ -203,11 +203,7 @@
 		{
 			Eigen::VectorXd X = get_updated_mesh_nodes(x);
 
-<<<<<<< HEAD
-			double energy = amips_energy_->assemble_energy(state_.mesh->is_volume(), rest_geom_bases_, rest_geom_bases_, rest_ass_vals_cache_, 0, AdjointTools::map_primitive_to_node_order(state_, X - X_rest), Eigen::VectorXd());
-=======
-			double energy = amips_energy_->assemble_energy(state_.mesh->is_volume(), init_geom_bases_, init_geom_bases_, init_ass_vals_cache_, 0, 0, AdjointTools::map_primitive_to_node_order(state_, X - X_init), Eigen::VectorXd());
->>>>>>> 59c2ccd6
+			double energy = amips_energy_->assemble_energy(state_.mesh->is_volume(), rest_geom_bases_, rest_geom_bases_, rest_ass_vals_cache_, 0, 0, AdjointTools::map_primitive_to_node_order(state_, X - X_rest), Eigen::VectorXd());
 
 			return energy;
 		}
@@ -217,13 +213,8 @@
 			Eigen::VectorXd X = get_updated_mesh_nodes(x);
 
 			Eigen::MatrixXd grad;
-<<<<<<< HEAD
-			amips_energy_->assemble_gradient(state_.mesh->is_volume(), state_.n_geom_bases, rest_geom_bases_, rest_geom_bases_, rest_ass_vals_cache_, 0, AdjointTools::map_primitive_to_node_order(state_, X - X_rest), Eigen::VectorXd(), grad); // grad wrt. gbases
-			grad = AdjointTools::map_node_to_primitive_order(state_, grad);                                                                                                                                                                       // grad wrt. vertices
-=======
-			amips_energy_->assemble_gradient(state_.mesh->is_volume(), state_.n_geom_bases, init_geom_bases_, init_geom_bases_, init_ass_vals_cache_, 0, 0, AdjointTools::map_primitive_to_node_order(state_, X - X_init), Eigen::VectorXd(), grad); // grad wrt. gbases
+			amips_energy_->assemble_gradient(state_.mesh->is_volume(), state_.n_geom_bases, rest_geom_bases_, rest_geom_bases_, rest_ass_vals_cache_, 0, 0, AdjointTools::map_primitive_to_node_order(state_, X - X_rest), Eigen::VectorXd(), grad); // grad wrt. gbases
 			grad = AdjointTools::map_node_to_primitive_order(state_, grad);                                                                                                                                                                          // grad wrt. vertices
->>>>>>> 59c2ccd6
 
 			assert(grad.cols() == 1);
 
