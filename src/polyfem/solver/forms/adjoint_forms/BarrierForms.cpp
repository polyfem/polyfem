#include "BarrierForms.hpp"
#include <polyfem/State.hpp>
#include <polyfem/utils/BoundarySampler.hpp>

namespace polyfem::solver
{
	namespace
	{
		class QuadraticBarrier : public ipc::Barrier
		{
		public:
			QuadraticBarrier(const double weight = 1) : weight_(weight) {}

			double operator()(const double d, const double dhat) const override
			{
				if (d > dhat)
					return 0;
				else
					return weight_ * (d - dhat) * (d - dhat);
			}
			double first_derivative(const double d, const double dhat) const override
			{
				if (d > dhat)
					return 0;
				else
					return 2 * weight_ * (d - dhat);
			}
			double second_derivative(const double d, const double dhat) const override
			{
				if (d > dhat)
					return 0;
				else
					return 2 * weight_;
			}

		private:
			const double weight_;
		};

	} // namespace

	CollisionBarrierForm::CollisionBarrierForm(const VariableToSimulationGroup &variable_to_simulation, const State &state, const double dhat, const double dmin)
		: AdjointForm(variable_to_simulation), state_(state), dhat_(dhat), dmin_(dmin), barrier_potential_(dhat)
	{
		State::build_collision_mesh(
			*state_.mesh, state_.n_geom_bases, state_.geom_bases(), state_.geom_bases(),
			state_.total_local_boundary, state_.obstacle, state_.args,
			[this](const std::string &p) { return this->state_.resolve_input_path(p); },
			state_.in_node_to_node, state_.node_to_body_id, collision_mesh_);

		Eigen::MatrixXd V;
		state_.get_vertices(V);
		X_init = utils::flatten(V);

		broad_phase_method_ = ipc::BroadPhaseMethod::HASH_GRID;
	}

	double CollisionBarrierForm::value_unweighted(const Eigen::VectorXd &x) const
	{
		const Eigen::MatrixXd displaced_surface = collision_mesh_.vertices(utils::unflatten(get_updated_mesh_nodes(x), state_.mesh->dimension()));
		return barrier_potential_(collision_set, collision_mesh_, displaced_surface);
	}

	void CollisionBarrierForm::compute_partial_gradient(const Eigen::VectorXd &x, Eigen::VectorXd &gradv) const
	{

		gradv = weight() * variable_to_simulations_.apply_parametrization_jacobian(ParameterType::Shape, &state_, x, [this, &x]() {
			const Eigen::MatrixXd displaced_surface = collision_mesh_.vertices(utils::unflatten(get_updated_mesh_nodes(x), state_.mesh->dimension()));
			const Eigen::VectorXd grad = collision_mesh_.to_full_dof(barrier_potential_.gradient(collision_set, collision_mesh_, displaced_surface));
			return AdjointTools::map_node_to_primitive_order(state_, grad);
		});
	}

	void CollisionBarrierForm::solution_changed(const Eigen::VectorXd &x)
	{
		AdjointForm::solution_changed(x);

		const Eigen::MatrixXd displaced_surface = collision_mesh_.vertices(utils::unflatten(get_updated_mesh_nodes(x), state_.mesh->dimension()));
		build_collision_set(displaced_surface);
	}

	bool CollisionBarrierForm::is_step_collision_free(const Eigen::VectorXd &x0, const Eigen::VectorXd &x1) const
	{
		const Eigen::MatrixXd V0 = utils::unflatten(get_updated_mesh_nodes(x0), state_.mesh->dimension());
		const Eigen::MatrixXd V1 = utils::unflatten(get_updated_mesh_nodes(x1), state_.mesh->dimension());

		// Skip CCD if the displacement is zero.
		if ((V1 - V0).lpNorm<Eigen::Infinity>() == 0.0)
			return true;

		bool is_valid = ipc::is_step_collision_free(
			collision_mesh_,
			collision_mesh_.vertices(V0),
			collision_mesh_.vertices(V1),
			broad_phase_method_,
			1e-6, 1e6);

		return is_valid;
	}

	double CollisionBarrierForm::max_step_size(const Eigen::VectorXd &x0, const Eigen::VectorXd &x1) const
	{
		const Eigen::MatrixXd V0 = utils::unflatten(get_updated_mesh_nodes(x0), state_.mesh->dimension());
		const Eigen::MatrixXd V1 = utils::unflatten(get_updated_mesh_nodes(x1), state_.mesh->dimension());

		double max_step = ipc::compute_collision_free_stepsize(
			collision_mesh_,
			collision_mesh_.vertices(V0),
			collision_mesh_.vertices(V1),
			broad_phase_method_, dmin_, 1e-6, 1e6);

		adjoint_logger().info("Objective {}: max step size is {}.", name(), max_step);

		return max_step;
	}

	void CollisionBarrierForm::build_collision_set(const Eigen::MatrixXd &displaced_surface)
	{
		static Eigen::MatrixXd cached_displaced_surface;
		if (cached_displaced_surface.size() == displaced_surface.size() && cached_displaced_surface == displaced_surface)
			return;

		collision_set.build(collision_mesh_, displaced_surface, dhat_, dmin_, broad_phase_method_);

		cached_displaced_surface = displaced_surface;
	}

	Eigen::VectorXd CollisionBarrierForm::get_updated_mesh_nodes(const Eigen::VectorXd &x) const
	{
		Eigen::VectorXd X = X_init;
		variable_to_simulations_.compute_state_variable(ParameterType::Shape, &state_, x, X);
		return AdjointTools::map_primitive_to_node_order(state_, X);
	}

	DeformedCollisionBarrierForm::DeformedCollisionBarrierForm(const VariableToSimulationGroup &variable_to_simulation, const State &state, const double dhat)
		: AdjointForm(variable_to_simulation), state_(state), dhat_(dhat), barrier_potential_(dhat)
	{
		if (state_.n_bases != state_.n_geom_bases)
			log_and_throw_adjoint_error("[{}] Should use linear FE basis!", name());

		State::build_collision_mesh(
			*state_.mesh, state_.n_geom_bases, state_.geom_bases(), state_.geom_bases(),
			state_.total_local_boundary, state_.obstacle, state_.args,
			[this](const std::string &p) { return this->state_.resolve_input_path(p); },
			state_.in_node_to_node, state_.node_to_body_id, collision_mesh_);

		Eigen::MatrixXd V;
		state_.get_vertices(V);
		X_init = utils::flatten(V);

		broad_phase_method_ = ipc::BroadPhaseMethod::HASH_GRID;
	}

	double DeformedCollisionBarrierForm::value_unweighted(const Eigen::VectorXd &x) const
	{
		const Eigen::MatrixXd displaced_surface = collision_mesh_.vertices(utils::unflatten(get_updated_mesh_nodes(x), state_.mesh->dimension()));

		return barrier_potential_(collision_set, collision_mesh_, displaced_surface);
	}

	void DeformedCollisionBarrierForm::compute_partial_gradient(const Eigen::VectorXd &x, Eigen::VectorXd &gradv) const
	{
		gradv = weight() * variable_to_simulations_.apply_parametrization_jacobian(ParameterType::Shape, &state_, x, [this, &x]() {
			const Eigen::MatrixXd displaced_surface = collision_mesh_.vertices(utils::unflatten(get_updated_mesh_nodes(x), state_.mesh->dimension()));
			const Eigen::VectorXd grad = collision_mesh_.to_full_dof(barrier_potential_.gradient(collision_set, collision_mesh_, displaced_surface));
			return AdjointTools::map_node_to_primitive_order(state_, grad);
		});
	}

	void DeformedCollisionBarrierForm::solution_changed(const Eigen::VectorXd &x)
	{
		AdjointForm::solution_changed(x);

		const Eigen::MatrixXd displaced_surface = collision_mesh_.vertices(utils::unflatten(get_updated_mesh_nodes(x), state_.mesh->dimension()));
		build_collision_set(displaced_surface);
	}

	bool DeformedCollisionBarrierForm::is_step_collision_free(const Eigen::VectorXd &x0, const Eigen::VectorXd &x1) const
	{
		// const Eigen::MatrixXd V0 = utils::unflatten(get_updated_mesh_nodes(x0), state_.mesh->dimension());
		// const Eigen::MatrixXd V1 = utils::unflatten(get_updated_mesh_nodes(x1), state_.mesh->dimension());

		// // Skip CCD if the displacement is zero.
		// if ((V1 - V0).lpNorm<Eigen::Infinity>() == 0.0)
		//     return true;

		// bool is_valid = ipc::is_step_collision_free(
		//     collision_mesh_,
		//     collision_mesh_.vertices(V0),
		//     collision_mesh_.vertices(V1),
		//     broad_phase_method_,
		//     1e-6, 1e6);

		return true; // is_valid;
	}

	double DeformedCollisionBarrierForm::max_step_size(const Eigen::VectorXd &x0, const Eigen::VectorXd &x1) const
	{
		// const Eigen::MatrixXd V0 = utils::unflatten(get_updated_mesh_nodes(x0), state_.mesh->dimension());
		// const Eigen::MatrixXd V1 = utils::unflatten(get_updated_mesh_nodes(x1), state_.mesh->dimension());

		// double max_step = ipc::compute_collision_free_stepsize(
		//     collision_mesh_,
		//     collision_mesh_.vertices(V0),
		//     collision_mesh_.vertices(V1),
		//     broad_phase_method_, 1e-6, 1e6);

		return 1; // max_step;
	}

	void DeformedCollisionBarrierForm::build_collision_set(const Eigen::MatrixXd &displaced_surface)
	{
		static Eigen::MatrixXd cached_displaced_surface;
		if (cached_displaced_surface.size() == displaced_surface.size() && cached_displaced_surface == displaced_surface)
			return;

		collision_set.build(collision_mesh_, displaced_surface, dhat_, 0, broad_phase_method_);

		cached_displaced_surface = displaced_surface;
	}

	Eigen::VectorXd DeformedCollisionBarrierForm::get_updated_mesh_nodes(const Eigen::VectorXd &x) const
	{
		Eigen::VectorXd X = X_init;
		variable_to_simulations_.compute_state_variable(ParameterType::Shape, &state_, x, X);
		return AdjointTools::map_primitive_to_node_order(state_, X) + state_.diff_cached.u(0);
	}

	LayerThicknessForm::LayerThicknessForm(const VariableToSimulationGroup &variable_to_simulations,
										   const State &state,
										   const std::vector<int> &boundary_ids,
										   const double dhat,
										   const bool use_log_barrier,
										   const double dmin)
		: CollisionBarrierForm(variable_to_simulations, state, dhat, dmin),
		  boundary_ids_(boundary_ids)
	{
		for (const auto &id : boundary_ids_)
			boundary_ids_to_dof_[id] = std::set<int>();

		build_collision_mesh();

		if (!use_log_barrier)
			barrier_potential_.set_barrier(std::make_shared<QuadraticBarrier>());
	}

	void LayerThicknessForm::build_collision_mesh()
	{
		Eigen::MatrixXd node_positions;
		Eigen::MatrixXi boundary_edges, boundary_triangles;
		std::vector<Eigen::Triplet<double>> displacement_map_entries;
		io::OutGeometryData::extract_boundary_mesh(*state_.mesh, state_.n_geom_bases, state_.geom_bases(), state_.total_local_boundary,
												   node_positions, boundary_edges, boundary_triangles, displacement_map_entries);

		std::vector<bool> is_on_surface;
		is_on_surface.resize(node_positions.rows(), false);

		assembler::ElementAssemblyValues vals;
		Eigen::MatrixXd points, uv, normals;
		Eigen::VectorXd weights;
		Eigen::VectorXi global_primitive_ids;
		for (const auto &lb : state_.total_local_boundary)
		{
			const int e = lb.element_id();
			bool has_samples = utils::BoundarySampler::boundary_quadrature(lb, state_.n_boundary_samples(), *state_.mesh, false, uv, points, normals, weights, global_primitive_ids);

			if (!has_samples)
				continue;

			const basis::ElementBases &gbs = state_.geom_bases()[e];

			vals.compute(e, state_.mesh->is_volume(), points, gbs, gbs);

			for (int i = 0; i < lb.size(); ++i)
			{
				const int primitive_global_id = lb.global_primitive_id(i);
				const auto nodes = gbs.local_nodes_for_primitive(primitive_global_id, *state_.mesh);
				const int boundary_id = state_.mesh->get_boundary_id(primitive_global_id);

				if (!std::count(boundary_ids_.begin(), boundary_ids_.end(), boundary_id))
					continue;

				for (long n = 0; n < nodes.size(); ++n)
				{
					const assembler::AssemblyValues &v = vals.basis_values[nodes(n)];
					is_on_surface[v.global[0].index] = true;
					assert(v.global[0].index < node_positions.rows());
					boundary_ids_to_dof_[boundary_id].insert(v.global[0].index);
				}
			}
		}

		Eigen::SparseMatrix<double> displacement_map;
		if (!displacement_map_entries.empty())
		{
			displacement_map.resize(node_positions.rows(), state_.n_geom_bases);
			displacement_map.setFromTriplets(displacement_map_entries.begin(), displacement_map_entries.end());
		}

		// Fix boundary edges and boundary triangles to exclude vertices not on triangles
		Eigen::MatrixXi boundary_edges_alt(0, 2), boundary_triangles_alt(0, 3);
		{
			for (int i = 0; i < boundary_edges.rows(); ++i)
			{
				bool on_surface = true;
				for (int j = 0; j < boundary_edges.cols(); ++j)
					on_surface &= is_on_surface[boundary_edges(i, j)];
				if (on_surface)
				{
					boundary_edges_alt.conservativeResize(boundary_edges_alt.rows() + 1, 2);
					boundary_edges_alt.row(boundary_edges_alt.rows() - 1) = boundary_edges.row(i);
				}
			}

			if (state_.mesh->is_volume())
			{
				for (int i = 0; i < boundary_triangles.rows(); ++i)
				{
					bool on_surface = true;
					for (int j = 0; j < boundary_triangles.cols(); ++j)
						on_surface &= is_on_surface[boundary_triangles(i, j)];
					if (on_surface)
					{
						boundary_triangles_alt.conservativeResize(boundary_triangles_alt.rows() + 1, 3);
						boundary_triangles_alt.row(boundary_triangles_alt.rows() - 1) = boundary_triangles.row(i);
					}
				}
			}
			else
				boundary_triangles_alt.resize(0, 0);
		}

		collision_mesh_ = ipc::CollisionMesh(is_on_surface,
											 node_positions,
											 boundary_edges_alt,
											 boundary_triangles_alt,
											 displacement_map);

		can_collide_cache_.resize(collision_mesh_.num_vertices(), collision_mesh_.num_vertices());
		for (int i = 0; i < can_collide_cache_.rows(); ++i)
		{
			int dof_idx_i = collision_mesh_.to_full_vertex_id(i);
			if (!is_on_surface[dof_idx_i])
				continue;
			for (int j = 0; j < can_collide_cache_.cols(); ++j)
			{
				int dof_idx_j = collision_mesh_.to_full_vertex_id(j);
				if (!is_on_surface[dof_idx_j])
					continue;

				bool collision_allowed = true;
				for (const auto &id : boundary_ids_)
					if (boundary_ids_to_dof_[id].count(dof_idx_i) && boundary_ids_to_dof_[id].count(dof_idx_j))
						collision_allowed = false;
				can_collide_cache_(i, j) = collision_allowed;
			}
		}

		collision_mesh_.can_collide = [&](size_t vi, size_t vj) {
			return (bool)can_collide_cache_(vi, vj);
		};

		collision_mesh_.init_area_jacobians();
	}

<<<<<<< HEAD
	template <int dim>
	SmoothContactForceForm<dim>::SmoothContactForceForm(
		const std::vector<std::shared_ptr<VariableToSimulation>> &variable_to_simulations,
		const State &state,
		const json &args)
		: StaticForm(variable_to_simulations),
		  state_(state),
		  params_(state.args["contact"]["dhat"], state.args["contact"]["alpha_t"], state.args["contact"]["beta_t"], state.args["contact"]["alpha_n"], state.args["contact"]["beta_n"], state.mesh->is_volume() ? 2 : 1),
		  potential_(params_)
	{
		assert(dim == state.mesh->dimension());

		auto tmp_ids = args["surface_selection"].get<std::vector<int>>();
		boundary_ids_ = std::set(tmp_ids.begin(), tmp_ids.end());

		build_collision_mesh();

		broad_phase_method_ = ipc::BroadPhaseMethod::HASH_GRID;

		if (state.problem->is_time_dependent())
		{
			int time_steps = state.args["time"]["time_steps"].get<int>() + 1;
			collision_set_indicator_.setZero(time_steps);
			for (int i = 0; i < time_steps + 1; ++i)
			{
				collision_sets_.push_back(std::make_shared<ipc::SmoothCollisions<dim>>());
				// collision_sets_.back()->set_use_convergent_formulation(true);
				collision_sets_.back()->set_are_shape_derivatives_enabled(true);
			}
		}
		else
		{
			collision_set_indicator_.setZero(1);
			collision_sets_.push_back(std::make_shared<ipc::SmoothCollisions<dim>>());
			// collision_sets_.back()->set_use_convergent_formulation(true);
			collision_sets_.back()->set_are_shape_derivatives_enabled(true);
		}
	}

	template <int dim>
	void SmoothContactForceForm<dim>::build_collision_mesh()
	{
		boundary_ids_to_dof_.clear();
		can_collide_cache_.resize(0, 0);

		Eigen::MatrixXd node_positions;
		Eigen::MatrixXi boundary_edges, boundary_triangles;
		std::vector<Eigen::Triplet<double>> displacement_map_entries;
		io::OutGeometryData::extract_boundary_mesh(*state_.mesh, state_.n_bases, state_.bases, state_.total_local_boundary,
												   node_positions, boundary_edges, boundary_triangles, displacement_map_entries);

		std::vector<bool> is_on_surface;
		is_on_surface.resize(node_positions.rows(), false);

		assembler::ElementAssemblyValues vals;
		Eigen::MatrixXd points, uv, normals;
		Eigen::VectorXd weights;
		Eigen::VectorXi global_primitive_ids;
		for (const auto &lb : state_.total_local_boundary)
		{
			const int e = lb.element_id();
			bool has_samples = utils::BoundarySampler::boundary_quadrature(lb, state_.n_boundary_samples(), *state_.mesh, false, uv, points, normals, weights, global_primitive_ids);

			if (!has_samples)
				continue;

			const basis::ElementBases &bs = state_.bases[e];
			const basis::ElementBases &gbs = state_.geom_bases()[e];

			vals.compute(e, state_.mesh->is_volume(), points, bs, gbs);

			for (int i = 0; i < lb.size(); ++i)
			{
				const int primitive_global_id = lb.global_primitive_id(i);
				const auto nodes = bs.local_nodes_for_primitive(primitive_global_id, *state_.mesh);
				const int boundary_id = state_.mesh->get_boundary_id(primitive_global_id);

				if (!std::count(boundary_ids_.begin(), boundary_ids_.end(), boundary_id))
					continue;

				for (long n = 0; n < nodes.size(); ++n)
				{
					const assembler::AssemblyValues &v = vals.basis_values[nodes(n)];
					is_on_surface[v.global[0].index] = true;
					if (v.global[0].index >= node_positions.rows())
						log_and_throw_adjoint_error("Error building collision mesh in SmoothContactForceForm!");
					boundary_ids_to_dof_[boundary_id].insert(v.global[0].index);
				}
			}
		}

		Eigen::SparseMatrix<double> displacement_map;
		if (!displacement_map_entries.empty())
		{
			displacement_map.resize(node_positions.rows(), state_.n_bases);
			displacement_map.setFromTriplets(displacement_map_entries.begin(), displacement_map_entries.end());
		}

		// Fix boundary edges and boundary triangles to exclude vertices not on triangles
		Eigen::MatrixXi boundary_edges_alt(0, 2), boundary_triangles_alt(0, 3);
		{
			for (int i = 0; i < boundary_edges.rows(); ++i)
			{
				bool on_surface = true;
				for (int j = 0; j < boundary_edges.cols(); ++j)
					on_surface &= is_on_surface[boundary_edges(i, j)];
				if (on_surface)
				{
					boundary_edges_alt.conservativeResize(boundary_edges_alt.rows() + 1, 2);
					boundary_edges_alt.row(boundary_edges_alt.rows() - 1) = boundary_edges.row(i);
				}
			}

			if (state_.mesh->is_volume())
			{
				for (int i = 0; i < boundary_triangles.rows(); ++i)
				{
					bool on_surface = true;
					for (int j = 0; j < boundary_triangles.cols(); ++j)
						on_surface &= is_on_surface[boundary_triangles(i, j)];
					if (on_surface)
					{
						boundary_triangles_alt.conservativeResize(boundary_triangles_alt.rows() + 1, 3);
						boundary_triangles_alt.row(boundary_triangles_alt.rows() - 1) = boundary_triangles.row(i);
					}
				}
			}
			else
				boundary_triangles_alt.resize(0, 0);
		}

		collision_mesh_ = ipc::CollisionMesh(is_on_surface,
											 node_positions,
											 boundary_edges_alt,
											 boundary_triangles_alt,
											 displacement_map);

		can_collide_cache_.resize(collision_mesh_.num_vertices(), collision_mesh_.num_vertices());
		for (int i = 0; i < can_collide_cache_.rows(); ++i)
		{
			int dof_idx_i = collision_mesh_.to_full_vertex_id(i);
			if (!is_on_surface[dof_idx_i])
				continue;
			for (int j = 0; j < can_collide_cache_.cols(); ++j)
			{
				int dof_idx_j = collision_mesh_.to_full_vertex_id(j);
				if (!is_on_surface[dof_idx_j])
					continue;

				bool collision_allowed = true;
				for (const auto &id : boundary_ids_)
					if (boundary_ids_to_dof_[id].count(dof_idx_i) && boundary_ids_to_dof_[id].count(dof_idx_j))
						collision_allowed = false;
				can_collide_cache_(i, j) = collision_allowed;
			}
		}

		collision_mesh_.can_collide = [this](size_t vi, size_t vj) {
			return (bool)can_collide_cache_(vi, vj);
		};

		collision_mesh_.init_area_jacobians();
	}

	template <int dim>
	const ipc::SmoothCollisions<dim> &SmoothContactForceForm<dim>::get_or_compute_collision_set(const int time_step, const Eigen::MatrixXd &displaced_surface) const
	{
		if (!collision_set_indicator_(time_step))
		{
			collision_sets_[time_step]->build(
				collision_mesh_, displaced_surface, params_, false, broad_phase_method_);
			collision_set_indicator_(time_step) = 1;
		}
		return *collision_sets_[time_step];
	}

	template <int dim>
	double SmoothContactForceForm<dim>::value_unweighted_step(const int time_step, const Eigen::VectorXd &x) const
	{
		assert(state_.solve_data.time_integrator != nullptr);
		assert(state_.solve_data.contact_form != nullptr);

		const Eigen::MatrixXd displaced_surface = collision_mesh_.displace_vertices(utils::unflatten(state_.diff_cached.u(time_step), collision_mesh_.dim()));
		auto collision_set = get_or_compute_collision_set(time_step, displaced_surface);

		Eigen::VectorXd forces = potential_.gradient(collision_set, collision_mesh_, displaced_surface);
		
		return collision_mesh_.to_full_dof(forces).squaredNorm();
	}

	template <int dim>
	Eigen::VectorXd SmoothContactForceForm<dim>::compute_adjoint_rhs_unweighted_step(const int time_step, const Eigen::VectorXd &x, const State &state) const
	{
		assert(state_.solve_data.time_integrator != nullptr);
		assert(state_.solve_data.contact_form != nullptr);

		const Eigen::MatrixXd displaced_surface = collision_mesh_.displace_vertices(utils::unflatten(state_.diff_cached.u(time_step), collision_mesh_.dim()));
		auto collision_set = get_or_compute_collision_set(time_step, displaced_surface);

		Eigen::VectorXd forces = potential_.gradient(collision_set, collision_mesh_, displaced_surface);
		forces = collision_mesh_.to_full_dof(forces);

		StiffnessMatrix hessian = potential_.hessian(collision_set, collision_mesh_, displaced_surface, false);
		hessian = collision_mesh_.to_full_dof(hessian);

		Eigen::VectorXd gradu = 2 * hessian.transpose() * forces;

		return gradu;
	}

	template <int dim>
	void SmoothContactForceForm<dim>::compute_partial_gradient_unweighted_step(const int time_step, const Eigen::VectorXd &x, Eigen::VectorXd &gradv) const
	{
		assert(state_.solve_data.time_integrator != nullptr);
		assert(state_.solve_data.contact_form != nullptr);

		const Eigen::MatrixXd displaced_surface = collision_mesh_.displace_vertices(utils::unflatten(state_.diff_cached.u(time_step), collision_mesh_.dim()));
		auto collision_set = get_or_compute_collision_set(time_step, displaced_surface);

		Eigen::VectorXd forces = potential_.gradient(collision_set, collision_mesh_, displaced_surface);
		forces = collision_mesh_.to_full_dof(forces);

		StiffnessMatrix hessian = potential_.hessian(collision_set, collision_mesh_, displaced_surface, false);
		hessian = collision_mesh_.to_full_dof(hessian);

		Eigen::VectorXd grads = 2 * hessian.transpose() * forces;
		grads = state_.gbasis_nodes_to_basis_nodes * grads;
		grads = AdjointTools::map_node_to_primitive_order(state_, grads);

		gradv.setZero(x.size());

		for (const auto &param_map : variable_to_simulations_)
		{
			const auto &param_type = param_map->get_parameter_type();

			for (const auto &state : param_map->get_states())
			{
				if (state.get() != &state_)
					continue;

				if (param_type == ParameterType::Shape)
					gradv += param_map->apply_parametrization_jacobian(grads, x);
			}
		}
	}

	template class SmoothContactForceForm<2>;
	template class SmoothContactForceForm<3>;
=======
>>>>>>> 2c72dfb2
} // namespace polyfem::solver<|MERGE_RESOLUTION|>--- conflicted
+++ resolved
@@ -226,30 +226,55 @@
 		return AdjointTools::map_primitive_to_node_order(state_, X) + state_.diff_cached.u(0);
 	}
 
-	LayerThicknessForm::LayerThicknessForm(const VariableToSimulationGroup &variable_to_simulations,
-										   const State &state,
-										   const std::vector<int> &boundary_ids,
-										   const double dhat,
-										   const bool use_log_barrier,
-										   const double dmin)
-		: CollisionBarrierForm(variable_to_simulations, state, dhat, dmin),
-		  boundary_ids_(boundary_ids)
-	{
-		for (const auto &id : boundary_ids_)
-			boundary_ids_to_dof_[id] = std::set<int>();
+	template <int dim>
+	SmoothContactForceForm<dim>::SmoothContactForceForm(
+		const VariableToSimulationGroup &variable_to_simulations,
+		const State &state,
+		const json &args)
+		: StaticForm(variable_to_simulations),
+		  state_(state),
+		  params_(state.args["contact"]["dhat"], state.args["contact"]["alpha_t"], state.args["contact"]["beta_t"], state.args["contact"]["alpha_n"], state.args["contact"]["beta_n"], state.mesh->is_volume() ? 2 : 1),
+		  potential_(params_)
+	{
+		assert(dim == state.mesh->dimension());
+
+		auto tmp_ids = args["surface_selection"].get<std::vector<int>>();
+		boundary_ids_ = std::set(tmp_ids.begin(), tmp_ids.end());
 
 		build_collision_mesh();
 
-		if (!use_log_barrier)
-			barrier_potential_.set_barrier(std::make_shared<QuadraticBarrier>());
-	}
-
-	void LayerThicknessForm::build_collision_mesh()
-	{
+		broad_phase_method_ = ipc::BroadPhaseMethod::HASH_GRID;
+
+		if (state.problem->is_time_dependent())
+		{
+			int time_steps = state.args["time"]["time_steps"].get<int>() + 1;
+			collision_set_indicator_.setZero(time_steps);
+			for (int i = 0; i < time_steps + 1; ++i)
+			{
+				collision_sets_.push_back(std::make_shared<ipc::SmoothCollisions<dim>>());
+				// collision_sets_.back()->set_use_convergent_formulation(true);
+				collision_sets_.back()->set_are_shape_derivatives_enabled(true);
+			}
+		}
+		else
+		{
+			collision_set_indicator_.setZero(1);
+			collision_sets_.push_back(std::make_shared<ipc::SmoothCollisions<dim>>());
+			// collision_sets_.back()->set_use_convergent_formulation(true);
+			collision_sets_.back()->set_are_shape_derivatives_enabled(true);
+		}
+	}
+
+	template <int dim>
+	void SmoothContactForceForm<dim>::build_collision_mesh()
+	{
+		boundary_ids_to_dof_.clear();
+		can_collide_cache_.resize(0, 0);
+
 		Eigen::MatrixXd node_positions;
 		Eigen::MatrixXi boundary_edges, boundary_triangles;
 		std::vector<Eigen::Triplet<double>> displacement_map_entries;
-		io::OutGeometryData::extract_boundary_mesh(*state_.mesh, state_.n_geom_bases, state_.geom_bases(), state_.total_local_boundary,
+		io::OutGeometryData::extract_boundary_mesh(*state_.mesh, state_.n_bases, state_.bases, state_.total_local_boundary,
 												   node_positions, boundary_edges, boundary_triangles, displacement_map_entries);
 
 		std::vector<bool> is_on_surface;
@@ -267,14 +292,15 @@
 			if (!has_samples)
 				continue;
 
+			const basis::ElementBases &bs = state_.bases[e];
 			const basis::ElementBases &gbs = state_.geom_bases()[e];
 
-			vals.compute(e, state_.mesh->is_volume(), points, gbs, gbs);
+			vals.compute(e, state_.mesh->is_volume(), points, bs, gbs);
 
 			for (int i = 0; i < lb.size(); ++i)
 			{
 				const int primitive_global_id = lb.global_primitive_id(i);
-				const auto nodes = gbs.local_nodes_for_primitive(primitive_global_id, *state_.mesh);
+				const auto nodes = bs.local_nodes_for_primitive(primitive_global_id, *state_.mesh);
 				const int boundary_id = state_.mesh->get_boundary_id(primitive_global_id);
 
 				if (!std::count(boundary_ids_.begin(), boundary_ids_.end(), boundary_id))
@@ -284,7 +310,8 @@
 				{
 					const assembler::AssemblyValues &v = vals.basis_values[nodes(n)];
 					is_on_surface[v.global[0].index] = true;
-					assert(v.global[0].index < node_positions.rows());
+					if (v.global[0].index >= node_positions.rows())
+						log_and_throw_adjoint_error("Error building collision mesh in SmoothContactForceForm!");
 					boundary_ids_to_dof_[boundary_id].insert(v.global[0].index);
 				}
 			}
@@ -293,7 +320,7 @@
 		Eigen::SparseMatrix<double> displacement_map;
 		if (!displacement_map_entries.empty())
 		{
-			displacement_map.resize(node_positions.rows(), state_.n_geom_bases);
+			displacement_map.resize(node_positions.rows(), state_.n_bases);
 			displacement_map.setFromTriplets(displacement_map_entries.begin(), displacement_map_entries.end());
 		}
 
@@ -356,171 +383,6 @@
 			}
 		}
 
-		collision_mesh_.can_collide = [&](size_t vi, size_t vj) {
-			return (bool)can_collide_cache_(vi, vj);
-		};
-
-		collision_mesh_.init_area_jacobians();
-	}
-
-<<<<<<< HEAD
-	template <int dim>
-	SmoothContactForceForm<dim>::SmoothContactForceForm(
-		const std::vector<std::shared_ptr<VariableToSimulation>> &variable_to_simulations,
-		const State &state,
-		const json &args)
-		: StaticForm(variable_to_simulations),
-		  state_(state),
-		  params_(state.args["contact"]["dhat"], state.args["contact"]["alpha_t"], state.args["contact"]["beta_t"], state.args["contact"]["alpha_n"], state.args["contact"]["beta_n"], state.mesh->is_volume() ? 2 : 1),
-		  potential_(params_)
-	{
-		assert(dim == state.mesh->dimension());
-
-		auto tmp_ids = args["surface_selection"].get<std::vector<int>>();
-		boundary_ids_ = std::set(tmp_ids.begin(), tmp_ids.end());
-
-		build_collision_mesh();
-
-		broad_phase_method_ = ipc::BroadPhaseMethod::HASH_GRID;
-
-		if (state.problem->is_time_dependent())
-		{
-			int time_steps = state.args["time"]["time_steps"].get<int>() + 1;
-			collision_set_indicator_.setZero(time_steps);
-			for (int i = 0; i < time_steps + 1; ++i)
-			{
-				collision_sets_.push_back(std::make_shared<ipc::SmoothCollisions<dim>>());
-				// collision_sets_.back()->set_use_convergent_formulation(true);
-				collision_sets_.back()->set_are_shape_derivatives_enabled(true);
-			}
-		}
-		else
-		{
-			collision_set_indicator_.setZero(1);
-			collision_sets_.push_back(std::make_shared<ipc::SmoothCollisions<dim>>());
-			// collision_sets_.back()->set_use_convergent_formulation(true);
-			collision_sets_.back()->set_are_shape_derivatives_enabled(true);
-		}
-	}
-
-	template <int dim>
-	void SmoothContactForceForm<dim>::build_collision_mesh()
-	{
-		boundary_ids_to_dof_.clear();
-		can_collide_cache_.resize(0, 0);
-
-		Eigen::MatrixXd node_positions;
-		Eigen::MatrixXi boundary_edges, boundary_triangles;
-		std::vector<Eigen::Triplet<double>> displacement_map_entries;
-		io::OutGeometryData::extract_boundary_mesh(*state_.mesh, state_.n_bases, state_.bases, state_.total_local_boundary,
-												   node_positions, boundary_edges, boundary_triangles, displacement_map_entries);
-
-		std::vector<bool> is_on_surface;
-		is_on_surface.resize(node_positions.rows(), false);
-
-		assembler::ElementAssemblyValues vals;
-		Eigen::MatrixXd points, uv, normals;
-		Eigen::VectorXd weights;
-		Eigen::VectorXi global_primitive_ids;
-		for (const auto &lb : state_.total_local_boundary)
-		{
-			const int e = lb.element_id();
-			bool has_samples = utils::BoundarySampler::boundary_quadrature(lb, state_.n_boundary_samples(), *state_.mesh, false, uv, points, normals, weights, global_primitive_ids);
-
-			if (!has_samples)
-				continue;
-
-			const basis::ElementBases &bs = state_.bases[e];
-			const basis::ElementBases &gbs = state_.geom_bases()[e];
-
-			vals.compute(e, state_.mesh->is_volume(), points, bs, gbs);
-
-			for (int i = 0; i < lb.size(); ++i)
-			{
-				const int primitive_global_id = lb.global_primitive_id(i);
-				const auto nodes = bs.local_nodes_for_primitive(primitive_global_id, *state_.mesh);
-				const int boundary_id = state_.mesh->get_boundary_id(primitive_global_id);
-
-				if (!std::count(boundary_ids_.begin(), boundary_ids_.end(), boundary_id))
-					continue;
-
-				for (long n = 0; n < nodes.size(); ++n)
-				{
-					const assembler::AssemblyValues &v = vals.basis_values[nodes(n)];
-					is_on_surface[v.global[0].index] = true;
-					if (v.global[0].index >= node_positions.rows())
-						log_and_throw_adjoint_error("Error building collision mesh in SmoothContactForceForm!");
-					boundary_ids_to_dof_[boundary_id].insert(v.global[0].index);
-				}
-			}
-		}
-
-		Eigen::SparseMatrix<double> displacement_map;
-		if (!displacement_map_entries.empty())
-		{
-			displacement_map.resize(node_positions.rows(), state_.n_bases);
-			displacement_map.setFromTriplets(displacement_map_entries.begin(), displacement_map_entries.end());
-		}
-
-		// Fix boundary edges and boundary triangles to exclude vertices not on triangles
-		Eigen::MatrixXi boundary_edges_alt(0, 2), boundary_triangles_alt(0, 3);
-		{
-			for (int i = 0; i < boundary_edges.rows(); ++i)
-			{
-				bool on_surface = true;
-				for (int j = 0; j < boundary_edges.cols(); ++j)
-					on_surface &= is_on_surface[boundary_edges(i, j)];
-				if (on_surface)
-				{
-					boundary_edges_alt.conservativeResize(boundary_edges_alt.rows() + 1, 2);
-					boundary_edges_alt.row(boundary_edges_alt.rows() - 1) = boundary_edges.row(i);
-				}
-			}
-
-			if (state_.mesh->is_volume())
-			{
-				for (int i = 0; i < boundary_triangles.rows(); ++i)
-				{
-					bool on_surface = true;
-					for (int j = 0; j < boundary_triangles.cols(); ++j)
-						on_surface &= is_on_surface[boundary_triangles(i, j)];
-					if (on_surface)
-					{
-						boundary_triangles_alt.conservativeResize(boundary_triangles_alt.rows() + 1, 3);
-						boundary_triangles_alt.row(boundary_triangles_alt.rows() - 1) = boundary_triangles.row(i);
-					}
-				}
-			}
-			else
-				boundary_triangles_alt.resize(0, 0);
-		}
-
-		collision_mesh_ = ipc::CollisionMesh(is_on_surface,
-											 node_positions,
-											 boundary_edges_alt,
-											 boundary_triangles_alt,
-											 displacement_map);
-
-		can_collide_cache_.resize(collision_mesh_.num_vertices(), collision_mesh_.num_vertices());
-		for (int i = 0; i < can_collide_cache_.rows(); ++i)
-		{
-			int dof_idx_i = collision_mesh_.to_full_vertex_id(i);
-			if (!is_on_surface[dof_idx_i])
-				continue;
-			for (int j = 0; j < can_collide_cache_.cols(); ++j)
-			{
-				int dof_idx_j = collision_mesh_.to_full_vertex_id(j);
-				if (!is_on_surface[dof_idx_j])
-					continue;
-
-				bool collision_allowed = true;
-				for (const auto &id : boundary_ids_)
-					if (boundary_ids_to_dof_[id].count(dof_idx_i) && boundary_ids_to_dof_[id].count(dof_idx_j))
-						collision_allowed = false;
-				can_collide_cache_(i, j) = collision_allowed;
-			}
-		}
-
 		collision_mesh_.can_collide = [this](size_t vi, size_t vj) {
 			return (bool)can_collide_cache_(vi, vj);
 		};
@@ -555,7 +417,7 @@
 	}
 
 	template <int dim>
-	Eigen::VectorXd SmoothContactForceForm<dim>::compute_adjoint_rhs_unweighted_step(const int time_step, const Eigen::VectorXd &x, const State &state) const
+	Eigen::VectorXd SmoothContactForceForm<dim>::compute_adjoint_rhs_step(const int time_step, const Eigen::VectorXd &x, const State &state) const
 	{
 		assert(state_.solve_data.time_integrator != nullptr);
 		assert(state_.solve_data.contact_form != nullptr);
@@ -571,11 +433,11 @@
 
 		Eigen::VectorXd gradu = 2 * hessian.transpose() * forces;
 
-		return gradu;
-	}
-
-	template <int dim>
-	void SmoothContactForceForm<dim>::compute_partial_gradient_unweighted_step(const int time_step, const Eigen::VectorXd &x, Eigen::VectorXd &gradv) const
+		return gradu * weight();
+	}
+
+	template <int dim>
+	void SmoothContactForceForm<dim>::compute_partial_gradient_step(const int time_step, const Eigen::VectorXd &x, Eigen::VectorXd &gradv) const
 	{
 		assert(state_.solve_data.time_integrator != nullptr);
 		assert(state_.solve_data.contact_form != nullptr);
@@ -589,29 +451,13 @@
 		StiffnessMatrix hessian = potential_.hessian(collision_set, collision_mesh_, displaced_surface, false);
 		hessian = collision_mesh_.to_full_dof(hessian);
 
-		Eigen::VectorXd grads = 2 * hessian.transpose() * forces;
-		grads = state_.gbasis_nodes_to_basis_nodes * grads;
-		grads = AdjointTools::map_node_to_primitive_order(state_, grads);
-
-		gradv.setZero(x.size());
-
-		for (const auto &param_map : variable_to_simulations_)
-		{
-			const auto &param_type = param_map->get_parameter_type();
-
-			for (const auto &state : param_map->get_states())
-			{
-				if (state.get() != &state_)
-					continue;
-
-				if (param_type == ParameterType::Shape)
-					gradv += param_map->apply_parametrization_jacobian(grads, x);
-			}
-		}
+		gradv = weight() * variable_to_simulations_.apply_parametrization_jacobian(ParameterType::Shape, &state_, x, [this, &x, &forces, &hessian]() {
+			Eigen::VectorXd grads = 2 * hessian.transpose() * forces;
+			grads = state_.basis_nodes_to_gbasis_nodes * grads;
+			return AdjointTools::map_node_to_primitive_order(state_, grads);
+		});
 	}
 
 	template class SmoothContactForceForm<2>;
 	template class SmoothContactForceForm<3>;
-=======
->>>>>>> 2c72dfb2
 } // namespace polyfem::solver