#pragma once

#include <polyfem/solver/forms/adjoint_forms/ParametrizationForm.hpp>
#include "VariableToSimulation.hpp"

#include <polyfem/solver/forms/ContactForm.hpp>
<<<<<<< HEAD
#include <ipc/potentials/barrier_potential.hpp>
#include <ipc/smooth_contact/smooth_collisions.hpp>
#include <ipc/smooth_contact/smooth_contact_potential.hpp>
=======
#include <polyfem/utils/BoundarySampler.hpp>
>>>>>>> 2c72dfb2

namespace polyfem::solver
{
	class CollisionBarrierForm : public AdjointForm
	{
	public:
		CollisionBarrierForm(const VariableToSimulationGroup &variable_to_simulation, const State &state, const double dhat, const double dmin = 0);

		double value_unweighted(const Eigen::VectorXd &x) const override;

		void compute_partial_gradient(const Eigen::VectorXd &x, Eigen::VectorXd &gradv) const override;

		void solution_changed(const Eigen::VectorXd &x) override;

		bool is_step_collision_free(const Eigen::VectorXd &x0, const Eigen::VectorXd &x1) const override;

		std::string name() const override { return "collision barrier"; }

		double max_step_size(const Eigen::VectorXd &x0, const Eigen::VectorXd &x1) const override;

	protected:
		void build_collision_set(const Eigen::MatrixXd &displaced_surface);

		Eigen::VectorXd get_updated_mesh_nodes(const Eigen::VectorXd &x) const;

		const State &state_;

		Eigen::VectorXd X_init;

		ipc::CollisionMesh collision_mesh_;
		ipc::Collisions collision_set;
		const double dhat_;
		const double dmin_;
		ipc::BroadPhaseMethod broad_phase_method_;

		ipc::BarrierPotential barrier_potential_;
	};

	class LayerThicknessForm : public CollisionBarrierForm
	{
	public:
		LayerThicknessForm(const VariableToSimulationGroup &variable_to_simulations,
						   const State &state,
						   const std::vector<int> &boundary_ids,
						   const double dhat,
						   const bool use_log_barrier = false,
						   const double dmin = 0);

		std::string name() const override { return "layer thickness"; }

		double max_step_size(const Eigen::VectorXd &x0, const Eigen::VectorXd &x1) const override { return 1.; }

	protected:
		void build_collision_mesh();

		std::vector<int> boundary_ids_;
		std::map<int, std::set<int>> boundary_ids_to_dof_;
		Eigen::MatrixXi can_collide_cache_;
	};

	class DeformedCollisionBarrierForm : public AdjointForm
	{
	public:
		DeformedCollisionBarrierForm(const VariableToSimulationGroup &variable_to_simulation, const State &state, const double dhat);

		std::string name() const override { return "deformed_collision_barrier"; }

		double value_unweighted(const Eigen::VectorXd &x) const override;

		void compute_partial_gradient(const Eigen::VectorXd &x, Eigen::VectorXd &gradv) const override;

		void solution_changed(const Eigen::VectorXd &x) override;

		bool is_step_collision_free(const Eigen::VectorXd &x0, const Eigen::VectorXd &x1) const override;

		double max_step_size(const Eigen::VectorXd &x0, const Eigen::VectorXd &x1) const override;

	private:
		void build_collision_set(const Eigen::MatrixXd &displaced_surface);

		Eigen::VectorXd get_updated_mesh_nodes(const Eigen::VectorXd &x) const;

		const State &state_;

		Eigen::VectorXd X_init;

		ipc::CollisionMesh collision_mesh_;
		ipc::Collisions collision_set;
		const double dhat_;
		ipc::BroadPhaseMethod broad_phase_method_;

		const ipc::BarrierPotential barrier_potential_;
	};

	template <int dim>
	class SmoothContactForceForm : public StaticForm
	{
	public:
		SmoothContactForceForm(
			const std::vector<std::shared_ptr<VariableToSimulation>> &variable_to_simulations,
			const State &state,
			const json &args);
		~SmoothContactForceForm() = default;

		double value_unweighted_step(const int time_step, const Eigen::VectorXd &x) const override;
		Eigen::VectorXd compute_adjoint_rhs_unweighted_step(const int time_step, const Eigen::VectorXd &x, const State &state) const override;
		void compute_partial_gradient_unweighted_step(const int time_step, const Eigen::VectorXd &x, Eigen::VectorXd &gradv) const override;
		void solution_changed_step(const int time_step, const Eigen::VectorXd &x) override
		{
			if (curr_x.size() > 0 && (curr_x - x).norm() < 1e-8)
				return;

			collision_set_indicator_.setZero();
			build_collision_mesh();
			curr_x = x;
		}

	protected:
		void build_collision_mesh();
		const ipc::SmoothCollisions<dim> &get_or_compute_collision_set(const int time_step, const Eigen::MatrixXd &displaced_surface) const;

		const State &state_;
		std::set<int> boundary_ids_;
		std::map<int, std::set<int>> boundary_ids_to_dof_;
		Eigen::MatrixXi can_collide_cache_;

		mutable Eigen::VectorXi collision_set_indicator_;
		// std::vector<std::shared_ptr<ipc::Collisions>> collision_sets_;
		std::vector<std::shared_ptr<ipc::SmoothCollisions<dim>>> collision_sets_;

		ipc::CollisionMesh collision_mesh_;
		const ipc::ParameterType params_;
		const double dmin_ = 0;
		ipc::BroadPhaseMethod broad_phase_method_;

		Eigen::VectorXd curr_x;

		// ipc::BarrierPotential barrier_potential_;
		ipc::SmoothContactPotential<ipc::SmoothCollisions<dim>> potential_;
	};
} // namespace polyfem::solver<|MERGE_RESOLUTION|>--- conflicted
+++ resolved
@@ -4,13 +4,10 @@
 #include "VariableToSimulation.hpp"
 
 #include <polyfem/solver/forms/ContactForm.hpp>
-<<<<<<< HEAD
 #include <ipc/potentials/barrier_potential.hpp>
 #include <ipc/smooth_contact/smooth_collisions.hpp>
 #include <ipc/smooth_contact/smooth_contact_potential.hpp>
-=======
 #include <polyfem/utils/BoundarySampler.hpp>
->>>>>>> 2c72dfb2
 
 namespace polyfem::solver
 {
@@ -47,28 +44,6 @@
 		ipc::BroadPhaseMethod broad_phase_method_;
 
 		ipc::BarrierPotential barrier_potential_;
-	};
-
-	class LayerThicknessForm : public CollisionBarrierForm
-	{
-	public:
-		LayerThicknessForm(const VariableToSimulationGroup &variable_to_simulations,
-						   const State &state,
-						   const std::vector<int> &boundary_ids,
-						   const double dhat,
-						   const bool use_log_barrier = false,
-						   const double dmin = 0);
-
-		std::string name() const override { return "layer thickness"; }
-
-		double max_step_size(const Eigen::VectorXd &x0, const Eigen::VectorXd &x1) const override { return 1.; }
-
-	protected:
-		void build_collision_mesh();
-
-		std::vector<int> boundary_ids_;
-		std::map<int, std::set<int>> boundary_ids_to_dof_;
-		Eigen::MatrixXi can_collide_cache_;
 	};
 
 	class DeformedCollisionBarrierForm : public AdjointForm
@@ -110,14 +85,14 @@
 	{
 	public:
 		SmoothContactForceForm(
-			const std::vector<std::shared_ptr<VariableToSimulation>> &variable_to_simulations,
+			const VariableToSimulationGroup &variable_to_simulations,
 			const State &state,
 			const json &args);
 		~SmoothContactForceForm() = default;
 
 		double value_unweighted_step(const int time_step, const Eigen::VectorXd &x) const override;
-		Eigen::VectorXd compute_adjoint_rhs_unweighted_step(const int time_step, const Eigen::VectorXd &x, const State &state) const override;
-		void compute_partial_gradient_unweighted_step(const int time_step, const Eigen::VectorXd &x, Eigen::VectorXd &gradv) const override;
+		Eigen::VectorXd compute_adjoint_rhs_step(const int time_step, const Eigen::VectorXd &x, const State &state) const override;
+		void compute_partial_gradient_step(const int time_step, const Eigen::VectorXd &x, Eigen::VectorXd &gradv) const override;
 		void solution_changed_step(const int time_step, const Eigen::VectorXd &x) override
 		{
 			if (curr_x.size() > 0 && (curr_x - x).norm() < 1e-8)
