#include "ALSolver.hpp"

#include <polyfem/utils/Logger.hpp>

namespace polyfem::solver
{
	class CallbackChecker
	{
	public:
		bool operator()(const polysolve::nonlinear::Criteria &crit)
		{
			if (crit.iterations > 3 && (std::abs(crit.gradNorm)< 1e-3 || std::abs(crit.xDeltaDotGrad) < 1e-12))
            {
                logger().warn("Converged after {} iterations", crit.iterations);
                return true;
            }

			prev = crit;
			return false;
		}

	private:
		polysolve::nonlinear::Criteria prev;
	};

	ALSolver::ALSolver(
		const std::vector<std::shared_ptr<AugmentedLagrangianForm>> &alagr_form,
		const double initial_al_weight,
		const double scaling,
		const double max_al_weight,
		const double eta_tol,
		const std::function<void(const Eigen::VectorXd &)> &update_barrier_stiffness)
		: alagr_forms{alagr_form},
		  initial_al_weight(initial_al_weight),
		  scaling(scaling),
		  max_al_weight(max_al_weight),
		  eta_tol(eta_tol),
		  update_barrier_stiffness(update_barrier_stiffness)
	{
	}

	void ALSolver::solve_al(NLProblem &nl_problem, Eigen::MatrixXd &sol,
							const json &nl_solver_params,
							const json &linear_solver,
							const double characteristic_length)
	{
		assert(sol.size() == nl_problem.full_size());

		Eigen::VectorXd tmp_sol = nl_problem.full_to_reduced(sol);
		assert(tmp_sol.size() == nl_problem.reduced_size());

		// --------------------------------------------------------------------
		double current_al_weight;
		for (auto &f : alagr_forms)
			current_al_weight = f->get_al_weight();

		double al_weight = 0;
		if (initial_al_weight>current_al_weight)
		{
			al_weight = initial_al_weight;
			for (auto &f : alagr_forms)
				f->set_initial_weight(al_weight);
		}
		else
			al_weight = current_al_weight;

		int al_steps = 0;

		double initial_error = 0;
		for (const auto &f : alagr_forms)
			initial_error += f->compute_error(sol);

		//const int n_il_steps = std::max(1, int(initial_error / 1e-2));
		const int n_il_steps = 1;
		for (int t = 1; t <= n_il_steps; ++t)
		{
			const double il_factor = t / double(n_il_steps);
			const Eigen::VectorXd initial_sol = sol;

			for (auto &f : alagr_forms)
				f->set_incr_load(il_factor);

			nl_problem.update_constraint_values();

<<<<<<< HEAD
			try
			{
				nl_solver->minimize(nl_problem, tmp_sol);
				nl_problem.finish();
			}
			catch (const std::runtime_error &e)
			{
				std::string err_msg = e.what();
				// if the nonlinear solve fails due to invalid energy at the current solution, changing the weights would not help
				if (err_msg.find("f(x) is nan or inf; stopping") != std::string::npos)
					log_and_throw_error("Failed to solve with AL; f(x) is nan or inf");
				if (err_msg.find("Reached iteration limit") != std::string::npos)
					log_and_throw_error("Reached iteration limit in AL");
			}
=======
			nl_problem.use_reduced_size();

			nl_problem.line_search_begin(sol, tmp_sol);
>>>>>>> 6adcf81a

			logger().info("AL IL {}/{} (factor={}) with weight {}", t, n_il_steps, il_factor, al_weight);

			double current_error = 0;
			for (const auto &f : alagr_forms)
				current_error += f->compute_error(sol);

			logger().debug("Initial error = {}", current_error);
			bool first = true;

			while (first
				   || current_error > 1e-2
				   || !std::isfinite(nl_problem.value(tmp_sol))
				   || !nl_problem.is_step_valid(sol, tmp_sol)
				   || !nl_problem.is_step_collision_free(sol, tmp_sol))
			{
				first = false;
				nl_problem.line_search_end();

				nl_problem.use_full_size();
				//logger().debug("Solving AL Problem with weight {}", al_weight);

				nl_problem.init(sol);
				update_barrier_stiffness(sol);
				tmp_sol = sol;

				bool increase_al_weight = false;

				try
				{
					CallbackChecker checker;
					const auto scale = nl_problem.normalize_forms();
					auto nl_solver = polysolve::nonlinear::Solver::create(
						nl_solver_params, linear_solver, characteristic_length / scale, logger());
					nl_solver->set_iteration_callback(checker);
					nl_solver->minimize(nl_problem, tmp_sol);
					nl_problem.finish();
				}
				catch (const std::runtime_error &e)
				{
					std::string err_msg = e.what();
					logger().debug("Failed to solve; {}", err_msg);
					// if the nonlinear solve fails due to invalid energy at the current solution, changing the weights would not help
					// if (err_msg.find("f(x) is nan or inf; stopping") != std::string::npos)
					// log_and_throw_error("Failed to solve with AL; f(x) is nan or inf");
					increase_al_weight = true;
				}

				sol = tmp_sol;

				const auto prev_error = current_error;

				current_error = 0;
				for (const auto &f : alagr_forms)
					current_error += f->compute_error(sol);
				// logger().debug("Current error = {}", current_error);

				nl_problem.use_reduced_size();
				tmp_sol = nl_problem.full_to_reduced(sol);
				nl_problem.line_search_begin(sol, tmp_sol);

				logger().debug("Current error = {}, prev error = {}", current_error, prev_error);


				if ((increase_al_weight&& al_weight < max_al_weight) || (prev_error!= 0 && (prev_error-current_error)/prev_error<(1-eta_tol)&& al_weight < max_al_weight) )
				{
					al_weight *= scaling;

					for (auto &f : alagr_forms)
						f->set_al_weight(al_weight);

					//sol = initial_sol; **Why can't we maintain the progress that was already made?
					current_error = initial_error;

					logger().debug("Increasing weight to {}", al_weight);
				}
				else
				{
					for (auto &f : alagr_forms)
						f->update_lagrangian(sol, al_weight);
				}


				++al_steps;
			}
			nl_problem.line_search_end();
			post_subsolve(al_weight);
		}
	}

	void ALSolver::solve_reduced(NLProblem &nl_problem, Eigen::MatrixXd &sol,
								 const json &nl_solver_params,
								 const json &linear_solver,
								 const double characteristic_length)
	{
		assert(sol.size() == nl_problem.full_size());

		Eigen::VectorXd tmp_sol = nl_problem.full_to_reduced(sol);
		nl_problem.use_reduced_size();
		nl_problem.line_search_begin(sol, tmp_sol);

		if (!std::isfinite(nl_problem.value(tmp_sol))
			|| !nl_problem.is_step_valid(sol, tmp_sol)
			|| !nl_problem.is_step_collision_free(sol, tmp_sol))
			log_and_throw_error("Failed to apply constraints conditions; solve with augmented lagrangian first!");
		nl_problem.line_search_end();
		// --------------------------------------------------------------------
		// Perform one final solve with the DBC projected out

		logger().debug("Successfully applied constraints conditions; solving in reduced space");

		nl_problem.init(sol);
		update_barrier_stiffness(sol);
		try
		{
			const auto scale = nl_problem.normalize_forms();
			auto nl_solver = polysolve::nonlinear::Solver::create(
				nl_solver_params, linear_solver, characteristic_length / scale, logger());
			nl_solver->minimize(nl_problem, tmp_sol);
			nl_problem.finish();
		}
		catch (const std::runtime_error &e)
		{
			sol = nl_problem.reduced_to_full(tmp_sol);
			throw e;
		}
		sol = nl_problem.reduced_to_full(tmp_sol);

		post_subsolve(0);
	}

} // namespace polyfem::solver<|MERGE_RESOLUTION|>--- conflicted
+++ resolved
@@ -82,7 +82,7 @@
 
 			nl_problem.update_constraint_values();
 
-<<<<<<< HEAD
+
 			try
 			{
 				nl_solver->minimize(nl_problem, tmp_sol);
@@ -97,11 +97,8 @@
 				if (err_msg.find("Reached iteration limit") != std::string::npos)
 					log_and_throw_error("Reached iteration limit in AL");
 			}
-=======
-			nl_problem.use_reduced_size();
-
-			nl_problem.line_search_begin(sol, tmp_sol);
->>>>>>> 6adcf81a
+
+
 
 			logger().info("AL IL {}/{} (factor={}) with weight {}", t, n_il_steps, il_factor, al_weight);
 
