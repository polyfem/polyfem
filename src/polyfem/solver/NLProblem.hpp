#pragma once

#include <polyfem/solver/FullNLProblem.hpp>
#include <polyfem/assembler/PeriodicBoundary.hpp>
#include <polyfem/solver/forms/lagrangian/AugmentedLagrangianForm.hpp>

namespace polyfem::solver
{
	class NLProblem : public FullNLProblem
	{
	public:
		using typename FullNLProblem::Scalar;
		using typename FullNLProblem::THessian;
		using typename FullNLProblem::TVector;

	protected:
		NLProblem(
			const int full_size,
			const std::vector<std::shared_ptr<Form>> &forms,
			const std::vector<std::shared_ptr<AugmentedLagrangianForm>> &penalty_forms);

	public:
		NLProblem(const int full_size,
<<<<<<< HEAD
				  const std::vector<int> &boundary_nodes,
				  const std::vector<mesh::LocalBoundary> &local_boundary,
				  const QuadratureOrders &n_boundary_samples,
				  const assembler::RhsAssembler &rhs_assembler,
=======
				  const std::shared_ptr<utils::PeriodicBoundary> &periodic_bc,
>>>>>>> d4773c7d
				  const double t,
				  const std::vector<std::shared_ptr<Form>> &forms,
				  const std::vector<std::shared_ptr<AugmentedLagrangianForm>> &penalty_forms);
		virtual ~NLProblem() = default;

		virtual double value(const TVector &x) override;
		virtual void gradient(const TVector &x, TVector &gradv) override;
		virtual void hessian(const TVector &x, THessian &hessian) override;

		virtual bool is_step_valid(const TVector &x0, const TVector &x1) override;
		virtual bool is_step_collision_free(const TVector &x0, const TVector &x1) override;
		virtual double max_step_size(const TVector &x0, const TVector &x1) override;
		void line_search_begin(const TVector &x0, const TVector &x1) override;
		virtual void post_step(const polysolve::nonlinear::PostStepData &data) override;

		void solution_changed(const TVector &new_x) override;

		void init_lagging(const TVector &x) override;
		void update_lagging(const TVector &x, const int iter_num) override;

		// --------------------------------------------------------------------

		virtual void update_quantities(const double t, const TVector &x);

		int full_size() const { return full_size_; }
		int reduced_size() const { return reduced_size_; }

		void use_full_size() { current_size_ = CurrentSize::FULL_SIZE; }
		void use_reduced_size() { current_size_ = CurrentSize::REDUCED_SIZE; }

		virtual TVector full_to_reduced(const TVector &full) const;
		virtual TVector full_to_reduced_grad(const TVector &full) const;
		virtual void full_hessian_to_reduced_hessian(const THessian &full, THessian &reduced) const;
		virtual TVector reduced_to_full(const TVector &reduced) const;

	protected:
		virtual Eigen::MatrixXd constraint_values(const TVector &reduced) const;

		std::vector<int> constraint_nodes_;

		const int full_size_; ///< Size of the full problem
		int reduced_size_;    ///< Size of the reduced problem

		std::shared_ptr<utils::PeriodicBoundary> periodic_bc_;

		enum class CurrentSize
		{
			FULL_SIZE,
			REDUCED_SIZE
		};
		CurrentSize current_size_; ///< Current size of the problem (either full or reduced size)
		int current_size() const
		{
			return current_size_ == CurrentSize::FULL_SIZE ? full_size() : reduced_size();
		}

<<<<<<< HEAD
	private:
		const assembler::RhsAssembler *rhs_assembler_;
		const std::vector<mesh::LocalBoundary> *local_boundary_;
		const QuadratureOrders n_boundary_samples_;
=======
>>>>>>> d4773c7d
		double t_;

	private:
		std::vector<std::shared_ptr<AugmentedLagrangianForm>> penalty_forms_;

		void setup_constrain_nodes();

		template <class FullMat, class ReducedMat>
		void full_to_reduced_aux(const std::vector<int> &constraint_nodes, const int full_size, const int reduced_size, const FullMat &full, ReducedMat &reduced) const;

		template <class ReducedMat, class FullMat>
		void reduced_to_full_aux(const std::vector<int> &constraint_nodes, const int full_size, const int reduced_size, const ReducedMat &reduced, const Eigen::MatrixXd &rhs, FullMat &full) const;

		template <class FullMat, class ReducedMat>
		void full_to_reduced_aux_grad(const std::vector<int> &constraint_nodes, const int full_size, const int reduced_size, const FullMat &full, ReducedMat &reduced) const;
	};
} // namespace polyfem::solver<|MERGE_RESOLUTION|>--- conflicted
+++ resolved
@@ -21,14 +21,7 @@
 
 	public:
 		NLProblem(const int full_size,
-<<<<<<< HEAD
-				  const std::vector<int> &boundary_nodes,
-				  const std::vector<mesh::LocalBoundary> &local_boundary,
-				  const QuadratureOrders &n_boundary_samples,
-				  const assembler::RhsAssembler &rhs_assembler,
-=======
 				  const std::shared_ptr<utils::PeriodicBoundary> &periodic_bc,
->>>>>>> d4773c7d
 				  const double t,
 				  const std::vector<std::shared_ptr<Form>> &forms,
 				  const std::vector<std::shared_ptr<AugmentedLagrangianForm>> &penalty_forms);
@@ -85,13 +78,6 @@
 			return current_size_ == CurrentSize::FULL_SIZE ? full_size() : reduced_size();
 		}
 
-<<<<<<< HEAD
-	private:
-		const assembler::RhsAssembler *rhs_assembler_;
-		const std::vector<mesh::LocalBoundary> *local_boundary_;
-		const QuadratureOrders n_boundary_samples_;
-=======
->>>>>>> d4773c7d
 		double t_;
 
 	private:
