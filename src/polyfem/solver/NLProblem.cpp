#include "NLProblem.hpp"

#include <polyfem/io/OBJWriter.hpp>
<<<<<<< HEAD
// #include <polyfem/State.hpp>
=======
#include <polyfem/utils/MatrixUtils.hpp>

>>>>>>> cd8641ea
/*
m \frac{\partial^2 u}{\partial t^2} = \psi = \text{div}(\sigma[u])\newline
u^{t+1} = u(t+\Delta t)\approx u(t) + \Delta t \dot u + \frac{\Delta t^2} 2 \ddot u \newline
= u(t) + \Delta t \dot u + \frac{\Delta t^2}{2} \psi\newline
M u^{t+1}_h \approx M u^t_h + \Delta t M v^t_h + \frac{\Delta t^2} {2} A u^{t+1}_h \newline
%
M (u^{t+1}_h - (u^t_h + \Delta t v^t_h)) - \frac{\Delta t^2} {2} A u^{t+1}_h
*/
// mü = ψ = div(σ[u])
// uᵗ⁺¹ = u(t + Δt) ≈ u(t) + Δtu̇ + ½Δt²ü = u(t) + Δtu̇ + ½Δt²ψ
// Muₕᵗ⁺¹ ≈ Muₕᵗ + ΔtMvₕᵗ ½Δt²Auₕᵗ⁺¹
// Root-finding form:
// M(uₕᵗ⁺¹ - (uₕᵗ + Δtvₕᵗ)) - ½Δt²Auₕᵗ⁺¹ = 0

namespace polyfem::solver
{
	NLProblem::NLProblem(
		const int full_size,
		const std::vector<std::shared_ptr<Form>> &forms,
		const std::vector<std::shared_ptr<AugmentedLagrangianForm>> &penalty_forms)
		: FullNLProblem(forms),
		  full_size_(full_size),
		  t_(0),
		  penalty_forms_(penalty_forms)
	{
		setup_constrain_nodes();
		reduced_size_ = full_size_ - constraint_nodes_.size();

		use_reduced_size();
	}

	NLProblem::NLProblem(
		const int full_size,
		const std::shared_ptr<utils::PeriodicBoundary> &periodic_bc,
		const double t,
		const std::vector<std::shared_ptr<Form>> &forms,
		const std::vector<std::shared_ptr<AugmentedLagrangianForm>> &penalty_forms)
		: FullNLProblem(forms),
		  full_size_(full_size),
		  periodic_bc_(periodic_bc),
		  t_(t),
		  penalty_forms_(penalty_forms)
	{
		setup_constrain_nodes();
		reduced_size_ = (periodic_bc ? periodic_bc->n_periodic_dof() : full_size) - constraint_nodes_.size();

		assert(std::is_sorted(constraint_nodes_.begin(), constraint_nodes_.end()));
		assert(constraint_nodes_.size() == 0 || (constraint_nodes_.front() >= 0 && constraint_nodes_.back() < full_size_));
		use_reduced_size();
	}

	void NLProblem::setup_constrain_nodes()
	{
		constraint_nodes_.clear();

		for (const auto &f : penalty_forms_)
			constraint_nodes_.insert(constraint_nodes_.end(),
									 f->constraint_nodes().begin(),
									 f->constraint_nodes().end());
		std::sort(constraint_nodes_.begin(), constraint_nodes_.end());
		auto it = std::unique(constraint_nodes_.begin(), constraint_nodes_.end());
		constraint_nodes_.resize(std::distance(constraint_nodes_.begin(), it));
	}

	void NLProblem::init_lagging(const TVector &x)
	{
		FullNLProblem::init_lagging(reduced_to_full(x));
	}

	void NLProblem::update_lagging(const TVector &x, const int iter_num)
	{
		FullNLProblem::update_lagging(reduced_to_full(x), iter_num);
	}

	void NLProblem::update_quantities(const double t, const TVector &x)
	{
		t_ = t;
		const TVector full = reduced_to_full(x);
		for (auto &f : forms_)
			f->update_quantities(t, full);
	}

	void NLProblem::line_search_begin(const TVector &x0, const TVector &x1)
	{
		FullNLProblem::line_search_begin(reduced_to_full(x0), reduced_to_full(x1));
	}

	double NLProblem::max_step_size(const TVector &x0, const TVector &x1)
	{
		return FullNLProblem::max_step_size(reduced_to_full(x0), reduced_to_full(x1));
	}

	bool NLProblem::is_step_valid(const TVector &x0, const TVector &x1)
	{
		return FullNLProblem::is_step_valid(reduced_to_full(x0), reduced_to_full(x1));
	}

	bool NLProblem::is_step_collision_free(const TVector &x0, const TVector &x1)
	{
		return FullNLProblem::is_step_collision_free(reduced_to_full(x0), reduced_to_full(x1));
	}

	double NLProblem::value(const TVector &x)
	{
		// TODO: removed fearure const bool only_elastic
		return FullNLProblem::value(reduced_to_full(x));
	}

	void NLProblem::gradient(const TVector &x, TVector &grad)
	{
		TVector full_grad;
		FullNLProblem::gradient(reduced_to_full(x), full_grad);
		grad = full_to_reduced_grad(full_grad);
	}

	void NLProblem::hessian(const TVector &x, THessian &hessian)
	{
		THessian full_hessian;
		FullNLProblem::hessian(reduced_to_full(x), full_hessian);

		full_hessian_to_reduced_hessian(full_hessian, hessian);
	}

	void NLProblem::solution_changed(const TVector &newX)
	{
		FullNLProblem::solution_changed(reduced_to_full(newX));
	}

	void NLProblem::post_step(const polysolve::nonlinear::PostStepData &data)
	{
		FullNLProblem::post_step(polysolve::nonlinear::PostStepData(data.iter_num, data.solver_info, reduced_to_full(data.x), reduced_to_full(data.grad)));

		// TODO: add me back
		static int nsolves = 0;
		if (data.iter_num == 0)
			nsolves++;
		if (state && state->args["output"]["advanced"]["save_nl_solve_sequence"])
		{
			const Eigen::MatrixXd displacements = utils::unflatten(reduced_to_full(data.x), state->mesh->dimension());
			io::OBJWriter::write(
				state->resolve_output_path(fmt::format("nonlinear_solve{:04d}_iter{:04d}.obj", nsolves, data.iter_num)),
				state->collision_mesh.displace_vertices(displacements),
				state->collision_mesh.edges(), state->collision_mesh.faces());
		}
	}

	NLProblem::TVector NLProblem::full_to_reduced(const TVector &full) const
	{
		TVector reduced;
		full_to_reduced_aux(constraint_nodes_, full_size(), current_size(), full, reduced);
		return reduced;
	}

	NLProblem::TVector NLProblem::full_to_reduced_grad(const TVector &full) const
	{
		TVector reduced;
		full_to_reduced_aux_grad(constraint_nodes_, full_size(), current_size(), full, reduced);
		return reduced;
	}

	NLProblem::TVector NLProblem::reduced_to_full(const TVector &reduced) const
	{
		TVector full;
		reduced_to_full_aux(constraint_nodes_, full_size(), current_size(), reduced, constraint_values(reduced), full);
		return full;
	}

	Eigen::MatrixXd NLProblem::constraint_values(const TVector &reduced) const
	{
		Eigen::MatrixXd result = Eigen::MatrixXd::Zero(full_size(), 1);

		for (const auto &form : penalty_forms_)
		{
			const auto tmp = form->target(reduced);
			if (tmp.size() > 0)
				result += tmp;
		}

		return result;
	}

	template <class FullMat, class ReducedMat>
	void NLProblem::full_to_reduced_aux(const std::vector<int> &constraint_nodes, const int full_size, const int reduced_size, const FullMat &full, ReducedMat &reduced) const
	{
		using namespace polyfem;

		// Reduced is already at the full size
		if (full_size == reduced_size || full.size() == reduced_size)
		{
			reduced = full;
			return;
		}

		assert(full.size() == full_size);
		assert(full.cols() == 1);
		reduced.resize(reduced_size, 1);

		Eigen::MatrixXd mid;
		if (periodic_bc_)
			mid = periodic_bc_->full_to_periodic(full, false);
		else
			mid = full;

		assert(std::is_sorted(constraint_nodes.begin(), constraint_nodes.end()));

		long j = 0;
		size_t k = 0;
		for (int i = 0; i < mid.size(); ++i)
		{
			if (k < constraint_nodes.size() && constraint_nodes[k] == i)
			{
				++k;
				continue;
			}

			assert(j < reduced.size());
			reduced(j++) = mid(i);
		}
	}

	template <class ReducedMat, class FullMat>
	void NLProblem::reduced_to_full_aux(const std::vector<int> &constraint_nodes, const int full_size, const int reduced_size, const ReducedMat &reduced, const Eigen::MatrixXd &rhs, FullMat &full) const
	{
		using namespace polyfem;

		// Full is already at the reduced size
		if (full_size == reduced_size || full_size == reduced.size())
		{
			full = reduced;
			return;
		}

		assert(reduced.size() == reduced_size);
		assert(reduced.cols() == 1);
		full.resize(full_size, 1);

		assert(std::is_sorted(constraint_nodes.begin(), constraint_nodes.end()));

		long j = 0;
		size_t k = 0;
		Eigen::MatrixXd mid(reduced_size + constraint_nodes.size(), 1);
		for (int i = 0; i < mid.size(); ++i)
		{
			if (k < constraint_nodes.size() && constraint_nodes[k] == i)
			{
				++k;
				mid(i) = rhs(i);
				continue;
			}

			mid(i) = reduced(j++);
		}

		full = periodic_bc_ ? periodic_bc_->periodic_to_full(full_size, mid) : mid;
	}

	template <class FullMat, class ReducedMat>
	void NLProblem::full_to_reduced_aux_grad(const std::vector<int> &constraint_nodes, const int full_size, const int reduced_size, const FullMat &full, ReducedMat &reduced) const
	{
		using namespace polyfem;

		// Reduced is already at the full size
		if (full_size == reduced_size || full.size() == reduced_size)
		{
			reduced = full;
			return;
		}

		assert(full.size() == full_size);
		assert(full.cols() == 1);
		reduced.resize(reduced_size, 1);

		Eigen::MatrixXd mid;
		if (periodic_bc_)
			mid = periodic_bc_->full_to_periodic(full, true);
		else
			mid = full;

		long j = 0;
		size_t k = 0;
		for (int i = 0; i < mid.size(); ++i)
		{
			if (k < constraint_nodes.size() && constraint_nodes[k] == i)
			{
				++k;
				continue;
			}

			reduced(j++) = mid(i);
		}
	}

	void NLProblem::full_hessian_to_reduced_hessian(const THessian &full, THessian &reduced) const
	{
		// POLYFEM_SCOPED_TIMER("\tfull hessian to reduced hessian");
		THessian mid = full;

		if (periodic_bc_)
			periodic_bc_->full_to_periodic(mid);

		if (current_size() < full_size())
			utils::full_to_reduced_matrix(mid.rows(), mid.rows() - constraint_nodes_.size(), constraint_nodes_, mid, reduced);
		else
			reduced = mid;
	}
} // namespace polyfem::solver<|MERGE_RESOLUTION|>--- conflicted
+++ resolved
@@ -1,12 +1,8 @@
 #include "NLProblem.hpp"
 
 #include <polyfem/io/OBJWriter.hpp>
-<<<<<<< HEAD
-// #include <polyfem/State.hpp>
-=======
 #include <polyfem/utils/MatrixUtils.hpp>
 
->>>>>>> cd8641ea
 /*
 m \frac{\partial^2 u}{\partial t^2} = \psi = \text{div}(\sigma[u])\newline
 u^{t+1} = u(t+\Delta t)\approx u(t) + \Delta t \dot u + \frac{\Delta t^2} 2 \ddot u \newline
@@ -143,14 +139,14 @@
 		static int nsolves = 0;
 		if (data.iter_num == 0)
 			nsolves++;
-		if (state && state->args["output"]["advanced"]["save_nl_solve_sequence"])
-		{
-			const Eigen::MatrixXd displacements = utils::unflatten(reduced_to_full(data.x), state->mesh->dimension());
-			io::OBJWriter::write(
-				state->resolve_output_path(fmt::format("nonlinear_solve{:04d}_iter{:04d}.obj", nsolves, data.iter_num)),
-				state->collision_mesh.displace_vertices(displacements),
-				state->collision_mesh.edges(), state->collision_mesh.faces());
-		}
+		// if (state && state->args["output"]["advanced"]["save_nl_solve_sequence"])
+		// {
+		// 	const Eigen::MatrixXd displacements = utils::unflatten(reduced_to_full(data.x), state->mesh->dimension());
+		// 	io::OBJWriter::write(
+		// 		state->resolve_output_path(fmt::format("nonlinear_solve{:04d}_iter{:04d}.obj", nsolves, data.iter_num)),
+		// 		state->collision_mesh.displace_vertices(displacements),
+		// 		state->collision_mesh.edges(), state->collision_mesh.faces());
+		// }
 	}
 
 	NLProblem::TVector NLProblem::full_to_reduced(const TVector &full) const
