set(SOURCES
	autodiff.h
	AutodiffTypes.hpp
	Bessel.hpp
	BoundarySampler.cpp
	BoundarySampler.hpp
	ClipperUtils.cpp
	ClipperUtils.hpp
	DisableWarnings.hpp
	EdgeSampler.cpp
	EdgeSampler.hpp
	ElasticityUtils.cpp
	ElasticityUtils.hpp
	EnableWarnings.hpp
	ExpressionValue.cpp
	ExpressionValue.hpp
	GeogramUtils.cpp
	GeogramUtils.hpp
	GeometryUtils.cpp
	GeometryUtils.hpp
	getRSS.c
	HashUtils.hpp
	IntegrableFunctional.cpp
	IntegrableFunctional.hpp
	InterpolatedFunction.cpp
	InterpolatedFunction.hpp
	Interpolation.cpp
	Interpolation.hpp
	JSONUtils.cpp
	JSONUtils.hpp
	Logger.cpp
	Logger.hpp
	MatrixCache.cpp
	MatrixCache.hpp
	MatrixUtils.cpp
	MatrixUtils.hpp
	MaybeParallelFor.hpp
	MaybeParallelFor.tpp
	par_for.cpp
	par_for.hpp
	raster.cpp
	raster.hpp
	RBFInterpolation.cpp
	RBFInterpolation.hpp
	RefElementSampler.cpp
	RefElementSampler.hpp
	BSplineParametrization.cpp
	BSplineParametrization.hpp
	CubicHermiteSplineParametrization.hpp
	Selection.cpp
	Selection.hpp
	StringUtils.cpp
	StringUtils.hpp
	Timer.hpp
	Types.hpp
<<<<<<< HEAD
	Rational.hpp
	Jacobian.hpp
	Jacobian.cpp
=======
	LazyCubicInterpolator.cpp
	LazyCubicInterpolator.hpp
	svd/ImplicitQRSVD.h
	svd/Tools.h
	svd.hpp
>>>>>>> ee2aa69f
)

source_group(TREE "${CMAKE_CURRENT_SOURCE_DIR}" PREFIX "Source Files" FILES ${SOURCES})
target_sources(polyfem PRIVATE ${SOURCES})<|MERGE_RESOLUTION|>--- conflicted
+++ resolved
@@ -53,17 +53,14 @@
 	StringUtils.hpp
 	Timer.hpp
 	Types.hpp
-<<<<<<< HEAD
 	Rational.hpp
 	Jacobian.hpp
 	Jacobian.cpp
-=======
 	LazyCubicInterpolator.cpp
 	LazyCubicInterpolator.hpp
 	svd/ImplicitQRSVD.h
 	svd/Tools.h
 	svd.hpp
->>>>>>> ee2aa69f
 )
 
 source_group(TREE "${CMAKE_CURRENT_SOURCE_DIR}" PREFIX "Source Files" FILES ${SOURCES})
