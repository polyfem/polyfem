#include "Logger.hpp"
#include <polyfem/utils/DisableWarnings.hpp>
#include <spdlog/sinks/stdout_color_sinks.h>
#include <polyfem/utils/EnableWarnings.hpp>

namespace polyfem
{
	namespace
	{

		// Custom logger instance defined by the user, if any
		std::shared_ptr<spdlog::logger> &get_shared_logger()
		{
			static std::shared_ptr<spdlog::logger> logger;
			return logger;
		}

		// Custom logger instance defined by the user, if any
		std::shared_ptr<spdlog::logger> &get_shared_adjoint_logger()
		{
			static std::shared_ptr<spdlog::logger> logger;
			return logger;
		}

	} // namespace

	// Retrieve current logger
	spdlog::logger &adjoint_logger()
	{
<<<<<<< HEAD
		static std::shared_ptr<spdlog::logger> opt_logger = spdlog::stdout_color_mt("opt");
		return *opt_logger;
=======
		if (get_shared_adjoint_logger())
		{
			return *get_shared_adjoint_logger();
		}
		else
		{
			static std::shared_ptr<spdlog::logger> default_logger = spdlog::stdout_color_mt("adjoint-polyfem");
			return *default_logger;
		}
>>>>>>> 076bf15d
	}

	// Retrieve current logger
	spdlog::logger &logger()
	{
		if (get_shared_logger())
		{
			return *get_shared_logger();
		}
		else
		{
			// When using factory methods provided by spdlog (_st and _mt functions),
			// names must be unique, since the logger is registered globally.
			// Otherwise, you will need to create the logger manually. See
			// https://github.com/gabime/spdlog/wiki/2.-Creating-loggers
			static std::shared_ptr<spdlog::logger> default_logger = spdlog::stdout_color_mt("polyfem");
			return *default_logger;
		}
	}

	// Use a custom logger
	void set_logger(std::shared_ptr<spdlog::logger> p_logger)
	{
		get_shared_logger() = std::move(p_logger);
	}

	// Use a custom logger
	void set_adjoint_logger(std::shared_ptr<spdlog::logger> p_logger)
	{
		get_shared_adjoint_logger() = std::move(p_logger);
	}

	void log_and_throw_error(const std::string &msg)
	{
		logger().error(msg);
		throw std::runtime_error(msg);
	}

	void log_and_throw_adjoint_error(const std::string &msg)
	{
		adjoint_logger().error(msg);
		throw std::runtime_error(msg);
	}
} // namespace polyfem<|MERGE_RESOLUTION|>--- conflicted
+++ resolved
@@ -27,10 +27,6 @@
 	// Retrieve current logger
 	spdlog::logger &adjoint_logger()
 	{
-<<<<<<< HEAD
-		static std::shared_ptr<spdlog::logger> opt_logger = spdlog::stdout_color_mt("opt");
-		return *opt_logger;
-=======
 		if (get_shared_adjoint_logger())
 		{
 			return *get_shared_adjoint_logger();
@@ -40,7 +36,6 @@
 			static std::shared_ptr<spdlog::logger> default_logger = spdlog::stdout_color_mt("adjoint-polyfem");
 			return *default_logger;
 		}
->>>>>>> 076bf15d
 	}
 
 	// Retrieve current logger
