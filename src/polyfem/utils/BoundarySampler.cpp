#include "BoundarySampler.hpp"

#include <polyfem/quadrature/LineQuadrature.hpp>
#include <polyfem/quadrature/TriQuadrature.hpp>
#include <polyfem/quadrature/QuadQuadrature.hpp>

#include <polyfem/autogen/auto_p_bases.hpp>
#include <polyfem/autogen/auto_q_bases.hpp>
#include <polyfem/autogen/prism_bases.hpp>

#include <polyfem/mesh/mesh2D/CMesh2D.hpp>
#include <polyfem/mesh/mesh2D/NCMesh2D.hpp>

#include <cassert>

namespace polyfem
{
	using namespace mesh;
	using namespace quadrature;
	namespace utils
	{
		namespace
		{
			Eigen::RowVector2d quad_local_node_coordinates(int local_index)
			{
				assert(local_index >= 0 && local_index < 4);
				Eigen::MatrixXd p;
				polyfem::autogen::q_nodes_2d(1, p);
				return Eigen::RowVector2d(p(local_index, 0), p(local_index, 1));
			}

			Eigen::RowVector2d tri_local_node_coordinates(int local_index)
			{
				Eigen::MatrixXd p;
				polyfem::autogen::p_nodes_2d(1, p);
				return Eigen::RowVector2d(p(local_index, 0), p(local_index, 1));
			}

			Eigen::RowVector3d linear_tet_local_node_coordinates(int local_index)
			{
				Eigen::MatrixXd p;
				polyfem::autogen::p_nodes_3d(1, p);
				return Eigen::RowVector3d(p(local_index, 0), p(local_index, 1), p(local_index, 2));
			}

			Eigen::RowVector3d linear_hex_local_node_coordinates(int local_index)
			{
				Eigen::MatrixXd p;
				polyfem::autogen::q_nodes_3d(1, p);
				return Eigen::RowVector3d(p(local_index, 0), p(local_index, 1), p(local_index, 2));
			}

<<<<<<< HEAD
			Eigen::RowVector3d linear_prism_local_node_coordinates(int local_index)
			{
				Eigen::MatrixXd p;
				polyfem::autogen::prism_nodes_3d(1, 1, p);
				return Eigen::RowVector3d(p(local_index, 0), p(local_index, 1), p(local_index, 2));
			}

			Eigen::Matrix2d quad_local_node_coordinates_from_edge(int le)
			{
				Eigen::Matrix2d res(2, 2);
				res.row(0) = quad_local_node_coordinates(le);
				res.row(1) = quad_local_node_coordinates((le + 1) % 4);
=======
		} // namespace
>>>>>>> d4773c7d

		Eigen::Matrix2d utils::BoundarySampler::quad_local_node_coordinates_from_edge(int le)
		{
			Eigen::Matrix2d res(2, 2);
			res.row(0) = quad_local_node_coordinates(le);
			res.row(1) = quad_local_node_coordinates((le + 1) % 4);

			return res;
		}

		Eigen::Matrix2d utils::BoundarySampler::tri_local_node_coordinates_from_edge(int le)
		{
			Eigen::Matrix2d res(2, 2);
			res.row(0) = tri_local_node_coordinates(le);
			res.row(1) = tri_local_node_coordinates((le + 1) % 3);

			return res;
		}

		Eigen::MatrixXd utils::BoundarySampler::tet_local_node_coordinates_from_face(int lf)
		{
			Eigen::Matrix<int, 4, 3> fv;
			fv.row(0) << 0, 1, 2;
			fv.row(1) << 0, 1, 3;
			fv.row(2) << 1, 2, 3;
			fv.row(3) << 2, 0, 3;

			Eigen::MatrixXd res(3, 3);
			for (int i = 0; i < 3; ++i)
				res.row(i) = linear_tet_local_node_coordinates(fv(lf, i));

			return res;
		}

		Eigen::MatrixXd utils::BoundarySampler::hex_local_node_coordinates_from_face(int lf)
		{
			Eigen::Matrix<int, 6, 4> fv;
			fv.row(0) << 0, 3, 7, 4;
			fv.row(1) << 1, 2, 6, 5;
			fv.row(2) << 0, 1, 5, 4;
			fv.row(3) << 3, 2, 6, 7;
			fv.row(4) << 0, 1, 2, 3;
			fv.row(5) << 4, 5, 6, 7;

			Eigen::MatrixXd res(4, 3);
			for (int i = 0; i < 4; ++i)
				res.row(i) = linear_hex_local_node_coordinates(fv(lf, i));

			return res;
		}

		Eigen::MatrixXd utils::BoundarySampler::prism_local_node_coordinates_from_face(int lf)
		{
			Eigen::Matrix<int, 5, 4> fv;
			fv.row(0) << 0, 1, 2, -1;
			fv.row(1) << 3, 4, 5, -1;

			fv.row(2) << 0, 1, 4, 3;
			fv.row(3) << 1, 2, 5, 4;
			fv.row(4) << 2, 0, 3, 5;

			const int nv = lf < 2 ? 3 : 4;
			Eigen::MatrixXd res(nv, 3);
			for (int i = 0; i < nv; ++i)
				res.row(i) = linear_prism_local_node_coordinates(fv(lf, i));

			return res;
		}

		void utils::BoundarySampler::quadrature_for_quad_edge(int index, int order, int gid, const Mesh &mesh, Eigen::MatrixXd &uv, Eigen::MatrixXd &points, Eigen::VectorXd &weights)
		{
			auto endpoints = quad_local_node_coordinates_from_edge(index);

			Quadrature quad;
			LineQuadrature quad_rule;
			quad_rule.get_quadrature(order, quad);

			points.resize(quad.points.rows(), endpoints.cols());
			uv.resize(quad.points.rows(), 2);

			uv.col(0) = (1.0 - quad.points.array());
			uv.col(1) = quad.points.array();

			for (int c = 0; c < 2; ++c)
			{
				points.col(c) = (1.0 - quad.points.array()) * endpoints(0, c) + quad.points.array() * endpoints(1, c);
			}

			weights = quad.weights;
			weights *= mesh.edge_length(gid);
		}

		void utils::BoundarySampler::quadrature_for_tri_edge(int index, int order, int gid, const Mesh &mesh, Eigen::MatrixXd &uv, Eigen::MatrixXd &points, Eigen::VectorXd &weights)
		{
			auto endpoints = tri_local_node_coordinates_from_edge(index);

			Quadrature quad;
			LineQuadrature quad_rule;
			quad_rule.get_quadrature(order, quad);

			points.resize(quad.points.rows(), endpoints.cols());
			uv.resize(quad.points.rows(), 2);

			uv.col(0) = (1.0 - quad.points.array());
			uv.col(1) = quad.points.array();

			for (int c = 0; c < 2; ++c)
			{
				points.col(c) = (1.0 - quad.points.array()) * endpoints(0, c) + quad.points.array() * endpoints(1, c);
			}

			weights = quad.weights;
			weights *= mesh.edge_length(gid);
		}

		void utils::BoundarySampler::quadrature_for_quad_face(int index, int order, int gid, const Mesh &mesh, Eigen::MatrixXd &uv, Eigen::MatrixXd &points, Eigen::VectorXd &weights)
		{
			auto endpoints = hex_local_node_coordinates_from_face(index);

			Quadrature quad;
			QuadQuadrature quad_rule;
			quad_rule.get_quadrature(order, quad);

			const int n_pts = quad.points.rows();
			points.resize(n_pts, endpoints.cols());

			uv.resize(quad.points.rows(), 4);
			uv.col(0) = quad.points.col(0);
			uv.col(1) = 1 - uv.col(0).array();
			uv.col(2) = quad.points.col(1);
			uv.col(3) = 1 - uv.col(2).array();

			for (int i = 0; i < n_pts; ++i)
			{
				const double b1 = quad.points(i, 0);
				const double b2 = 1 - b1;

				const double b3 = quad.points(i, 1);
				const double b4 = 1 - b3;

				for (int c = 0; c < 3; ++c)
				{
					points(i, c) = b3 * (b1 * endpoints(0, c) + b2 * endpoints(1, c)) + b4 * (b1 * endpoints(3, c) + b2 * endpoints(2, c));
				}
			}

			weights = quad.weights;
			weights *= mesh.quad_area(gid);
		}

		void utils::BoundarySampler::quadrature_for_tri_face(int index, int order, int gid, const Mesh &mesh, Eigen::MatrixXd &uv, Eigen::MatrixXd &points, Eigen::VectorXd &weights)
		{
			auto endpoints = tet_local_node_coordinates_from_face(index);
			Quadrature quad;
			TriQuadrature quad_rule;
			quad_rule.get_quadrature(order, quad);

			const int n_pts = quad.points.rows();
			points.resize(n_pts, endpoints.cols());

			uv.resize(quad.points.rows(), 3);
			uv.col(0) = quad.points.col(0);
			uv.col(1) = quad.points.col(1);
			uv.col(2) = 1 - uv.col(0).array() - uv.col(1).array();

			for (int i = 0; i < n_pts; ++i)
			{
				const double b1 = quad.points(i, 0);
				const double b3 = quad.points(i, 1);
				const double b2 = 1 - b1 - b3;

				for (int c = 0; c < 3; ++c)
				{
					points(i, c) = b1 * endpoints(0, c) + b2 * endpoints(1, c) + b3 * endpoints(2, c);
				}
			}

			weights = quad.weights;
			// 2 * because weights sum to 1/2 already
			weights *= 2 * mesh.tri_area(gid);
		}

		void utils::BoundarySampler::quadrature_for_prism_face(int index, int orderp, int orderq, int gid, const Mesh &mesh, Eigen::MatrixXd &uv, Eigen::MatrixXd &points, Eigen::VectorXd &weights)
		{
			auto endpoints = prism_local_node_coordinates_from_face(index);

			if (index < 2)
			{
				Quadrature quad;
				TriQuadrature quad_rule;
				quad_rule.get_quadrature(orderp, quad);

				const int n_pts = quad.points.rows();
				points.resize(n_pts, endpoints.cols());

				uv.resize(quad.points.rows(), 3);
				uv.col(0) = quad.points.col(0);
				uv.col(1) = quad.points.col(1);
				uv.col(2) = 1 - uv.col(0).array() - uv.col(1).array();

				for (int i = 0; i < n_pts; ++i)
				{
					const double b1 = quad.points(i, 0);
					const double b3 = quad.points(i, 1);
					const double b2 = 1 - b1 - b3;

					for (int c = 0; c < 3; ++c)
					{
						points(i, c) = b1 * endpoints(0, c) + b2 * endpoints(1, c) + b3 * endpoints(2, c);
					}
				}

				weights = quad.weights;
				// 2 * because weights sum to 1/2 already
				weights *= 2 * mesh.tri_area(gid);
			}
			else
			{
				Quadrature quad;
				QuadQuadrature quad_rule;
				quad_rule.get_quadrature(orderq, quad);

				const int n_pts = quad.points.rows();
				points.resize(n_pts, endpoints.cols());

				uv.resize(quad.points.rows(), 4);
				uv.col(0) = quad.points.col(0);
				uv.col(1) = 1 - uv.col(0).array();
				uv.col(2) = quad.points.col(1);
				uv.col(3) = 1 - uv.col(2).array();

				for (int i = 0; i < n_pts; ++i)
				{
					const double b1 = quad.points(i, 0);
					const double b2 = 1 - b1;

					const double b3 = quad.points(i, 1);
					const double b4 = 1 - b3;

					for (int c = 0; c < 3; ++c)
					{
						points(i, c) = b3 * (b1 * endpoints(0, c) + b2 * endpoints(1, c)) + b4 * (b1 * endpoints(3, c) + b2 * endpoints(2, c));
					}
				}

				weights = quad.weights;
				weights *= mesh.quad_area(gid);
			}
		}

		void utils::BoundarySampler::sample_parametric_quad_edge(int index, int n_samples, Eigen::MatrixXd &uv, Eigen::MatrixXd &samples)
		{
			auto endpoints = quad_local_node_coordinates_from_edge(index);
			const Eigen::VectorXd t = Eigen::VectorXd::LinSpaced(n_samples, 0, 1);
			samples.resize(n_samples, endpoints.cols());

			uv.resize(n_samples, 2);

			uv.col(0) = (1.0 - t.array());
			uv.col(1) = t.array();

			for (int c = 0; c < 2; ++c)
			{
				samples.col(c) = (1.0 - t.array()).matrix() * endpoints(0, c) + t * endpoints(1, c);
			}
		}

		void utils::BoundarySampler::sample_parametric_tri_edge(int index, int n_samples, Eigen::MatrixXd &uv, Eigen::MatrixXd &samples)
		{
			auto endpoints = tri_local_node_coordinates_from_edge(index);
			const Eigen::VectorXd t = Eigen::VectorXd::LinSpaced(n_samples, 0, 1);
			samples.resize(n_samples, endpoints.cols());

			uv.resize(n_samples, 2);

			uv.col(0) = (1.0 - t.array());
			uv.col(1) = t.array();

			for (int c = 0; c < 2; ++c)
			{
				samples.col(c) = (1.0 - t.array()).matrix() * endpoints(0, c) + t * endpoints(1, c);
			}
		}

		void utils::BoundarySampler::sample_parametric_quad_face(int index, int n_samples, Eigen::MatrixXd &uv, Eigen::MatrixXd &samples)
		{
			auto endpoints = hex_local_node_coordinates_from_face(index);
			const Eigen::VectorXd t = Eigen::VectorXd::LinSpaced(n_samples, 0, 1);
			samples.resize(n_samples * n_samples, endpoints.cols());
			Eigen::MatrixXd left(n_samples, endpoints.cols());
			Eigen::MatrixXd right(n_samples, endpoints.cols());

			uv.resize(n_samples * n_samples, endpoints.cols());
			uv.setZero();

			for (int c = 0; c < 3; ++c)
			{
				left.col(c) = (1.0 - t.array()).matrix() * endpoints(0, c) + t * endpoints(1, c);
				right.col(c) = (1.0 - t.array()).matrix() * endpoints(3, c) + t * endpoints(2, c);
			}
			for (int c = 0; c < 3; ++c)
			{
				Eigen::MatrixXd x = (1.0 - t.array()).matrix() * left.col(c).transpose() + t * right.col(c).transpose();
				assert(x.size() == n_samples * n_samples);

				samples.col(c) = Eigen::Map<const Eigen::VectorXd>(x.data(), x.size());
			}
		}

		void utils::BoundarySampler::sample_parametric_tri_face(int index, int n_samples, Eigen::MatrixXd &uv, Eigen::MatrixXd &samples)
		{
			auto endpoints = tet_local_node_coordinates_from_face(index);
			const Eigen::VectorXd t = Eigen::VectorXd::LinSpaced(n_samples, 0, 1);
			samples.resize(n_samples * n_samples, endpoints.cols());

			uv.resize(n_samples * n_samples, 3);

			int counter = 0;
			for (int u = 0; u < n_samples; ++u)
			{
				for (int v = 0; v < n_samples; ++v)
				{
					if (t(u) + t(v) > 1)
						continue;

					uv(counter, 0) = t(u);
					uv(counter, 1) = t(v);
					uv(counter, 2) = 1 - t(u) - t(v);

					for (int c = 0; c < 3; ++c)
					{
						samples(counter, c) = t(u) * endpoints(0, c) + t(v) * endpoints(1, c) + (1 - t(u) - t(v)) * endpoints(2, c);
					}
					++counter;
				}
			}
			samples.conservativeResize(counter, 3);
			uv.conservativeResize(counter, 3);
		}

		void utils::BoundarySampler::sample_parametric_prism_face(int index, int n_samples, Eigen::MatrixXd &uv, Eigen::MatrixXd &samples)
		{
			auto endpoints = prism_local_node_coordinates_from_face(index);

			if (index < 2)
			{
				const Eigen::VectorXd t = Eigen::VectorXd::LinSpaced(n_samples, 0, 1);
				samples.resize(n_samples * n_samples, endpoints.cols());

				uv.resize(n_samples * n_samples, 3);

				int counter = 0;
				for (int u = 0; u < n_samples; ++u)
				{
					for (int v = 0; v < n_samples; ++v)
					{
						if (t(u) + t(v) > 1)
							continue;

						uv(counter, 0) = t(u);
						uv(counter, 1) = t(v);
						uv(counter, 2) = 1 - t(u) - t(v);

						for (int c = 0; c < 3; ++c)
						{
							samples(counter, c) = t(u) * endpoints(0, c) + t(v) * endpoints(1, c) + (1 - t(u) - t(v)) * endpoints(2, c);
						}
						++counter;
					}
				}
				samples.conservativeResize(counter, 3);
				uv.conservativeResize(counter, 3);
			}
			else
			{
				const Eigen::VectorXd t = Eigen::VectorXd::LinSpaced(n_samples, 0, 1);
				samples.resize(n_samples * n_samples, endpoints.cols());
				Eigen::MatrixXd left(n_samples, endpoints.cols());
				Eigen::MatrixXd right(n_samples, endpoints.cols());

				uv.resize(n_samples * n_samples, endpoints.cols());
				uv.setZero();

				for (int c = 0; c < 3; ++c)
				{
					left.col(c) = (1.0 - t.array()).matrix() * endpoints(0, c) + t * endpoints(1, c);
					right.col(c) = (1.0 - t.array()).matrix() * endpoints(3, c) + t * endpoints(2, c);
				}
				for (int c = 0; c < 3; ++c)
				{
					Eigen::MatrixXd x = (1.0 - t.array()).matrix() * left.col(c).transpose() + t * right.col(c).transpose();
					assert(x.size() == n_samples * n_samples);

					samples.col(c) = Eigen::Map<const Eigen::VectorXd>(x.data(), x.size());
				}
			}
		}

		void utils::BoundarySampler::sample_polygon_edge(int face_id, int edge_id, int n_samples, const Mesh &mesh, Eigen::MatrixXd &uv, Eigen::MatrixXd &samples)
		{
			assert(!mesh.is_volume());

			const CMesh2D &mesh2d = dynamic_cast<const CMesh2D &>(mesh);

			auto index = mesh2d.get_index_from_face(face_id);

			bool found = false;
			for (int i = 0; i < mesh2d.n_face_vertices(face_id); ++i)
			{
				if (index.edge == edge_id)
				{
					found = true;
					break;
				}

				index = mesh2d.next_around_face(index);
			}

			assert(found);

			auto p0 = mesh2d.point(index.vertex);
			auto p1 = mesh2d.point(mesh2d.switch_edge(index).vertex);
			const Eigen::VectorXd t = Eigen::VectorXd::LinSpaced(n_samples, 0, 1);
			samples.resize(n_samples, p0.cols());

			uv.resize(n_samples, 2);

			uv.col(0) = (1.0 - t.array());
			uv.col(1) = t.array();

			for (int c = 0; c < 2; ++c)
			{
				samples.col(c) = (1.0 - t.array()) * p0(c) + t.array() * p1(c);
			}
		}

		void utils::BoundarySampler::quadrature_for_polygon_edge(int face_id, int edge_id, int order, const Mesh &mesh, Eigen::MatrixXd &uv, Eigen::MatrixXd &points, Eigen::VectorXd &weights)
		{
			assert(!mesh.is_volume());

			const CMesh2D &mesh2d = dynamic_cast<const CMesh2D &>(mesh);

			auto index = mesh2d.get_index_from_face(face_id);

			bool found = false;
			for (int i = 0; i < mesh2d.n_face_vertices(face_id); ++i)
			{
				if (index.edge == edge_id)
				{
					found = true;
					break;
				}

				index = mesh2d.next_around_face(index);
			}

			assert(found);

			auto p0 = mesh2d.point(index.vertex);
			auto p1 = mesh2d.point(mesh2d.switch_edge(index).vertex);
			Quadrature quad;
			LineQuadrature quad_rule;
			quad_rule.get_quadrature(order, quad);

			points.resize(quad.points.rows(), p0.cols());
			uv.resize(quad.points.rows(), 2);

			uv.col(0) = (1.0 - quad.points.array());
			uv.col(1) = quad.points.array();

			for (int c = 0; c < 2; ++c)
			{
				points.col(c) = (1.0 - quad.points.array()) * p0(c) + quad.points.array() * p1(c);
			}

			weights = quad.weights;
			weights *= mesh.edge_length(edge_id);
		}

		void utils::BoundarySampler::normal_for_quad_edge(int index, Eigen::MatrixXd &normal)
		{
			auto endpoints = quad_local_node_coordinates_from_edge(index);
			const Eigen::MatrixXd e = endpoints.row(0) - endpoints.row(1);
			normal.resize(1, 2);
			normal(0) = -e(1);
			normal(1) = e(0);
			normal.normalize();
		}

		void utils::BoundarySampler::normal_for_tri_edge(int index, Eigen::MatrixXd &normal)
		{
			auto endpoints = tri_local_node_coordinates_from_edge(index);
			const Eigen::MatrixXd e = endpoints.row(0) - endpoints.row(1);
			normal.resize(1, 2);
			normal(0) = -e(1);
			normal(1) = e(0);
			normal.normalize();
		}

		void utils::BoundarySampler::normal_for_quad_face(int index, Eigen::MatrixXd &normal)
		{
			auto endpoints = hex_local_node_coordinates_from_face(index);
			const Eigen::RowVector3d e1 = endpoints.row(0) - endpoints.row(1);
			const Eigen::RowVector3d e2 = endpoints.row(0) - endpoints.row(2);
			normal = e1.cross(e2);
			normal.normalize();

			if (index == 0 || index == 3 || index == 4)
				normal *= -1;
		}

		void utils::BoundarySampler::normal_for_tri_face(int index, Eigen::MatrixXd &normal)
		{
			auto endpoints = tet_local_node_coordinates_from_face(index);
			const Eigen::RowVector3d e1 = endpoints.row(0) - endpoints.row(1);
			const Eigen::RowVector3d e2 = endpoints.row(0) - endpoints.row(2);
			normal = e1.cross(e2);
			normal.normalize();

			if (index == 0)
				normal *= -1;
		}

		void utils::BoundarySampler::normal_for_prism_face(int index, Eigen::MatrixXd &normal)
		{
			auto endpoints = prism_local_node_coordinates_from_face(index);
			const Eigen::RowVector3d e1 = endpoints.row(0) - endpoints.row(1);
			const Eigen::RowVector3d e2 = endpoints.row(0) - endpoints.row(2);
			normal = e1.cross(e2);
			normal.normalize();

			if (index == 0)
				normal *= -1;
		}

		void utils::BoundarySampler::normal_for_polygon_edge(int face_id, int edge_id, const Mesh &mesh, Eigen::MatrixXd &normal)
		{
			assert(!mesh.is_volume());

			const CMesh2D &mesh2d = dynamic_cast<const CMesh2D &>(mesh);

			auto index = mesh2d.get_index_from_face(face_id);

			bool found = false;
			for (int i = 0; i < mesh2d.n_face_vertices(face_id); ++i)
			{
				if (index.edge == edge_id)
				{
					found = true;
					break;
				}

				index = mesh2d.next_around_face(index);
			}

			assert(found);

			auto p0 = mesh2d.point(index.vertex);
			auto p1 = mesh2d.point(mesh2d.switch_edge(index).vertex);
			const Eigen::MatrixXd e = p0 - p1;
			normal.resize(1, 2);
			normal(0) = -e(1);
			normal(1) = e(0);
			normal.normalize();
		}

		bool utils::BoundarySampler::boundary_quadrature(const LocalBoundary &local_boundary, const QuadratureOrders &order, const Mesh &mesh, const bool skip_computation, Eigen::MatrixXd &uv, Eigen::MatrixXd &points, Eigen::MatrixXd &normals, Eigen::VectorXd &weights, Eigen::VectorXi &global_primitive_ids)
		{
			uv.resize(0, 0);
			points.resize(0, 0);
			normals.resize(0, 0);
			weights.resize(0);
			global_primitive_ids.resize(0);

			for (int i = 0; i < local_boundary.size(); ++i)
			{
				const int gid = local_boundary.global_primitive_id(i);
				Eigen::MatrixXd tmp_p, tmp_uv, tmp_n;
				Eigen::VectorXd tmp_w;
				switch (local_boundary.type())
				{
				case BoundaryType::TRI_LINE:
					quadrature_for_tri_edge(local_boundary[i], order[0], gid, mesh, tmp_uv, tmp_p, tmp_w);
					normal_for_tri_edge(local_boundary[i], tmp_n);
					break;
				case BoundaryType::QUAD_LINE:
					quadrature_for_quad_edge(local_boundary[i], order[0], gid, mesh, tmp_uv, tmp_p, tmp_w);
					normal_for_quad_edge(local_boundary[i], tmp_n);
					break;
				case BoundaryType::QUAD:
					quadrature_for_quad_face(local_boundary[i], order[0], gid, mesh, tmp_uv, tmp_p, tmp_w);
					normal_for_quad_face(local_boundary[i], tmp_n);
					break;
				case BoundaryType::TRI:
					quadrature_for_tri_face(local_boundary[i], order[0], gid, mesh, tmp_uv, tmp_p, tmp_w);
					normal_for_tri_face(local_boundary[i], tmp_n);
					break;
				case BoundaryType::PRISM:
					quadrature_for_prism_face(local_boundary[i], order[0], order[1], gid, mesh, tmp_uv, tmp_p, tmp_w);
					normal_for_prism_face(local_boundary[i], tmp_n);
					break;
				case BoundaryType::POLYGON:
					quadrature_for_polygon_edge(local_boundary.element_id(), local_boundary.global_primitive_id(i), order[0], mesh, tmp_uv, tmp_p, tmp_w);
					normal_for_polygon_edge(local_boundary.element_id(), local_boundary.global_primitive_id(i), mesh, tmp_n);
					break;
				case BoundaryType::INVALID:
					assert(false);
					break;
				default:
					assert(false);
				}

				uv.conservativeResize(uv.rows() + tmp_uv.rows(), tmp_uv.cols());
				uv.bottomRows(tmp_uv.rows()) = tmp_uv;

				points.conservativeResize(points.rows() + tmp_p.rows(), tmp_p.cols());
				points.bottomRows(tmp_p.rows()) = tmp_p;

				normals.conservativeResize(normals.rows() + tmp_p.rows(), tmp_p.cols());
				for (int k = normals.rows() - tmp_p.rows(); k < normals.rows(); ++k)
					normals.row(k) = tmp_n;

				weights.conservativeResize(weights.rows() + tmp_w.rows(), tmp_w.cols());
				weights.bottomRows(tmp_w.rows()) = tmp_w;

				global_primitive_ids.conservativeResize(global_primitive_ids.rows() + tmp_p.rows());
				global_primitive_ids.bottomRows(tmp_p.rows()).setConstant(gid);
			}

			assert(uv.rows() == global_primitive_ids.size());
			assert(points.rows() == global_primitive_ids.size());
			assert(normals.rows() == global_primitive_ids.size());
			assert(weights.size() == global_primitive_ids.size());

			return true;
		}

		bool utils::BoundarySampler::sample_boundary(const LocalBoundary &local_boundary, const int n_samples, const Mesh &mesh, const bool skip_computation, Eigen::MatrixXd &uv, Eigen::MatrixXd &samples, Eigen::VectorXi &global_primitive_ids)
		{
			uv.resize(0, 0);
			samples.resize(0, 0);
			global_primitive_ids.resize(0);

			for (int i = 0; i < local_boundary.size(); ++i)
			{
				Eigen::MatrixXd tmp, tmp_uv;
				switch (local_boundary.type())
				{
				case BoundaryType::TRI_LINE:
					sample_parametric_tri_edge(local_boundary[i], n_samples, tmp_uv, tmp);
					break;
				case BoundaryType::QUAD_LINE:
					sample_parametric_quad_edge(local_boundary[i], n_samples, tmp_uv, tmp);
					break;
				case BoundaryType::QUAD:
					sample_parametric_quad_face(local_boundary[i], n_samples, tmp_uv, tmp);
					break;
				case BoundaryType::TRI:
					sample_parametric_tri_face(local_boundary[i], n_samples, tmp_uv, tmp);
					break;
				case BoundaryType::PRISM:
					sample_parametric_prism_face(local_boundary[i], n_samples, tmp_uv, tmp);
					break;
				case BoundaryType::POLYGON:
					sample_polygon_edge(local_boundary.element_id(), local_boundary.global_primitive_id(i), n_samples, mesh, tmp_uv, tmp);
					break;
				case BoundaryType::INVALID:
					assert(false);
					break;
				default:
					assert(false);
				}

				uv.conservativeResize(uv.rows() + tmp_uv.rows(), tmp_uv.cols());
				uv.bottomRows(tmp_uv.rows()) = tmp_uv;

				samples.conservativeResize(samples.rows() + tmp.rows(), tmp.cols());
				samples.bottomRows(tmp.rows()) = tmp;

				global_primitive_ids.conservativeResize(global_primitive_ids.rows() + tmp.rows());
				global_primitive_ids.bottomRows(tmp.rows()).setConstant(local_boundary.global_primitive_id(i));
			}

			assert(uv.rows() == global_primitive_ids.size());
			assert(samples.rows() == global_primitive_ids.size());

			return true;
		}

		bool utils::BoundarySampler::boundary_quadrature(const mesh::LocalBoundary &local_boundary, const QuadratureOrders &order, const mesh::Mesh &mesh, const int i, const bool skip_computation, Eigen::MatrixXd &uv, Eigen::MatrixXd &points, Eigen::MatrixXd &normals, Eigen::VectorXd &weights)
		{
			assert(local_boundary.size() > i);

			uv.resize(0, 0);
			points.resize(0, 0);
			weights.resize(0);
			const int gid = local_boundary.global_primitive_id(i);

			Eigen::MatrixXd normal;
			switch (local_boundary.type())
			{
			case BoundaryType::TRI_LINE:
				quadrature_for_tri_edge(local_boundary[i], order[0], gid, mesh, uv, points, weights);
				normal_for_tri_edge(local_boundary[i], normal);
				break;
			case BoundaryType::QUAD_LINE:
				quadrature_for_quad_edge(local_boundary[i], order[0], gid, mesh, uv, points, weights);
				normal_for_quad_edge(local_boundary[i], normal);
				break;
			case BoundaryType::QUAD:
				quadrature_for_quad_face(local_boundary[i], order[0], gid, mesh, uv, points, weights);
				normal_for_quad_face(local_boundary[i], normal);
				break;
			case BoundaryType::TRI:
				quadrature_for_tri_face(local_boundary[i], order[0], gid, mesh, uv, points, weights);
				normal_for_tri_face(local_boundary[i], normal);
				break;
			case BoundaryType::PRISM:
				quadrature_for_prism_face(local_boundary[i], order[0], order[1], gid, mesh, uv, points, weights);
				normal_for_prism_face(local_boundary[i], normal);
				break;
			case BoundaryType::POLYGON:
				quadrature_for_polygon_edge(local_boundary.element_id(), gid, order[0], mesh, uv, points, weights);
				normal_for_polygon_edge(local_boundary.element_id(), gid, mesh, normal);
				break;
			case BoundaryType::INVALID:
				assert(false);
				break;
			default:
				assert(false);
			}

			normals.resize(points.rows(), normal.size());
			for (int k = 0; k < normals.rows(); ++k)
				normals.row(k) = normal;

			return true;
		}
	} // namespace utils
} // namespace polyfem<|MERGE_RESOLUTION|>--- conflicted
+++ resolved
@@ -50,7 +50,6 @@
 				return Eigen::RowVector3d(p(local_index, 0), p(local_index, 1), p(local_index, 2));
 			}
 
-<<<<<<< HEAD
 			Eigen::RowVector3d linear_prism_local_node_coordinates(int local_index)
 			{
 				Eigen::MatrixXd p;
@@ -63,9 +62,19 @@
 				Eigen::Matrix2d res(2, 2);
 				res.row(0) = quad_local_node_coordinates(le);
 				res.row(1) = quad_local_node_coordinates((le + 1) % 4);
-=======
+
+				return res;
+			}
+
+			Eigen::Matrix2d tri_local_node_coordinates_from_edge(int le)
+			{
+				Eigen::Matrix2d res(2, 2);
+				res.row(0) = tri_local_node_coordinates(le);
+				res.row(1) = tri_local_node_coordinates((le + 1) % 3);
+
+				return res;
+			}
 		} // namespace
->>>>>>> d4773c7d
 
 		Eigen::Matrix2d utils::BoundarySampler::quad_local_node_coordinates_from_edge(int le)
 		{
