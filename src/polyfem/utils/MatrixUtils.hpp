#pragma once

#include <polyfem/Common.hpp>
#include <polyfem/utils/Types.hpp>

#include <Eigen/Dense>
#include <Eigen/Sparse>

namespace polyfem
{
	namespace utils
	{
		// Show some stats about the matrix M: det, singular values, condition number, etc
		void show_matrix_stats(const Eigen::MatrixXd &M);

		template <typename T>
		T determinant(const Eigen::Matrix<T, Eigen::Dynamic, Eigen::Dynamic, 0, 3, 3> &mat)
		{
			assert(mat.rows() == mat.cols());

			if (mat.rows() == 1)
				return mat(0);
			else if (mat.rows() == 2)
				return mat(0, 0) * mat(1, 1) - mat(0, 1) * mat(1, 0);
			else if (mat.rows() == 3)
				return mat(0, 0) * (mat(1, 1) * mat(2, 2) - mat(1, 2) * mat(2, 1)) - mat(0, 1) * (mat(1, 0) * mat(2, 2) - mat(1, 2) * mat(2, 0)) + mat(0, 2) * (mat(1, 0) * mat(2, 1) - mat(1, 1) * mat(2, 0));

			assert(false);
			return T(0);
		}

		inline Eigen::SparseMatrix<double> sparse_identity(int rows, int cols)
		{
			Eigen::SparseMatrix<double> I(rows, cols);
			I.setIdentity();
			return I;
		}

<<<<<<< HEAD
		/// Reads a matrix from a file. Determines the file format based on the path's extension.
		template <typename T>
		bool read_matrix(const std::string &path, Eigen::Matrix<T, Eigen::Dynamic, Eigen::Dynamic> &mat);

		/// Writes a matrix to a file. Determines the file format based on the path's extension.
		template <typename Mat>
		bool write_matrix(const std::string &path, const Mat &mat);

		template <typename T>
		bool read_matrix_ascii(const std::string &path, Eigen::Matrix<T, Eigen::Dynamic, Eigen::Dynamic> &mat);

		template <typename Mat>
		bool write_matrix_ascii(const std::string &path, const Mat &mat);

		template <typename T>
		bool read_matrix_binary(const std::string &path, Eigen::Matrix<T, Eigen::Dynamic, Eigen::Dynamic> &mat);

		template <typename Mat>
		bool write_matrix_binary(const std::string &path, const Mat &mat);

		bool write_sparse_matrix_csv(const std::string &path, const Eigen::SparseMatrix<double> &mat);

		template <typename T>
		bool import_matrix(const std::string &path, const json &import, Eigen::Matrix<T, Eigen::Dynamic, Eigen::Dynamic> &mat);

=======
>>>>>>> db9b471e
		class SpareMatrixCache
		{
		public:
			SpareMatrixCache() {}
			SpareMatrixCache(const size_t size);
			SpareMatrixCache(const size_t rows, const size_t cols);
			SpareMatrixCache(const SpareMatrixCache &other);

			void init(const size_t size);
			void init(const size_t rows, const size_t cols);
			void init(const SpareMatrixCache &other);

			void set_zero();

			inline void reserve(const size_t size) { entries_.reserve(size); }
			inline size_t entries_size() const { return entries_.size(); }
			inline size_t capacity() const { return entries_.capacity(); }
			inline size_t non_zeros() const { return mapping_.empty() ? mat_.nonZeros() : values_.size(); }
			inline size_t mapping_size() const { return mapping_.size(); }

			void add_value(const int e, const int i, const int j, const double value);
			StiffnessMatrix get_matrix(const bool compute_mapping = true);
			void prune();

			SpareMatrixCache operator+(const SpareMatrixCache &a) const;
			void operator+=(const SpareMatrixCache &o);

			const StiffnessMatrix &mat() const { return mat_; }
			const std::vector<Eigen::Triplet<double>> &entries() const { return entries_; }

		private:
			size_t size_;
			StiffnessMatrix tmp_, mat_;
			std::vector<Eigen::Triplet<double>> entries_;
			std::vector<std::vector<std::pair<int, size_t>>> mapping_;
			std::vector<int> inner_index_, outer_index_;
			std::vector<double> values_;
			const SpareMatrixCache *main_cache_ = nullptr;

			std::vector<std::vector<int>> second_cache_;
			std::vector<std::vector<std::pair<int, int>>> second_cache_entries_;
			bool use_second_cache_ = true;
			int current_e_ = -1;
			int current_e_index_ = -1;

			inline const std::vector<std::vector<std::pair<int, size_t>>> &mapping() const
			{
				return main_cache_ == nullptr ? mapping_ : main_cache_->mapping_;
			}

			inline const std::vector<std::vector<int>> &second_cache() const
			{
				return main_cache_ == nullptr ? second_cache_ : main_cache_->second_cache_;
			}
		};

		/// Flatten rowwises
		Eigen::VectorXd flatten(const Eigen::MatrixXd &X);

		/// Unflatten rowwises, so every dim elements in x become a row.
		Eigen::MatrixXd unflatten(const Eigen::VectorXd &x, int dim);
<<<<<<< HEAD

		/// @brief Lump each row of a matrix into the diagonal.
		/// @param M Matrix to lump.
		/// @return Lumped matrix.
		Eigen::SparseMatrix<double> lump_matrix(const Eigen::SparseMatrix<double> &M);
	} // namespace utils
} // namespace polyfem
=======
>>>>>>> db9b471e

		/// @brief Lump each row of a matrix into the diagonal.
		/// @param M Matrix to lump.
		/// @return Lumped matrix.
		Eigen::SparseMatrix<double> lump_matrix(const Eigen::SparseMatrix<double> &M);

		/// @brief Map a full size matrix to a reduced one by dropping rows and columns.
		/// @param[in] full_size Number of variables in the full system.
		/// @param[in] reduced_size Number of variables in the reduced system.
		/// @param[in] removed_vars Indices of the variables (rows and columns of full) to remove.
		/// @param[in] full Full size matrix.
		/// @param[out] reduced Output reduced size matrix.
		void full_to_reduced_matrix(
			const int full_size,
			const int reduced_size,
			const std::vector<int> &removed_vars,
			const StiffnessMatrix &full,
			StiffnessMatrix &reduced);
	} // namespace utils
} // namespace polyfem<|MERGE_RESOLUTION|>--- conflicted
+++ resolved
@@ -36,34 +36,6 @@
 			return I;
 		}
 
-<<<<<<< HEAD
-		/// Reads a matrix from a file. Determines the file format based on the path's extension.
-		template <typename T>
-		bool read_matrix(const std::string &path, Eigen::Matrix<T, Eigen::Dynamic, Eigen::Dynamic> &mat);
-
-		/// Writes a matrix to a file. Determines the file format based on the path's extension.
-		template <typename Mat>
-		bool write_matrix(const std::string &path, const Mat &mat);
-
-		template <typename T>
-		bool read_matrix_ascii(const std::string &path, Eigen::Matrix<T, Eigen::Dynamic, Eigen::Dynamic> &mat);
-
-		template <typename Mat>
-		bool write_matrix_ascii(const std::string &path, const Mat &mat);
-
-		template <typename T>
-		bool read_matrix_binary(const std::string &path, Eigen::Matrix<T, Eigen::Dynamic, Eigen::Dynamic> &mat);
-
-		template <typename Mat>
-		bool write_matrix_binary(const std::string &path, const Mat &mat);
-
-		bool write_sparse_matrix_csv(const std::string &path, const Eigen::SparseMatrix<double> &mat);
-
-		template <typename T>
-		bool import_matrix(const std::string &path, const json &import, Eigen::Matrix<T, Eigen::Dynamic, Eigen::Dynamic> &mat);
-
-=======
->>>>>>> db9b471e
 		class SpareMatrixCache
 		{
 		public:
@@ -125,16 +97,6 @@
 
 		/// Unflatten rowwises, so every dim elements in x become a row.
 		Eigen::MatrixXd unflatten(const Eigen::VectorXd &x, int dim);
-<<<<<<< HEAD
-
-		/// @brief Lump each row of a matrix into the diagonal.
-		/// @param M Matrix to lump.
-		/// @return Lumped matrix.
-		Eigen::SparseMatrix<double> lump_matrix(const Eigen::SparseMatrix<double> &M);
-	} // namespace utils
-} // namespace polyfem
-=======
->>>>>>> db9b471e
 
 		/// @brief Lump each row of a matrix into the diagonal.
 		/// @param M Matrix to lump.
