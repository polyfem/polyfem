--- conflicted
+++ resolved
@@ -12,19 +12,14 @@
 		// Show some stats about the matrix M: det, singular values, condition number, etc
 		void show_matrix_stats(const Eigen::MatrixXd &M);
 
-<<<<<<< HEAD
 		template <typename T>
 		T matrix_inner_product(const Eigen::Matrix<T, Eigen::Dynamic, Eigen::Dynamic> &A, const Eigen::Matrix<T, Eigen::Dynamic, Eigen::Dynamic> &B)
 		{ 
 			return (A.array() * B.array()).sum(); 
 		}
 
-		template <typename T>
-		T determinant(const Eigen::Matrix<T, Eigen::Dynamic, Eigen::Dynamic, 0, 3, 3> &mat)
-=======
 		template <typename T, int rows, int cols, int option, int maxRow, int maxCol>
 		T determinant(const Eigen::Matrix<T, rows, cols, option, maxRow, maxCol> &mat)
->>>>>>> a3ef30c2
 		{
 			assert(mat.rows() == mat.cols());
 
