#pragma once

#include <polyfem/mesh/Mesh.hpp>
#include <polyfem/mesh/LocalBoundary.hpp>

#include <Eigen/Dense>

namespace polyfem
{
	namespace utils
	{
		class BoundarySampler
		{
		public:
			static void sample_parametric_quad_edge(int index, int n_samples, Eigen::MatrixXd &uv, Eigen::MatrixXd &samples);
			static void sample_parametric_tri_edge(int index, int n_samples, Eigen::MatrixXd &uv, Eigen::MatrixXd &samples);

			static void sample_parametric_quad_face(int index, int n_samples, Eigen::MatrixXd &uv, Eigen::MatrixXd &samples);
			static void sample_parametric_tri_face(int index, int n_samples, Eigen::MatrixXd &uv, Eigen::MatrixXd &samples);
			static void sample_parametric_prism_face(int index, int n_samples, Eigen::MatrixXd &uv, Eigen::MatrixXd &samples);

			static void sample_polygon_edge(int face_id, int edge_id, int n_samples, const mesh::Mesh &mesh, Eigen::MatrixXd &uv, Eigen::MatrixXd &samples);

			static void quadrature_for_quad_edge(int index, int order, const int gid, const mesh::Mesh &mesh, Eigen::MatrixXd &uv, Eigen::MatrixXd &points, Eigen::VectorXd &weights);
			static void quadrature_for_tri_edge(int index, int order, const int gid, const mesh::Mesh &mesh, Eigen::MatrixXd &uv, Eigen::MatrixXd &points, Eigen::VectorXd &weights);

			static void quadrature_for_quad_face(int index, int order, const int gid, const mesh::Mesh &mesh, Eigen::MatrixXd &uv, Eigen::MatrixXd &points, Eigen::VectorXd &weights);
			static void quadrature_for_tri_face(int index, int order, const int gid, const mesh::Mesh &mesh, Eigen::MatrixXd &uv, Eigen::MatrixXd &points, Eigen::VectorXd &weights);
			static void quadrature_for_prism_face(int index, int orderp, int orderq, const int gid, const mesh::Mesh &mesh, Eigen::MatrixXd &uv, Eigen::MatrixXd &points, Eigen::VectorXd &weights);

			static void quadrature_for_polygon_edge(int face_id, int edge_id, int order, const mesh::Mesh &mesh, Eigen::MatrixXd &uv, Eigen::MatrixXd &points, Eigen::VectorXd &weights);

			static void normal_for_quad_edge(int index, Eigen::MatrixXd &normal);
			static void normal_for_tri_edge(int index, Eigen::MatrixXd &normal);

			static void normal_for_quad_face(int index, Eigen::MatrixXd &normal);
			static void normal_for_tri_face(int index, Eigen::MatrixXd &normal);
			static void normal_for_prism_face(int index, Eigen::MatrixXd &normal);

			static void normal_for_polygon_edge(int face_id, int edge_id, const mesh::Mesh &mesh, Eigen::MatrixXd &normal);

			static Eigen::Matrix2d tri_local_node_coordinates_from_edge(int le);
			static Eigen::Matrix2d quad_local_node_coordinates_from_edge(int le);
			static Eigen::MatrixXd tet_local_node_coordinates_from_face(int lf);
			static Eigen::MatrixXd hex_local_node_coordinates_from_face(int lf);
			static Eigen::MatrixXd prism_local_node_coordinates_from_face(int lf);

			// sample boundary facet, uv are local (ref) values, samples are global coordinates
			static bool sample_boundary(const mesh::LocalBoundary &local_boundary, const int n_samples, const mesh::Mesh &mesh, const bool skip_computation, Eigen::MatrixXd &uv, Eigen::MatrixXd &samples, Eigen::VectorXi &global_primitive_ids);
			// compute quadrature for boundary facet, uv are local (ref) values, samples are global coordinates
<<<<<<< HEAD
			static bool boundary_quadrature(const mesh::LocalBoundary &local_boundary, const QuadratureOrders &order, const mesh::Mesh &mesh, const bool skip_computation, Eigen::MatrixXd &uv, Eigen::MatrixXd &points, Eigen::MatrixXd &normals, Eigen::VectorXd &weights, Eigen::VectorXi &global_primitive_ids);
			// compute quadrature for one boundary facet, uv are local (ref) values, samples are global coordinates
			static bool boundary_quadrature(const mesh::LocalBoundary &local_boundary, const QuadratureOrders &order, const mesh::Mesh &mesh, const int i, const bool skip_computation, Eigen::MatrixXd &uv, Eigen::MatrixXd &points, Eigen::MatrixXd &normal, Eigen::VectorXd &weights);
=======
			static bool boundary_quadrature(const mesh::LocalBoundary &local_boundary, const int order, const mesh::Mesh &mesh, const bool skip_computation, Eigen::MatrixXd &uv, Eigen::MatrixXd &points, Eigen::MatrixXd &normals, Eigen::VectorXd &weights, Eigen::VectorXi &global_primitive_ids);
			// compute quadrature for one boundary facet, uv are local (ref) values, samples are global coordinates
			static bool boundary_quadrature(const mesh::LocalBoundary &local_boundary, const int order, const mesh::Mesh &mesh, const int i, const bool skip_computation, Eigen::MatrixXd &uv, Eigen::MatrixXd &points, Eigen::MatrixXd &normal, Eigen::VectorXd &weights);
>>>>>>> d4773c7d
		};
	} // namespace utils
} // namespace polyfem<|MERGE_RESOLUTION|>--- conflicted
+++ resolved
@@ -48,15 +48,9 @@
 			// sample boundary facet, uv are local (ref) values, samples are global coordinates
 			static bool sample_boundary(const mesh::LocalBoundary &local_boundary, const int n_samples, const mesh::Mesh &mesh, const bool skip_computation, Eigen::MatrixXd &uv, Eigen::MatrixXd &samples, Eigen::VectorXi &global_primitive_ids);
 			// compute quadrature for boundary facet, uv are local (ref) values, samples are global coordinates
-<<<<<<< HEAD
 			static bool boundary_quadrature(const mesh::LocalBoundary &local_boundary, const QuadratureOrders &order, const mesh::Mesh &mesh, const bool skip_computation, Eigen::MatrixXd &uv, Eigen::MatrixXd &points, Eigen::MatrixXd &normals, Eigen::VectorXd &weights, Eigen::VectorXi &global_primitive_ids);
 			// compute quadrature for one boundary facet, uv are local (ref) values, samples are global coordinates
 			static bool boundary_quadrature(const mesh::LocalBoundary &local_boundary, const QuadratureOrders &order, const mesh::Mesh &mesh, const int i, const bool skip_computation, Eigen::MatrixXd &uv, Eigen::MatrixXd &points, Eigen::MatrixXd &normal, Eigen::VectorXd &weights);
-=======
-			static bool boundary_quadrature(const mesh::LocalBoundary &local_boundary, const int order, const mesh::Mesh &mesh, const bool skip_computation, Eigen::MatrixXd &uv, Eigen::MatrixXd &points, Eigen::MatrixXd &normals, Eigen::VectorXd &weights, Eigen::VectorXi &global_primitive_ids);
-			// compute quadrature for one boundary facet, uv are local (ref) values, samples are global coordinates
-			static bool boundary_quadrature(const mesh::LocalBoundary &local_boundary, const int order, const mesh::Mesh &mesh, const int i, const bool skip_computation, Eigen::MatrixXd &uv, Eigen::MatrixXd &points, Eigen::MatrixXd &normal, Eigen::VectorXd &weights);
->>>>>>> d4773c7d
 		};
 	} // namespace utils
 } // namespace polyfem