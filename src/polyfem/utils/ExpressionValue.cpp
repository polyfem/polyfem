#include "ExpressionValue.hpp"

#include <polyfem/io/MatrixIO.hpp>
#include <polyfem/utils/Logger.hpp>

#include <units/units.hpp>

#include <igl/PI.h>

#include <tinyexpr.h>
#include <filesystem>

#include <iostream>

namespace polyfem
{
	using namespace io;

	namespace utils
	{
		static double min(double a, double b) { return a < b ? a : b; }
		static double max(double a, double b) { return a > b ? a : b; }
		static double smoothstep(double a)
		{
			if (a < 0)
				return 0;
			else if (a > 1)
				return 1;
			else
				return (3 * pow(a, 2)) - (2 * pow(a, 3));
		}
		static double deg2rad(double d) { return d * igl::PI / 180.0; }
		static double rotate_2D_x(double x, double y, double theta)
		{
			return x * cos(theta) - y * sin(theta);
		}
		static double rotate_2D_y(double x, double y, double theta)
		{
			return x * sin(theta) + y * cos(theta);
		}
		static double smooth_abs(double x, double k)
		{
			return tanh(k * x) * x;
		}
		static double iflargerthanzerothenelse(double check, double ttrue, double ffalse)
		{
			return check >= 0 ? ttrue : ffalse;
		}

		ExpressionValue::ExpressionValue()
		{
			clear();
		}

		void ExpressionValue::clear()
		{
			expr_ = "";
			mat_.resize(0, 0);
			mat_expr_ = {};
			sfunc_ = nullptr;
			tfunc_ = nullptr;
			value_ = 0;
		}

		void ExpressionValue::init(const double val)
		{
			clear();

			value_ = val;
		}

		void ExpressionValue::init(const Eigen::MatrixXd &val)
		{
			clear();

			mat_ = val;
		}

		void ExpressionValue::init(const std::string &expr)
		{
			clear();

			if (expr.empty())
			{
				return;
			}

			const auto path = std::filesystem::path(expr);

			try
			{
				/* code */
				if (std::filesystem::is_regular_file(path))
				{
					read_matrix(expr, mat_);
					return;
				}
			}
			catch (const std::filesystem::filesystem_error &e)
			{
			}

			expr_ = expr;

			double x = 0, y = 0, z = 0, t = 0;

			std::vector<te_variable> vars = {
				{"x", &x, TE_VARIABLE},
				{"y", &y, TE_VARIABLE},
				{"z", &z, TE_VARIABLE},
				{"t", &t, TE_VARIABLE},
				{"min", (const void *)min, TE_FUNCTION2},
				{"max", (const void *)max, TE_FUNCTION2},
				{"smoothstep", (const void *)smoothstep, TE_FUNCTION1},
				{"deg2rad", (const void *)deg2rad, TE_FUNCTION1},
				{"rotate_2D_x", (const void *)rotate_2D_x, TE_FUNCTION3},
				{"rotate_2D_y", (const void *)rotate_2D_y, TE_FUNCTION3},
				{"if", (const void *)iflargerthanzerothenelse, TE_FUNCTION3},
				{"smooth_abs", (const void *)smooth_abs, TE_FUNCTION2},
			};

			int err;
			te_expr *tmp = te_compile(expr.c_str(), vars.data(), vars.size(), &err);
			if (!tmp)
			{
				logger().error("Unable to parse: {}", expr);
				logger().error("Error near here: {0: >{1}}", "^", err - 1);
				assert(false);
			}
			te_free(tmp);
		}

		void ExpressionValue::init(const json &vals)
		{
			clear();

			if (vals.is_number())
			{
				init(vals.get<double>());
			}
			else if (vals.is_array())
			{
				mat_.resize(vals.size(), 1);

				for (int i = 0; i < mat_.size(); ++i)
				{
					if (vals[i].is_string())
						break;
					mat_(i) = vals[i];
				}

				if (vals.size() > 0 && vals[0].is_string())
				{
					mat_.resize(0, 0);
					mat_expr_ = std::vector<ExpressionValue>(vals.size());

					for (int i = 0; i < vals.size(); ++i)
					{
						mat_expr_[i].init(vals[i]);
					}
				}

				if (t_index_.size() > 0)
					if (mat_.size() != t_index_.size() && mat_expr_.size() != t_index_.size())
						logger().error("Specifying varying dirichlet over time, however 'time_reference' does not match dirichlet boundary conditions.");
			}
			else if (vals.is_object())
			{

				unit_ = units::unit_from_string(vals["unit"].get<std::string>());
				init(vals["value"]);
			}
			else
			{
				init(vals.get<std::string>());
			}
		}

		void ExpressionValue::init(const std::function<double(double x, double y, double z)> &func)
		{
			clear();

			sfunc_ = [func](double x, double y, double z, double t, int index) { return func(x, y, z); };
		}

		void ExpressionValue::init(const std::function<double(double x, double y, double z, double t)> &func)
		{
			clear();
			sfunc_ = [func](double x, double y, double z, double t, double index) { return func(x, y, z, t); };
		}

		void ExpressionValue::init(const std::function<double(double x, double y, double z, double t, int index)> &func)
		{
			clear();
			sfunc_ = func;
		}

		void ExpressionValue::init(const std::function<Eigen::MatrixXd(double x, double y, double z)> &func, const int coo)
		{
			clear();

			tfunc_ = [func](double x, double y, double z, double t) { return func(x, y, z); };
			tfunc_coo_ = coo;
		}

		void ExpressionValue::init(const std::function<Eigen::MatrixXd(double x, double y, double z, double t)> &func, const int coo)
		{
			clear();

			tfunc_ = func;
			tfunc_coo_ = coo;
		}

		void ExpressionValue::set_t(const json &t)
		{
			if (t.is_array())
			{
				for (int i = 0; i < t.size(); ++i)
				{
					t_index_[std::round(t[i].get<double>() * 1000.) / 1000.] = i;
				}

				if (mat_.size() != t_index_.size() && mat_expr_.size() != t_index_.size())
					logger().error("Specifying varying dirichlet over time, however 'time_reference' does not match dirichlet boundary conditions.");
			}
		}

		double ExpressionValue::operator()(double x, double y, double z, double t, int index) const
		{
			assert(unit_type_set_);

			double result;
			if (expr_.empty())
			{
				if (t_index_.size() > 0)
				{
					t = std::round(t * 1000.) / 1000.;
					if (t_index_.count(t) != 0)
					{
						if (mat_.size() > 0)
							return mat_(t_index_.at(t));
						else if (mat_expr_.size() > 0)
							return mat_expr_[t_index_.at(t)](x, y, z, t, index);
					}
					else
					{
						logger().error("Cannot find dirichlet condition for time step {}.", t);
						return 0;
					}
				}

				if (mat_.size() > 0)
					result = mat_(index);
				else if (sfunc_)
					result = sfunc_(x, y, z, t, index);
				else if (tfunc_)
					result = tfunc_(x, y, z, t)(tfunc_coo_);
				else
					result = value_;
			}
			else
			{

				std::vector<te_variable> vars = {
					{"x", &x, TE_VARIABLE},
					{"y", &y, TE_VARIABLE},
					{"z", &z, TE_VARIABLE},
					{"t", &t, TE_VARIABLE},
					{"min", (const void *)min, TE_FUNCTION2},
					{"max", (const void *)max, TE_FUNCTION2},
					{"deg2rad", (const void *)deg2rad, TE_FUNCTION1},
					{"rotate_2D_x", (const void *)rotate_2D_x, TE_FUNCTION3},
					{"rotate_2D_y", (const void *)rotate_2D_y, TE_FUNCTION3},
					{"if", (const void *)iflargerthanzerothenelse, TE_FUNCTION3},
					{"smooth_abs", (const void *)smooth_abs, TE_FUNCTION2},
				};

				int err;
				te_expr *tmp = te_compile(expr_.c_str(), vars.data(), vars.size(), &err);
				assert(tmp != nullptr);
				result = te_eval(tmp);
				te_free(tmp);
			}

<<<<<<< HEAD
			std::vector<te_variable> vars = {
				{"x", &x, TE_VARIABLE},
				{"y", &y, TE_VARIABLE},
				{"z", &z, TE_VARIABLE},
				{"t", &t, TE_VARIABLE},
				{"min", (const void *)min, TE_FUNCTION2},
				{"max", (const void *)max, TE_FUNCTION2},
				{"smoothstep", (const void *)smoothstep, TE_FUNCTION1},
				{"deg2rad", (const void *)deg2rad, TE_FUNCTION1},
				{"rotate_2D_x", (const void *)rotate_2D_x, TE_FUNCTION3},
				{"rotate_2D_y", (const void *)rotate_2D_y, TE_FUNCTION3},
				{"if", (const void *)iflargerthanzerothenelse, TE_FUNCTION3},
				{"smooth_abs", (const void *)smooth_abs, TE_FUNCTION2},
			};
=======
			if (!unit_.base_units().empty())
			{
				if (!unit_.is_convertible(unit_type_))
					log_and_throw_error(fmt::format("Cannot convert {} to {}", units::to_string(unit_), units::to_string(unit_type_)));
>>>>>>> c68dc0b9

				result = units::convert(result, unit_, unit_type_);
			}

			return result;
		}
	} // namespace utils
} // namespace polyfem<|MERGE_RESOLUTION|>--- conflicted
+++ resolved
@@ -268,6 +268,7 @@
 					{"t", &t, TE_VARIABLE},
 					{"min", (const void *)min, TE_FUNCTION2},
 					{"max", (const void *)max, TE_FUNCTION2},
+					{"smoothstep", (const void *)smoothstep, TE_FUNCTION1},
 					{"deg2rad", (const void *)deg2rad, TE_FUNCTION1},
 					{"rotate_2D_x", (const void *)rotate_2D_x, TE_FUNCTION3},
 					{"rotate_2D_y", (const void *)rotate_2D_y, TE_FUNCTION3},
@@ -282,27 +283,10 @@
 				te_free(tmp);
 			}
 
-<<<<<<< HEAD
-			std::vector<te_variable> vars = {
-				{"x", &x, TE_VARIABLE},
-				{"y", &y, TE_VARIABLE},
-				{"z", &z, TE_VARIABLE},
-				{"t", &t, TE_VARIABLE},
-				{"min", (const void *)min, TE_FUNCTION2},
-				{"max", (const void *)max, TE_FUNCTION2},
-				{"smoothstep", (const void *)smoothstep, TE_FUNCTION1},
-				{"deg2rad", (const void *)deg2rad, TE_FUNCTION1},
-				{"rotate_2D_x", (const void *)rotate_2D_x, TE_FUNCTION3},
-				{"rotate_2D_y", (const void *)rotate_2D_y, TE_FUNCTION3},
-				{"if", (const void *)iflargerthanzerothenelse, TE_FUNCTION3},
-				{"smooth_abs", (const void *)smooth_abs, TE_FUNCTION2},
-			};
-=======
 			if (!unit_.base_units().empty())
 			{
 				if (!unit_.is_convertible(unit_type_))
 					log_and_throw_error(fmt::format("Cannot convert {} to {}", units::to_string(unit_), units::to_string(unit_type_)));
->>>>>>> c68dc0b9
 
 				result = units::convert(result, unit_, unit_type_);
 			}
