--- conflicted
+++ resolved
@@ -11,16 +11,10 @@
 {
 	namespace utils
 	{
-<<<<<<< HEAD
-		void apply_default_params(json &args)
-		{
-			assert(args.contains("common"));
-=======
 		void apply_common_params(json &args)
 		{
 			if (!args.contains("common"))
 				return;
->>>>>>> 5364c805
 
 			std::string common_params_path = resolve_path(args["common"], args["root_path"]);
 
