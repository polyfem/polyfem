--- conflicted
+++ resolved
@@ -59,15 +59,12 @@
 			std::string expr_;
 			double value_;
 			Eigen::MatrixXd mat_;
-<<<<<<< HEAD
 			std::vector<ExpressionValue> mat_expr_;
 			std::map<double, int> t_index_;
-=======
 
 			units::precise_unit unit_type_;
 			units::precise_unit unit_;
 			bool unit_type_set_ = false;
->>>>>>> c68dc0b9
 		};
 	} // namespace utils
 } // namespace polyfem