--- conflicted
+++ resolved
@@ -72,17 +72,15 @@
 			/// @param[in] is_problem_scalar if the problem is scalar
 			ExportOptions(const json &args,
 						  const bool is_mesh_linear,
-<<<<<<< HEAD
 						  const bool mesh_has_prisms,
-						  const bool is_problem_scalar,
-						  const bool solve_export_to_file);
-=======
 						  const bool is_problem_scalar);
->>>>>>> a56e201f
 
 			/// @brief return the extension of the output paraview files depending on use_hdf5
 			/// @return either hdf or vtu
-			inline std::string file_extension() const { return use_hdf5 ? ".hdf" : ".vtu"; }
+			inline std::string file_extension() const
+			{
+				return use_hdf5 ? ".hdf" : ".vtu";
+			}
 
 			bool export_field(const std::string &field) const;
 		};
