#pragma once

#include <Eigen/Core>

#include <polyfem/basis/ElementBases.hpp>
#include <polyfem/assembler/Assembler.hpp>
#include <polyfem/mesh/Mesh.hpp>

#include <polyfem/utils/RefElementSampler.hpp>

namespace polyfem::io
{
	class Evaluator
	{
	private:
		Evaluator(){};

	public:
		/// evaluates the function fun at the vertices on the mesh
		/// @param[in] mesh mesh
		/// @param[in] actual_dim is the size of the problem (e.g., 1 for Laplace, dim for elasticity)
		/// @param[in] basis basis function
		/// @param[in] sampler sampler for the local element
		/// @param[in] fun function to interpolate
		/// @param[out] result output
		static void compute_vertex_values(
			const mesh::Mesh &mesh,
			int actual_dim,
			const std::vector<basis::ElementBases> &bases,
			const utils::RefElementSampler &sampler,
			const Eigen::MatrixXd &fun,
			Eigen::MatrixXd &result);

		/// compute von mises stress at quadrature points for the function fun, also compute the interpolated function
		/// @param[in] mesh mesh
		/// @param[in] is_problem_scalar if problem is scalar
		/// @param[in] bases bases
		/// @param[in] gbases geom bases
		/// @param[in] disc_orders discretization orders
		/// @param[in] assembler assembler
		/// @param[in] fun function to use
		/// @param[out] result output displacement
		/// @param[out] von_mises output von mises
		static void compute_stress_at_quadrature_points(
			const mesh::Mesh &mesh,
			const bool is_problem_scalar,
			const std::vector<basis::ElementBases> &bases,
			const std::vector<basis::ElementBases> &gbases,
			const Eigen::VectorXi &disc_orders,
			const assembler::Assembler &assembler,
<<<<<<< HEAD
			const std::string &formulation,
=======
>>>>>>> 038ffbb6
			const Eigen::MatrixXd &fun,
			Eigen::MatrixXd &result,
			Eigen::VectorXd &von_mises);

		/// interpolate the function fun.
		/// @param[in] mesh mesh
		/// @param[in] is_problem_scalar if problem is scalar
		/// @param[in] bases bases
		/// @param[in] disc_orders discretization orders
		/// @param[in] polys polygons
		/// @param[in] polys_3d polyhedra
		/// @param[in] sampler sampler for the local element
		/// @param[in] n_points is the size of the output.
		/// @param[in] fun function to used
		/// @param[out] result output
		/// @param[in] use_sampler uses the sampler or not
		/// @param[in] boundary_only interpolates only at boundary elements
		static void interpolate_function(
			const mesh::Mesh &mesh,
			const bool is_problem_scalar,
			const std::vector<basis::ElementBases> &bases,
			const Eigen::VectorXi &disc_orders,
			const std::map<int, Eigen::MatrixXd> &polys,
			const std::map<int, std::pair<Eigen::MatrixXd, Eigen::MatrixXi>> &polys_3d,
			const utils::RefElementSampler &sampler,
			const int n_points,
			const Eigen::MatrixXd &fun,
			Eigen::MatrixXd &result,
			const bool use_sampler,
			const bool boundary_only);

		/// interpolate the function fun.
		/// @param[in] mesh mesh
		/// @param[in] actual_dim is the size of the problem (e.g., 1 for Laplace, dim for elasticity)
		/// @param[in] bases bases
		/// @param[in] disc_orders discretization orders
		/// @param[in] polys polygons
		/// @param[in] polys_3d polyhedra
		/// @param[in] sampler sampler for the local element
		/// @param[in] n_points is the size of the output.
		/// @param[in] fun function to used
		/// @param[out] result output
		/// @param[in] use_sampler uses the sampler or not
		/// @param[in] boundary_only interpolates only at boundary elements
		static void interpolate_function(
			const mesh::Mesh &mesh,
			const int actual_dim,
			const std::vector<basis::ElementBases> &basis,
			const Eigen::VectorXi &disc_orders,
			const std::map<int, Eigen::MatrixXd> &polys,
			const std::map<int, std::pair<Eigen::MatrixXd, Eigen::MatrixXi>> &polys_3d,
			const utils::RefElementSampler &sampler,
			const int n_points,
			const Eigen::MatrixXd &fun,
			Eigen::MatrixXd &result,
			const bool use_sampler,
			const bool boundary_only);

		/// interpolate solution and gradient at element (calls interpolate_at_local_vals with sol)
		/// @param[in] mesh mesh
		/// @param[in] is_problem_scalar if problem is scalar
		/// @param[in] bases bases
		/// @param[in] gbases geom bases
		/// @param[in] el_index element index
		/// @param[in] local_pts points in the reference element
		/// @param[in] fun function to use
		/// @param[out] result output
		/// @param[out] result_grad output gradients
		static void interpolate_at_local_vals(
			const mesh::Mesh &mesh,
			const bool is_problem_scalar,
			const std::vector<basis::ElementBases> &bases,
			const std::vector<basis::ElementBases> &gbases,
			const int el_index,
			const Eigen::MatrixXd &local_pts,
			const Eigen::MatrixXd &fun,
			Eigen::MatrixXd &result,
			Eigen::MatrixXd &result_grad);

		/// interpolate the function fun and its gradient at in element el_index for the local_pts in the reference element using bases bases
		/// interpolate solution and gradient at element (calls interpolate_at_local_vals with sol)
		/// @param[in] mesh mesh
		/// @param[in] actual_dim is the size of the problem (e.g., 1 for Laplace, dim for elasticity)
		/// @param[in] bases bases
		/// @param[in] gbases geom bases
		/// @param[in] el_index element index
		/// @param[in] local_pts points in the reference element
		/// @param[in] fun function to used
		/// @param[out] result output
		/// @param[out] result_grad output gradients
		static void interpolate_at_local_vals(
			const mesh::Mesh &mesh,
			const int actual_dim,
			const std::vector<basis::ElementBases> &bases,
			const std::vector<basis::ElementBases> &gbases,
			const int el_index,
			const Eigen::MatrixXd &local_pts,
			const Eigen::MatrixXd &fun,
			Eigen::MatrixXd &result,
			Eigen::MatrixXd &result_grad);

		/// checks if mises are not nan
		/// @param[in] mesh mesh
		/// @param[in] is_problem_scalar if problem is scalar
		/// @param[in] bases bases
		/// @param[in] gbases geom bases
		/// @param[in] disc_orders discretization orders
		/// @param[in] polys polygons
		/// @param[in] polys_3d polyhedra
		/// @param[in] assembler assembler
		/// @param[in] sampler sampler for the local element
		/// @param[in] fun function to used
		/// @param[in] use_sampler uses the sampler or not
		/// @param[in] boundary_only interpolates only at boundary elements
		/// @return if mises are nan
		bool check_scalar_value(
			const mesh::Mesh &mesh,
			const bool is_problem_scalar,
			const std::vector<basis::ElementBases> &bases,
			const std::vector<basis::ElementBases> &gbases,
			const Eigen::VectorXi &disc_orders,
			const std::map<int, Eigen::MatrixXd> &polys,
			const std::map<int, std::pair<Eigen::MatrixXd, Eigen::MatrixXi>> &polys_3d,
			const assembler::Assembler &assembler,
<<<<<<< HEAD
			const std::string &formulation,
=======
>>>>>>> 038ffbb6
			const utils::RefElementSampler &sampler,
			const Eigen::MatrixXd &fun,
			const bool use_sampler,
			const bool boundary_only);

		/// computes scalar quantity of funtion (ie von mises for elasticity and norm of velocity for fluid)
		/// @param[in] mesh mesh
		/// @param[in] is_problem_scalar if problem is scalar
		/// @param[in] bases bases
		/// @param[in] gbases geom bases
		/// @param[in] disc_orders discretization orders
		/// @param[in] polys polygons
		/// @param[in] polys_3d polyhedra
		/// @param[in] assembler assembler
		/// @param[in] sampler sampler for the local element
		/// @param[in] n_points is the size of the output.
		/// @param[in] fun function to used
		/// @param[out] result scalar value
		/// @param[in] use_sampler uses the sampler or not
		/// @param[in] boundary_only interpolates only at boundary elements
		static void compute_scalar_value(
			const mesh::Mesh &mesh,
			const bool is_problem_scalar,
			const std::vector<basis::ElementBases> &bases,
			const std::vector<basis::ElementBases> &gbases,
			const Eigen::VectorXi &disc_orders,
			const std::map<int, Eigen::MatrixXd> &polys,
			const std::map<int, std::pair<Eigen::MatrixXd, Eigen::MatrixXi>> &polys_3d,
			const assembler::Assembler &assembler,
<<<<<<< HEAD
			const std::string &formulation,
=======
>>>>>>> 038ffbb6
			const utils::RefElementSampler &sampler,
			const int n_points,
			const Eigen::MatrixXd &fun,
			std::vector<assembler::Assembler::NamedMatrix> &result,
			const bool use_sampler,
			const bool boundary_only);

		/// computes scalar quantity of funtion (ie von mises for elasticity and norm of velocity for fluid)
		/// the scalar value is averaged around every node to make it continuos
		/// @param[in] mesh mesh
		/// @param[in] is_problem_scalar if problem is scalar
		/// @param[in] n_bases number of bases
		/// @param[in] bases bases
		/// @param[in] gbases geom bases
		/// @param[in] disc_orders discretization orders
		/// @param[in] polys polygons
		/// @param[in] polys_3d polyhedra
		/// @param[in] assembler assembler
		/// @param[in] sampler sampler for the local element
		/// @param[in] n_points is the size of the output.
		/// @param[in] fun function to used
		/// @param[out] result_scalar scalar value
		/// @param[out] result_tensor tensor value
		/// @param[in] use_sampler uses the sampler or not
		/// @param[in] boundary_only interpolates only at boundary elements
		static void average_grad_based_function(
			const mesh::Mesh &mesh,
			const bool is_problem_scalar,
			const int n_bases,
			const std::vector<basis::ElementBases> &bases,
			const std::vector<basis::ElementBases> &gbases,
			const Eigen::VectorXi &disc_orders,
			const std::map<int, Eigen::MatrixXd> &polys,
			const std::map<int, std::pair<Eigen::MatrixXd, Eigen::MatrixXi>> &polys_3d,
			const assembler::Assembler &assembler,
<<<<<<< HEAD
			const std::string &formulation,
=======
>>>>>>> 038ffbb6
			const utils::RefElementSampler &sampler,
			const int n_points,
			const Eigen::MatrixXd &fun,
			std::vector<assembler::Assembler::NamedMatrix> &result_scalar,
			std::vector<assembler::Assembler::NamedMatrix> &result_tensor,
			const bool use_sampler,
			const bool boundary_only);

		/// compute tensor quantity (ie stress tensor or velocy)
		/// @param[in] mesh mesh
		/// @param[in] is_problem_scalar if problem is scalar
		/// @param[in] bases bases
		/// @param[in] gbases geom bases
		/// @param[in] disc_orders discretization orders
		/// @param[in] polys polygons
		/// @param[in] polys_3d polyhedra
		/// @param[in] assembler assembler
		/// @param[in] sampler sampler for the local element
		/// @param[in] n_points is the size of the output.
		/// @param[in] fun function to used
		/// @param[out] result resulting tensor
		/// @param[in] use_sampler uses the sampler or not
		/// @param[in] boundary_only interpolates only at boundary elements
		static void compute_tensor_value(
			const mesh::Mesh &mesh,
			const bool is_problem_scalar,
			const std::vector<basis::ElementBases> &bases,
			const std::vector<basis::ElementBases> &gbases,
			const Eigen::VectorXi &disc_orders,
			const std::map<int, Eigen::MatrixXd> &polys,
			const std::map<int, std::pair<Eigen::MatrixXd, Eigen::MatrixXi>> &polys_3d,
			const assembler::Assembler &assembler,
<<<<<<< HEAD
			const std::string &formulation,
=======
>>>>>>> 038ffbb6
			const utils::RefElementSampler &sampler,
			const int n_points,
			const Eigen::MatrixXd &fun,
			std::vector<assembler::Assembler::NamedMatrix> &result,
			const bool use_sampler,
			const bool boundary_only);

		/// computes integrated solution (fun) per surface face. pts and faces are the boundary are the boundary on the rest configuration
		/// @param[in] mesh mesh
		/// @param[in] is_problem_scalar if problem is scalar
		/// @param[in] bases bases
		/// @param[in] gbases geom bases
		/// @param[in] pts boundary points
		/// @param[in] faces boundary faces
		/// @param[in] fun function to used
		/// @param[in] compute_avg if compute the average across elements
		/// @param[out] result resulting value
		static void interpolate_boundary_function(
			const mesh::Mesh &mesh,
			const bool is_problem_scalar,
			const std::vector<basis::ElementBases> &bases,
			const std::vector<basis::ElementBases> &gbases,
			const Eigen::MatrixXd &pts,
			const Eigen::MatrixXi &faces,
			const Eigen::MatrixXd &fun,
			const bool compute_avg,
			Eigen::MatrixXd &result);

		/// computes integrated solution (fun) per surface face vertex. pts and faces are the boundary are the boundary on the rest configuration
		/// @param[in] mesh mesh
		/// @param[in] is_problem_scalar if problem is scalar
		/// @param[in] bases bases
		/// @param[in] gbases geom bases
		/// @param[in] pts boundary points
		/// @param[in] faces boundary faces
		/// @param[in] fun function to used
		/// @param[out] result resulting value
		static void interpolate_boundary_function_at_vertices(
			const mesh::Mesh &mesh,
			const bool is_problem_scalar,
			const std::vector<basis::ElementBases> &bases,
			const std::vector<basis::ElementBases> &gbases,
			const Eigen::MatrixXd &pts,
			const Eigen::MatrixXi &faces,
			const Eigen::MatrixXd &fun,
			Eigen::MatrixXd &result);

		/// computes traction foces for fun (tensor * surface normal) result, stress tensor, and von mises, per surface face. pts and faces are the boundary on the rest configuration.
		/// disp is the displacement of the surface vertices
		/// @param[in] mesh mesh
		/// @param[in] is_problem_scalar if problem is scalar
		/// @param[in] bases bases
		/// @param[in] gbases geom bases
		/// @param[in] assembler assembler
		/// @param[in] pts boundary points
		/// @param[in] faces boundary faces
		/// @param[in] fun function to used
		/// @param[in] disp displacement to deform mesh
		/// @param[in] compute_avg if compute the average across elements
		/// @param[out] result resulting value
		/// @param[out] stresses resulting stresses
		/// @param[out] mises resulting mises
		/// @param[in] skip_orientation skip reorientation of surface
		static void interpolate_boundary_tensor_function(
			const mesh::Mesh &mesh,
			const bool is_problem_scalar,
			const std::vector<basis::ElementBases> &bases,
			const std::vector<basis::ElementBases> &gbases,
			const assembler::Assembler &assembler,
<<<<<<< HEAD
			const std::string &formulation,
=======
>>>>>>> 038ffbb6
			const Eigen::MatrixXd &pts,
			const Eigen::MatrixXi &faces,
			const Eigen::MatrixXd &fun,
			const Eigen::MatrixXd &disp,
			const bool compute_avg,
			Eigen::MatrixXd &result,
			Eigen::MatrixXd &stresses,
			Eigen::MatrixXd &mises,
			bool skip_orientation = false);

		/// same as interpolate_boundary_tensor_function with disp=0
		/// @param[in] mesh mesh
		/// @param[in] is_problem_scalar if problem is scalar
		/// @param[in] bases bases
		/// @param[in] gbases geom bases
		/// @param[in] assembler assembler
		/// @param[in] pts boundary points
		/// @param[in] faces boundary faces
		/// @param[in] fun function to used
		/// @param[in] compute_avg if compute the average across elements
		/// @param[out] result resulting value
		/// @param[out] stresses resulting stresses
		/// @param[out] mises resulting mises
		/// @param[in] skip_orientation skip reorientation of surface
		static void interpolate_boundary_tensor_function(
			const mesh::Mesh &mesh,
			const bool is_problem_scalar,
			const std::vector<basis::ElementBases> &bases,
			const std::vector<basis::ElementBases> &gbases,
			const assembler::Assembler &assembler,
<<<<<<< HEAD
			const std::string &formulation,
=======
>>>>>>> 038ffbb6
			const Eigen::MatrixXd &pts,
			const Eigen::MatrixXi &faces,
			const Eigen::MatrixXd &fun,
			const bool compute_avg,
			Eigen::MatrixXd &result,
			Eigen::MatrixXd &stresses,
			Eigen::MatrixXd &mises,
			const bool skip_orientation = false);

		/// returns a triangulated representation of the sideset. sidesets contains integers mapping to faces
		/// @param[in] mesh mesh
		/// @param[out] pts boundary points
		/// @param[out] faces boundary faces
		/// @param[out] sidesets resulting sidesets
		static void get_sidesets(
			const mesh::Mesh &mesh,
			Eigen::MatrixXd &pts,
			Eigen::MatrixXi &faces,
			Eigen::MatrixXd &sidesets);
	};
} // namespace polyfem::io<|MERGE_RESOLUTION|>--- conflicted
+++ resolved
@@ -48,10 +48,6 @@
 			const std::vector<basis::ElementBases> &gbases,
 			const Eigen::VectorXi &disc_orders,
 			const assembler::Assembler &assembler,
-<<<<<<< HEAD
-			const std::string &formulation,
-=======
->>>>>>> 038ffbb6
 			const Eigen::MatrixXd &fun,
 			Eigen::MatrixXd &result,
 			Eigen::VectorXd &von_mises);
@@ -176,10 +172,6 @@
 			const std::map<int, Eigen::MatrixXd> &polys,
 			const std::map<int, std::pair<Eigen::MatrixXd, Eigen::MatrixXi>> &polys_3d,
 			const assembler::Assembler &assembler,
-<<<<<<< HEAD
-			const std::string &formulation,
-=======
->>>>>>> 038ffbb6
 			const utils::RefElementSampler &sampler,
 			const Eigen::MatrixXd &fun,
 			const bool use_sampler,
@@ -209,10 +201,6 @@
 			const std::map<int, Eigen::MatrixXd> &polys,
 			const std::map<int, std::pair<Eigen::MatrixXd, Eigen::MatrixXi>> &polys_3d,
 			const assembler::Assembler &assembler,
-<<<<<<< HEAD
-			const std::string &formulation,
-=======
->>>>>>> 038ffbb6
 			const utils::RefElementSampler &sampler,
 			const int n_points,
 			const Eigen::MatrixXd &fun,
@@ -248,10 +236,6 @@
 			const std::map<int, Eigen::MatrixXd> &polys,
 			const std::map<int, std::pair<Eigen::MatrixXd, Eigen::MatrixXi>> &polys_3d,
 			const assembler::Assembler &assembler,
-<<<<<<< HEAD
-			const std::string &formulation,
-=======
->>>>>>> 038ffbb6
 			const utils::RefElementSampler &sampler,
 			const int n_points,
 			const Eigen::MatrixXd &fun,
@@ -284,10 +268,6 @@
 			const std::map<int, Eigen::MatrixXd> &polys,
 			const std::map<int, std::pair<Eigen::MatrixXd, Eigen::MatrixXi>> &polys_3d,
 			const assembler::Assembler &assembler,
-<<<<<<< HEAD
-			const std::string &formulation,
-=======
->>>>>>> 038ffbb6
 			const utils::RefElementSampler &sampler,
 			const int n_points,
 			const Eigen::MatrixXd &fun,
@@ -357,10 +337,6 @@
 			const std::vector<basis::ElementBases> &bases,
 			const std::vector<basis::ElementBases> &gbases,
 			const assembler::Assembler &assembler,
-<<<<<<< HEAD
-			const std::string &formulation,
-=======
->>>>>>> 038ffbb6
 			const Eigen::MatrixXd &pts,
 			const Eigen::MatrixXi &faces,
 			const Eigen::MatrixXd &fun,
@@ -391,10 +367,6 @@
 			const std::vector<basis::ElementBases> &bases,
 			const std::vector<basis::ElementBases> &gbases,
 			const assembler::Assembler &assembler,
-<<<<<<< HEAD
-			const std::string &formulation,
-=======
->>>>>>> 038ffbb6
 			const Eigen::MatrixXd &pts,
 			const Eigen::MatrixXi &faces,
 			const Eigen::MatrixXd &fun,
