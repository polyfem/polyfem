--- conflicted
+++ resolved
@@ -154,328 +154,6 @@
 		assert(counter == result.rows());
 	}
 
-<<<<<<< HEAD
-	void Evaluator::interpolate_boundary_function_at_vertices(
-		const mesh::Mesh &mesh,
-		const bool is_problem_scalar,
-		const std::vector<basis::ElementBases> &bases,
-		const std::vector<basis::ElementBases> &gbases,
-		const Eigen::MatrixXd &pts,
-		const Eigen::MatrixXi &faces,
-		const Eigen::MatrixXd &fun,
-		Eigen::MatrixXd &result)
-	{
-		if (fun.size() <= 0)
-		{
-			logger().error("Solve the problem first!");
-			return;
-		}
-		if (!mesh.is_volume())
-		{
-			logger().error("This function works only on volumetric meshes!");
-			return;
-		}
-
-		assert(mesh.is_volume());
-
-		const Mesh3D &mesh3d = dynamic_cast<const Mesh3D &>(mesh);
-
-		Eigen::MatrixXd points;
-
-		int actual_dim = 1;
-		if (!is_problem_scalar)
-			actual_dim = 3;
-
-		igl::AABB<Eigen::MatrixXd, 3> tree;
-		tree.init(pts, faces);
-
-		result.resize(pts.rows(), actual_dim);
-		result.setZero();
-
-		for (int e = 0; e < mesh3d.n_elements(); ++e)
-		{
-			const ElementBases &gbs = gbases[e];
-			const ElementBases &bs = bases[e];
-
-			for (int lf = 0; lf < mesh3d.n_cell_faces(e); ++lf)
-			{
-				const int face_id = mesh3d.cell_face(e, lf);
-				// if (!mesh3d.is_boundary_face(face_id))
-				//     continue;
-				int I;
-				Eigen::RowVector3d C;
-				const Eigen::RowVector3d bary = mesh3d.face_barycenter(face_id);
-
-				const double dist = tree.squared_distance(pts, faces, bary, I, C);
-				if (dist > 1e-15)
-					continue;
-
-				if (mesh3d.is_simplex(e))
-					autogen::p_nodes_3d(1, points);
-				else if (mesh3d.is_cube(e))
-					autogen::q_nodes_3d(1, points);
-				else if (mesh3d.is_prism(e))
-					autogen::prism_nodes_3d(1, 1, points);
-				else
-					assert(false);
-
-				ElementAssemblyValues vals;
-				vals.compute(e, true, points, bs, gbs);
-				Eigen::MatrixXd loc_val(points.rows(), actual_dim);
-				loc_val.setZero();
-
-				// UIEvaluator::ui_state().debug_data().add_points(vals.val, Eigen::RowVector3d(1,0,0));
-
-				for (size_t j = 0; j < bs.bases.size(); ++j)
-				{
-					const Basis &b = bs.bases[j];
-					const AssemblyValues &v = vals.basis_values[j];
-
-					for (int d = 0; d < actual_dim; ++d)
-					{
-						for (size_t ii = 0; ii < b.global().size(); ++ii)
-							loc_val.col(d) += b.global()[ii].val * v.val * fun(b.global()[ii].index * actual_dim + d);
-					}
-				}
-
-				for (int lv_id = 0; lv_id < faces.cols(); ++lv_id)
-				{
-					const int v_id = faces(I, lv_id);
-					const auto p = pts.row(v_id);
-					const auto &mapped = vals.val;
-
-					bool found = false;
-
-					for (int n = 0; n < mapped.rows(); ++n)
-					{
-						if ((p - mapped.row(n)).norm() < 1e-10)
-						{
-							result.row(v_id) = loc_val.row(n);
-							found = true;
-							break;
-						}
-					}
-
-					assert(found);
-				}
-			}
-		}
-	}
-
-	void Evaluator::interpolate_boundary_tensor_function(
-		const mesh::Mesh &mesh,
-		const bool is_problem_scalar,
-		const std::vector<basis::ElementBases> &bases,
-		const std::vector<basis::ElementBases> &gbases,
-		const assembler::Assembler &assembler,
-		const Eigen::MatrixXd &pts,
-		const Eigen::MatrixXi &faces,
-		const Eigen::MatrixXd &fun,
-		const bool compute_avg,
-		Eigen::MatrixXd &result,
-		Eigen::MatrixXd &stresses,
-		Eigen::MatrixXd &mises,
-		const bool skip_orientation)
-	{
-		interpolate_boundary_tensor_function(
-			mesh, is_problem_scalar, bases, gbases,
-			assembler,
-			pts, faces, fun, Eigen::MatrixXd::Zero(pts.rows(), pts.cols()),
-			compute_avg, result, stresses, mises, skip_orientation);
-	}
-
-	void Evaluator::interpolate_boundary_tensor_function(
-		const mesh::Mesh &mesh,
-		const bool is_problem_scalar,
-		const std::vector<basis::ElementBases> &bases,
-		const std::vector<basis::ElementBases> &gbases,
-		const assembler::Assembler &assembler,
-		const Eigen::MatrixXd &pts,
-		const Eigen::MatrixXi &faces,
-		const Eigen::MatrixXd &fun,
-		const Eigen::MatrixXd &disp,
-		const bool compute_avg,
-		Eigen::MatrixXd &result,
-		Eigen::MatrixXd &stresses,
-		Eigen::MatrixXd &mises,
-		bool skip_orientation)
-	{
-		if (fun.size() <= 0)
-		{
-			logger().error("Solve the problem first!");
-			return;
-		}
-		if (disp.size() <= 0)
-		{
-			logger().error("Solve the problem first!");
-			return;
-		}
-		if (!mesh.is_volume())
-		{
-			logger().error("This function works only on volumetric meshes!");
-			return;
-		}
-		if (is_problem_scalar)
-		{
-			logger().error("Define a tensor problem!");
-			return;
-		}
-
-		std::vector<std::pair<std::string, Eigen::MatrixXd>> tmp_t, tmp_s;
-
-		assert(mesh.is_volume());
-		assert(!is_problem_scalar);
-
-		const Mesh3D &mesh3d = dynamic_cast<const Mesh3D &>(mesh);
-
-		Eigen::MatrixXd normals;
-		igl::per_face_normals((pts + disp).eval(), faces, normals);
-
-		Eigen::MatrixXd points, uv, tmp_n, loc_v;
-		Eigen::VectorXd weights;
-
-		const int actual_dim = 3;
-
-		igl::AABB<Eigen::MatrixXd, 3> tree;
-		tree.init(pts, faces);
-
-		result.resize(faces.rows(), actual_dim);
-		result.setConstant(std::numeric_limits<double>::quiet_NaN());
-
-		stresses.resize(faces.rows(), actual_dim * actual_dim);
-		stresses.setConstant(std::numeric_limits<double>::quiet_NaN());
-
-		mises.resize(faces.rows(), 1);
-		mises.setConstant(std::numeric_limits<double>::quiet_NaN());
-
-		int counter = 0;
-
-		for (int e = 0; e < mesh3d.n_elements(); ++e)
-		{
-			const ElementBases &gbs = gbases[e];
-			const ElementBases &bs = bases[e];
-
-			for (int lf = 0; lf < mesh3d.n_cell_faces(e); ++lf)
-			{
-				const int face_id = mesh3d.cell_face(e, lf);
-				// if (!mesh3d.is_boundary_face(face_id))
-				//     continue;
-
-				int I;
-				Eigen::RowVector3d C;
-				const Eigen::RowVector3d bary = mesh3d.face_barycenter(face_id);
-
-				const double dist = tree.squared_distance(pts, faces, bary, I, C);
-				if (dist > 1e-15)
-					continue;
-
-				int lfid = 0;
-				for (; lfid < mesh3d.n_cell_faces(e); ++lfid)
-				{
-					if (mesh.is_simplex(e))
-						loc_v = utils::BoundarySampler::tet_local_node_coordinates_from_face(lfid);
-					else if (mesh.is_cube(e))
-						loc_v = utils::BoundarySampler::hex_local_node_coordinates_from_face(lfid);
-					else if (mesh.is_prism(e))
-						loc_v = utils::BoundarySampler::prism_local_node_coordinates_from_face(lfid);
-					else
-						assert(false);
-
-					ElementAssemblyValues vals;
-					vals.compute(e, true, loc_v, bs, gbs);
-
-					int count = 0;
-
-					for (int lv_id = 0; lv_id < faces.cols(); ++lv_id)
-					{
-						const int v_id = faces(I, lv_id);
-						const auto p = pts.row(v_id);
-						const auto &mapped = vals.val;
-						assert(mapped.rows() == faces.cols());
-
-						for (int n = 0; n < mapped.rows(); ++n)
-						{
-							if ((p - mapped.row(n)).norm() < 1e-10)
-							{
-								count++;
-								break;
-							}
-						}
-					}
-
-					if (count == faces.cols())
-						break;
-				}
-				assert(lfid < mesh3d.n_cell_faces(e));
-
-				if (mesh.is_simplex(e))
-				{
-					utils::BoundarySampler::quadrature_for_tri_face(lfid, 4, face_id, mesh3d, uv, points, weights);
-					utils::BoundarySampler::normal_for_tri_face(lfid, tmp_n);
-				}
-				else if (mesh.is_cube(e))
-				{
-					utils::BoundarySampler::quadrature_for_quad_face(lfid, 4, face_id, mesh3d, uv, points, weights);
-					utils::BoundarySampler::normal_for_quad_face(lfid, tmp_n);
-				}
-				else if (mesh.is_prism(e))
-				{
-					utils::BoundarySampler::quadrature_for_prism_face(lfid, 4, 4, face_id, mesh3d, uv, points, weights);
-					utils::BoundarySampler::normal_for_prism_face(lfid, tmp_n);
-				}
-				else
-					assert(false);
-
-				Eigen::RowVector3d tet_n;
-				tet_n.setZero();
-				ElementAssemblyValues vals;
-				vals.compute(e, true, points, bs, gbs);
-				for (int n = 0; n < vals.jac_it.size(); ++n)
-				{
-					Eigen::RowVector3d tmp = tmp_n * vals.jac_it[n];
-					tmp.normalize();
-					tet_n += tmp;
-				}
-
-				assembler.compute_scalar_value(e, bs, gbs, points, fun, tmp_s);
-				assembler.compute_tensor_value(e, bs, gbs, points, fun, tmp_t);
-
-				Eigen::MatrixXd loc_val = tmp_t[0].second, local_mises = tmp_s[0].second;
-				Eigen::VectorXd tmp(loc_val.cols());
-				const double tmp_mises = (local_mises.array() * weights.array()).sum();
-
-				for (int d = 0; d < loc_val.cols(); ++d)
-					tmp(d) = (loc_val.col(d).array() * weights.array()).sum();
-				const Eigen::MatrixXd tensor = Eigen::Map<Eigen::MatrixXd>(tmp.data(), 3, 3);
-
-				const Eigen::RowVector3d tmpn = normals.row(I);
-				const Eigen::RowVector3d tmptf = tmpn * tensor;
-				if (skip_orientation || tmpn.dot(tet_n) > 0)
-				{
-					assert(std::isnan(result(I, 0)));
-					assert(std::isnan(stresses(I, 0)));
-					assert(std::isnan(mises(I)));
-
-					result.row(I) = tmptf;
-					stresses.row(I) = tmp;
-					mises(I) = tmp_mises;
-
-					if (compute_avg)
-					{
-						result.row(I) /= weights.sum();
-						stresses.row(I) /= weights.sum();
-						mises(I) /= weights.sum();
-					}
-					++counter;
-				}
-			}
-		}
-
-		assert(counter == result.rows());
-	}
-
-=======
->>>>>>> d4773c7d
 	void Evaluator::average_grad_based_function(
 		const mesh::Mesh &mesh,
 		const bool is_problem_scalar,
@@ -613,99 +291,6 @@
 		// interpolate_function(n_points, actual_dim*actual_dim, bases, avg_tensor, result_tensor, boundary_only);
 	}
 
-<<<<<<< HEAD
-	void Evaluator::compute_vertex_values(
-		const mesh::Mesh &mesh,
-		int actual_dim,
-		const std::vector<basis::ElementBases> &basis,
-		const utils::RefElementSampler &sampler,
-		const Eigen::MatrixXd &fun,
-		Eigen::MatrixXd &result)
-	{
-		// if (!mesh)
-		// {
-		// 	logger().error("Load the mesh first!");
-		// 	return;
-		// }
-		if (fun.size() <= 0)
-		{
-			logger().error("Solve the problem first!");
-			return;
-		}
-		if (!mesh.is_volume())
-		{
-			logger().error("This function works only on volumetric meshes!");
-			return;
-		}
-
-		const Mesh3D &mesh3d = dynamic_cast<const Mesh3D &>(mesh);
-
-		result.resize(mesh3d.n_vertices(), actual_dim);
-		result.setZero();
-
-		// std::array<int, 8> get_ordered_vertices_from_hex(const int element_index) const;
-		// std::array<int, 4> get_ordered_vertices_from_tet(const int element_index) const;
-
-		std::vector<AssemblyValues> tmp;
-		std::vector<bool> marked(mesh3d.n_vertices(), false);
-		for (int i = 0; i < int(basis.size()); ++i)
-		{
-			const ElementBases &bs = basis[i];
-			Eigen::MatrixXd local_pts;
-			std::vector<int> vertices;
-
-			if (mesh.is_simplex(i))
-			{
-				local_pts = sampler.simplex_corners();
-				auto vtx = mesh3d.get_ordered_vertices_from_tet(i);
-				vertices.assign(vtx.begin(), vtx.end());
-			}
-			else if (mesh.is_cube(i))
-			{
-				local_pts = sampler.cube_corners();
-				auto vtx = mesh3d.get_ordered_vertices_from_hex(i);
-				vertices.assign(vtx.begin(), vtx.end());
-			}
-			else if (mesh.is_prism(i))
-			{
-				local_pts = sampler.prism_corners();
-				auto vtx = mesh3d.get_ordered_vertices_from_hex(i);
-				vertices.assign(vtx.begin(), vtx.end());
-			}
-			// TODO poly?
-			assert((int)vertices.size() == (int)local_pts.rows());
-
-			Eigen::MatrixXd local_res = Eigen::MatrixXd::Zero(local_pts.rows(), actual_dim);
-			bs.evaluate_bases(local_pts, tmp);
-			for (size_t j = 0; j < bs.bases.size(); ++j)
-			{
-				const Basis &b = bs.bases[j];
-
-				for (int d = 0; d < actual_dim; ++d)
-				{
-					for (size_t ii = 0; ii < b.global().size(); ++ii)
-						local_res.col(d) += b.global()[ii].val * tmp[j].val * fun(b.global()[ii].index * actual_dim + d);
-				}
-			}
-
-			for (size_t lv = 0; lv < vertices.size(); ++lv)
-			{
-				int v = vertices[lv];
-				if (marked[v])
-				{
-					assert((result.row(v) - local_res.row(lv)).norm() < 1e-6);
-				}
-				else
-				{
-					result.row(v) = local_res.row(lv);
-					marked[v] = true;
-				}
-			}
-		}
-	}
-
-=======
->>>>>>> d4773c7d
 	void Evaluator::compute_stress_at_quadrature_points(
 		const mesh::Mesh &mesh,
 		const bool is_problem_scalar,
