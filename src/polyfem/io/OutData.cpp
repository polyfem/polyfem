#include "OutData.hpp"

#include "Evaluator.hpp"

#include <polyfem/State.hpp>

#include <polyfem/assembler/ElementAssemblyValues.hpp>
#include <polyfem/assembler/AssemblyValues.hpp>
#include <polyfem/assembler/MatParams.hpp>
#include <polyfem/assembler/Mass.hpp>

#include <polyfem/basis/ElementBases.hpp>

#include <polyfem/mesh/MeshUtils.hpp>
#include <polyfem/mesh/mesh2D/Mesh2D.hpp>
#include <polyfem/mesh/mesh3D/Mesh3D.hpp>

#include <polyfem/time_integrator/ImplicitTimeIntegrator.hpp>

#include <polyfem/solver/forms/ContactForm.hpp>
#include <polyfem/solver/forms/FrictionForm.hpp>
#include <polyfem/solver/NLProblem.hpp>
#include <polyfem/solver/forms/BodyForm.hpp>
#include <polyfem/solver/forms/BodyForm.hpp>
#include <polyfem/solver/forms/ContactForm.hpp>
#include <polyfem/solver/forms/ElasticForm.hpp>
#include <polyfem/solver/forms/FrictionForm.hpp>
#include <polyfem/solver/forms/InertiaForm.hpp>
#include <polyfem/solver/forms/LaggedRegForm.hpp>
#include <polyfem/solver/forms/RayleighDampingForm.hpp>
#include <polyfem/solver/forms/lagrangian/AugmentedLagrangianForm.hpp>

#include <polyfem/utils/EdgeSampler.hpp>
#include <polyfem/utils/Logger.hpp>
#include <polyfem/utils/par_for.hpp>
#include <polyfem/utils/BoundarySampler.hpp>
#include <polyfem/utils/Timer.hpp>
#include <polyfem/utils/MaybeParallelFor.hpp>
#include <polyfem/utils/getRSS.h>

#include <polyfem/autogen/auto_p_bases.hpp>
#include <polyfem/autogen/auto_q_bases.hpp>
#include <polyfem/autogen/prism_bases.hpp>

#include <paraviewo/VTMWriter.hpp>
#include <paraviewo/PVDWriter.hpp>

#include <SimpleBVH/BVH.hpp>

#include <igl/write_triangle_mesh.h>
#include <igl/edges.h>
#include <igl/facet_adjacency_matrix.h>
#include <igl/connected_components.h>

#include <ipc/ipc.hpp>

#include <filesystem>

namespace polyfem::io
{
	namespace
	{
		void compute_traction_forces(const State &state, const Eigen::MatrixXd &solution, const double t, Eigen::MatrixXd &traction_forces, bool skip_dirichlet = true)
		{
			int actual_dim = 1;
			if (!state.problem->is_scalar())
				actual_dim = state.mesh->dimension();
			else
				return;

			const std::vector<basis::ElementBases> &bases = state.bases;
			const std::vector<basis::ElementBases> &gbases = state.geom_bases();

			Eigen::MatrixXd uv, samples, gtmp, rhs_fun, deform_mat, trafo;
			Eigen::VectorXi global_primitive_ids;
			Eigen::MatrixXd points, normals;
			Eigen::VectorXd weights;
			polyfem::assembler::ElementAssemblyValues vals;

			traction_forces.setZero(state.n_bases * actual_dim, 1);

			for (const auto &lb : state.total_local_boundary)
			{
				const int e = lb.element_id();
				bool has_samples = utils::BoundarySampler::boundary_quadrature(lb, state.n_boundary_samples(), *state.mesh, false, uv, points, normals, weights, global_primitive_ids);

				if (!has_samples)
					continue;

				const basis::ElementBases &gbs = gbases[e];
				const basis::ElementBases &bs = bases[e];

				vals.compute(e, state.mesh->is_volume(), points, bs, gbs);

				for (int n = 0; n < normals.rows(); ++n)
				{
					trafo = vals.jac_it[n].inverse();

					if (solution.size() > 0)
					{
						assert(actual_dim == 2 || actual_dim == 3);
						deform_mat.resize(actual_dim, actual_dim);
						deform_mat.setZero();
						for (const auto &b : vals.basis_values)
						{
							for (const auto &g : b.global)
							{
								for (int d = 0; d < actual_dim; ++d)
								{
									deform_mat.row(d) += solution(g.index * actual_dim + d) * b.grad.row(n);
								}
							}
						}

						trafo += deform_mat;
					}

					normals.row(n) = normals.row(n) * trafo.inverse();
					normals.row(n).normalize();
				}

				std::vector<assembler::Assembler::NamedMatrix> tensor_flat;
				state.assembler->compute_tensor_value(assembler::OutputData(t, e, bs, gbs, points, solution), tensor_flat);

				for (long n = 0; n < vals.basis_values.size(); ++n)
				{
					const polyfem::assembler::AssemblyValues &v = vals.basis_values[n];

					const int g_index = v.global[0].index * actual_dim;

					for (int q = 0; q < points.rows(); ++q)
					{
						// TF computed only from cauchy stress
						assert(tensor_flat[0].first == "cauchy_stess");
						assert(tensor_flat[0].second.row(q).size() == actual_dim * actual_dim);

						Eigen::MatrixXd stress_tensor = utils::unflatten(tensor_flat[0].second.row(q), actual_dim);

						traction_forces.block(g_index, 0, actual_dim, 1) += stress_tensor * normals.row(q).transpose() * v.val(q) * weights(q);
					}
				}
			}
		}
	} // namespace

	void OutGeometryData::extract_boundary_mesh(
		const mesh::Mesh &mesh,
		const int n_bases,
		const std::vector<basis::ElementBases> &bases,
		const std::vector<mesh::LocalBoundary> &total_local_boundary,
		Eigen::MatrixXd &node_positions,
		Eigen::MatrixXi &boundary_edges,
		Eigen::MatrixXi &boundary_triangles,
		std::vector<Eigen::Triplet<double>> &displacement_map_entries)
	{
		using namespace polyfem::mesh;

		displacement_map_entries.clear();

		if (mesh.is_volume())
		{
			if (mesh.has_poly())
			{
				logger().warn("Skipping as the mesh has polygons");
				return;
			}

			const bool is_simplicial = mesh.is_simplicial();

			node_positions.resize(n_bases + (is_simplicial ? 0 : mesh.n_faces()), 3);
			node_positions.setZero();
			const Mesh3D &mesh3d = dynamic_cast<const Mesh3D &>(mesh);

			std::vector<std::tuple<int, int, int>> tris;

			std::vector<bool> visited_node(n_bases, false);

			std::stringstream print_warning;

			for (const LocalBoundary &lb : total_local_boundary)
			{
				const basis::ElementBases &b = bases[lb.element_id()];

				for (int j = 0; j < lb.size(); ++j)
				{
					const int eid = lb.global_primitive_id(j);
					const int lid = lb[j];
					const Eigen::VectorXi nodes = b.local_nodes_for_primitive(eid, mesh3d);

					if (mesh.is_cube(lb.element_id()))
					{
						assert(!is_simplicial);
						assert(!mesh.has_poly());
						std::vector<int> loc_nodes;
						RowVectorNd bary = RowVectorNd::Zero(3);

						for (long n = 0; n < nodes.size(); ++n)
						{
							auto &bs = b.bases[nodes(n)];
							const auto &glob = bs.global();
							if (glob.size() != 1)
								continue;

							int gindex = glob.front().index;
							node_positions.row(gindex) = glob.front().node;
							bary += glob.front().node;
							loc_nodes.push_back(gindex);
						}

						if (loc_nodes.size() != 4)
						{
							logger().trace("skipping element {} since it is not Q1", eid);
							continue;
						}

						bary /= 4;

						const int new_node = n_bases + eid;
						node_positions.row(new_node) = bary;
						tris.emplace_back(loc_nodes[1], loc_nodes[0], new_node);
						tris.emplace_back(loc_nodes[2], loc_nodes[1], new_node);
						tris.emplace_back(loc_nodes[3], loc_nodes[2], new_node);
						tris.emplace_back(loc_nodes[0], loc_nodes[3], new_node);

						for (int q = 0; q < 4; ++q)
						{
							if (!visited_node[loc_nodes[q]])
								displacement_map_entries.emplace_back(loc_nodes[q], loc_nodes[q], 1);

							visited_node[loc_nodes[q]] = true;
							displacement_map_entries.emplace_back(new_node, loc_nodes[q], 0.25);
						}

						continue;
					}

					// TODO prism collision mesh

					if (!mesh.is_simplex(lb.element_id()))
					{
						logger().trace("skipping element {} since it is not a simplex or hex", eid);
						continue;
					}

					assert(mesh.is_simplex(lb.element_id()));

					std::vector<int> loc_nodes;

					bool is_follower = false;
					if (!mesh3d.is_conforming())
					{
						for (long n = 0; n < nodes.size(); ++n)
						{
							auto &bs = b.bases[nodes(n)];
							const auto &glob = bs.global();
							if (glob.size() != 1)
							{
								is_follower = true;
								break;
							}
						}
					}

					if (is_follower)
						continue;

					for (long n = 0; n < nodes.size(); ++n)
					{
						const basis::Basis &bs = b.bases[nodes(n)];
						const std::vector<basis::Local2Global> &glob = bs.global();
						if (glob.size() != 1)
							continue;

						int gindex = glob.front().index;
						node_positions.row(gindex) = glob.front().node;
						loc_nodes.push_back(gindex);
					}

					if (loc_nodes.size() == 3)
					{
						tris.emplace_back(loc_nodes[0], loc_nodes[1], loc_nodes[2]);
					}
					else if (loc_nodes.size() == 6)
					{
						tris.emplace_back(loc_nodes[0], loc_nodes[3], loc_nodes[5]);
						tris.emplace_back(loc_nodes[3], loc_nodes[1], loc_nodes[4]);
						tris.emplace_back(loc_nodes[4], loc_nodes[2], loc_nodes[5]);
						tris.emplace_back(loc_nodes[3], loc_nodes[4], loc_nodes[5]);
					}
					else if (loc_nodes.size() == 10)
					{
						tris.emplace_back(loc_nodes[0], loc_nodes[3], loc_nodes[8]);
						tris.emplace_back(loc_nodes[3], loc_nodes[4], loc_nodes[9]);
						tris.emplace_back(loc_nodes[4], loc_nodes[1], loc_nodes[5]);
						tris.emplace_back(loc_nodes[5], loc_nodes[6], loc_nodes[9]);
						tris.emplace_back(loc_nodes[6], loc_nodes[2], loc_nodes[7]);
						tris.emplace_back(loc_nodes[7], loc_nodes[8], loc_nodes[9]);
						tris.emplace_back(loc_nodes[8], loc_nodes[3], loc_nodes[9]);
						tris.emplace_back(loc_nodes[9], loc_nodes[4], loc_nodes[5]);
						tris.emplace_back(loc_nodes[6], loc_nodes[7], loc_nodes[9]);
					}
					else if (loc_nodes.size() == 15)
					{
						tris.emplace_back(loc_nodes[0], loc_nodes[3], loc_nodes[11]);
						tris.emplace_back(loc_nodes[3], loc_nodes[4], loc_nodes[12]);
						tris.emplace_back(loc_nodes[3], loc_nodes[12], loc_nodes[11]);
						tris.emplace_back(loc_nodes[12], loc_nodes[10], loc_nodes[11]);
						tris.emplace_back(loc_nodes[4], loc_nodes[5], loc_nodes[13]);
						tris.emplace_back(loc_nodes[4], loc_nodes[13], loc_nodes[12]);
						tris.emplace_back(loc_nodes[12], loc_nodes[13], loc_nodes[14]);
						tris.emplace_back(loc_nodes[12], loc_nodes[14], loc_nodes[10]);
						tris.emplace_back(loc_nodes[14], loc_nodes[9], loc_nodes[10]);
						tris.emplace_back(loc_nodes[5], loc_nodes[1], loc_nodes[6]);
						tris.emplace_back(loc_nodes[5], loc_nodes[6], loc_nodes[13]);
						tris.emplace_back(loc_nodes[6], loc_nodes[7], loc_nodes[13]);
						tris.emplace_back(loc_nodes[13], loc_nodes[7], loc_nodes[14]);
						tris.emplace_back(loc_nodes[7], loc_nodes[8], loc_nodes[14]);
						tris.emplace_back(loc_nodes[14], loc_nodes[8], loc_nodes[9]);
						tris.emplace_back(loc_nodes[8], loc_nodes[2], loc_nodes[9]);
					}
					else
					{
						print_warning << loc_nodes.size() << " ";
						// assert(false);
					}

					if (!is_simplicial)
					{
						for (int k = 0; k < loc_nodes.size(); ++k)
						{
							if (!visited_node[loc_nodes[k]])
								displacement_map_entries.emplace_back(loc_nodes[k], loc_nodes[k], 1);

							visited_node[loc_nodes[k]] = true;
						}
					}
				}
			}

			if (print_warning.str().size() > 0)
				logger().warn("Skipping faces as theys have {} nodes, boundary export supported up to p4", print_warning.str());

			boundary_triangles.resize(tris.size(), 3);
			for (int i = 0; i < tris.size(); ++i)
			{
				boundary_triangles.row(i) << std::get<0>(tris[i]), std::get<2>(tris[i]), std::get<1>(tris[i]);
			}

			if (boundary_triangles.rows() > 0)
			{
				igl::edges(boundary_triangles, boundary_edges);
			}
		}
		else
		{
			node_positions.resize(n_bases, 2);
			node_positions.setZero();
			const Mesh2D &mesh2d = dynamic_cast<const Mesh2D &>(mesh);

			std::vector<std::pair<int, int>> edges;

			for (const LocalBoundary &lb : total_local_boundary)
			{
				const basis::ElementBases &b = bases[lb.element_id()];

				for (int j = 0; j < lb.size(); ++j)
				{
					const int eid = lb.global_primitive_id(j);
					const int lid = lb[j];
					const Eigen::VectorXi nodes = b.local_nodes_for_primitive(eid, mesh2d);

					int prev_node = -1;

					for (long n = 0; n < nodes.size(); ++n)
					{
						const basis::Basis &bs = b.bases[nodes(n)];
						const std::vector<basis::Local2Global> &glob = bs.global();
						if (glob.size() != 1)
							continue;

						int gindex = glob.front().index;
						node_positions.row(gindex) = glob.front().node.head<2>();

						if (prev_node >= 0)
							edges.emplace_back(prev_node, gindex);
						prev_node = gindex;
					}
				}
			}

			boundary_triangles.resize(0, 0);
			boundary_edges.resize(edges.size(), 2);
			for (int i = 0; i < edges.size(); ++i)
			{
				boundary_edges.row(i) << edges[i].first, edges[i].second;
			}
		}
	}

	void OutGeometryData::build_vis_boundary_mesh(
		const mesh::Mesh &mesh,
		const std::vector<basis::ElementBases> &bases,
		const std::vector<basis::ElementBases> &gbases,
		const std::vector<mesh::LocalBoundary> &total_local_boundary,
		const Eigen::MatrixXd &solution,
		const int problem_dim,
		Eigen::MatrixXd &boundary_vis_vertices,
		Eigen::MatrixXd &boundary_vis_local_vertices,
		Eigen::MatrixXi &boundary_vis_elements,
		Eigen::MatrixXi &boundary_vis_elements_ids,
		Eigen::MatrixXi &boundary_vis_primitive_ids,
		Eigen::MatrixXd &boundary_vis_normals,
		Eigen::MatrixXd &displaced_boundary_vis_normals) const
	{
		using namespace polyfem::mesh;

		std::vector<Eigen::MatrixXd> lv, vertices, allnormals, displaced_allnormals;
		std::vector<int> el_ids, global_primitive_ids;
		Eigen::MatrixXd uv, local_pts, tmp_n, normals, displaced_normals, trafo, deform_mat;
		assembler::ElementAssemblyValues vals;
		const auto &sampler = ref_element_sampler;
		const int n_samples = sampler.num_samples();
		int size = 0;

		std::vector<std::pair<int, int>> edges;
		std::vector<std::tuple<int, int, int>> tris;

		for (auto it = total_local_boundary.begin(); it != total_local_boundary.end(); ++it)
		{
			const auto &lb = *it;
			const auto &gbs = gbases[lb.element_id()];
			const auto &bs = bases[lb.element_id()];

			for (int k = 0; k < lb.size(); ++k)
			{
				switch (lb.type())
				{
				case BoundaryType::TRI_LINE:
					utils::BoundarySampler::normal_for_tri_edge(lb[k], tmp_n);
					utils::BoundarySampler::sample_parametric_tri_edge(lb[k], n_samples, uv, local_pts);
					break;
				case BoundaryType::QUAD_LINE:
					utils::BoundarySampler::normal_for_quad_edge(lb[k], tmp_n);
					utils::BoundarySampler::sample_parametric_quad_edge(lb[k], n_samples, uv, local_pts);
					break;
				case BoundaryType::QUAD:
					utils::BoundarySampler::normal_for_quad_face(lb[k], tmp_n);
					utils::BoundarySampler::sample_parametric_quad_face(lb[k], n_samples, uv, local_pts);
					break;
				case BoundaryType::TRI:
					utils::BoundarySampler::normal_for_tri_face(lb[k], tmp_n);
					utils::BoundarySampler::sample_parametric_tri_face(lb[k], n_samples, uv, local_pts);
					break;
				case BoundaryType::PRISM:
					utils::BoundarySampler::normal_for_prism_face(lb[k], tmp_n);
					utils::BoundarySampler::sample_parametric_prism_face(lb[k], n_samples, uv, local_pts);
					break;
				case BoundaryType::POLYGON:
					utils::BoundarySampler::normal_for_polygon_edge(lb.element_id(), lb.global_primitive_id(k), mesh, tmp_n);
					utils::BoundarySampler::sample_polygon_edge(lb.element_id(), lb.global_primitive_id(k), n_samples, mesh, uv, local_pts);
					break;
				case BoundaryType::POLYHEDRON:
					assert(false);
					break;
				case BoundaryType::INVALID:
					assert(false);
					break;
				default:
					assert(false);
				}

				vertices.emplace_back();
				lv.emplace_back(local_pts);
				el_ids.push_back(lb.element_id());
				global_primitive_ids.push_back(lb.global_primitive_id(k));
				gbs.eval_geom_mapping(local_pts, vertices.back());
				vals.compute(lb.element_id(), mesh.is_volume(), local_pts, bs, gbs);
				const int tris_start = tris.size();

				if (mesh.is_volume())
				{
					const bool prism_quad = lb.type() == BoundaryType::PRISM && lb[k] >= 2;
					const bool prism_tri = lb.type() == BoundaryType::PRISM && lb[k] < 2;

					if (lb.type() == BoundaryType::QUAD || prism_quad)
					{
						const auto map = [n_samples, size](int i, int j) { return j * n_samples + i + size; };

						for (int j = 0; j < n_samples - 1; ++j)
						{
							for (int i = 0; i < n_samples - 1; ++i)
							{
								tris.emplace_back(map(i, j), map(i + 1, j), map(i, j + 1));
								tris.emplace_back(map(i + 1, j + 1), map(i, j + 1), map(i + 1, j));
							}
						}
					}
					else if (lb.type() == BoundaryType::TRI || prism_tri)
					{
						int index = 0;
						std::vector<int> mapp(n_samples * n_samples, -1);
						for (int j = 0; j < n_samples; ++j)
						{
							for (int i = 0; i < n_samples - j; ++i)
							{
								mapp[j * n_samples + i] = index;
								++index;
							}
						}
						const auto map = [mapp, n_samples](int i, int j) {
							if (j * n_samples + i >= mapp.size())
								return -1;
							return mapp[j * n_samples + i];
						};

						for (int j = 0; j < n_samples - 1; ++j)
						{
							for (int i = 0; i < n_samples - j; ++i)
							{
								if (map(i, j) >= 0 && map(i + 1, j) >= 0 && map(i, j + 1) >= 0)
									tris.emplace_back(map(i, j) + size, map(i + 1, j) + size, map(i, j + 1) + size);

								if (map(i + 1, j + 1) >= 0 && map(i, j + 1) >= 0 && map(i + 1, j) >= 0)
									tris.emplace_back(map(i + 1, j + 1) + size, map(i, j + 1) + size, map(i + 1, j) + size);
							}
						}
					}
					else
					{
						assert(false);
					}
				}
				else
				{
					for (int i = 0; i < vertices.back().rows() - 1; ++i)
						edges.emplace_back(i + size, i + size + 1);
				}

				normals.resize(vals.jac_it.size(), tmp_n.cols());
				displaced_normals.resize(vals.jac_it.size(), tmp_n.cols());

				for (int n = 0; n < vals.jac_it.size(); ++n)
				{
					trafo = vals.jac_it[n].inverse();

					if (problem_dim == 2 || problem_dim == 3)
					{

						if (solution.size() > 0)
						{
							deform_mat.resize(problem_dim, problem_dim);
							deform_mat.setZero();
							for (const auto &b : vals.basis_values)
								for (const auto &g : b.global)
									for (int d = 0; d < problem_dim; ++d)
										deform_mat.row(d) += solution(g.index * problem_dim + d) * b.grad.row(n);

							trafo += deform_mat;
						}
					}

					normals.row(n) = tmp_n * vals.jac_it[n];
					normals.row(n).normalize();

					displaced_normals.row(n) = tmp_n * trafo.inverse();
					displaced_normals.row(n).normalize();
				}

				allnormals.push_back(normals);
				displaced_allnormals.push_back(displaced_normals);

				tmp_n.setZero();
				for (int n = 0; n < vals.jac_it.size(); ++n)
				{
					tmp_n += normals.row(n);
				}

				if (mesh.is_volume())
				{
					Eigen::Vector3d e1 = vertices.back().row(std::get<1>(tris.back()) - size) - vertices.back().row(std::get<0>(tris.back()) - size);
					Eigen::Vector3d e2 = vertices.back().row(std::get<2>(tris.back()) - size) - vertices.back().row(std::get<0>(tris.back()) - size);

					Eigen::Vector3d n = e1.cross(e2);
					Eigen::Vector3d nn = tmp_n.transpose();

					if (n.dot(nn) < 0)
					{
						for (int i = tris_start; i < tris.size(); ++i)
						{
							tris[i] = std::tuple<int, int, int>(std::get<0>(tris[i]), std::get<2>(tris[i]), std::get<1>(tris[i]));
						}
					}
				}

				size += vertices.back().rows();
			}
		}

		boundary_vis_vertices.resize(size, vertices.front().cols());
		boundary_vis_local_vertices.resize(size, vertices.front().cols());
		boundary_vis_elements_ids.resize(size, 1);
		boundary_vis_primitive_ids.resize(size, 1);
		boundary_vis_normals.resize(size, vertices.front().cols());
		displaced_boundary_vis_normals.resize(size, vertices.front().cols());

		if (mesh.is_volume())
			boundary_vis_elements.resize(tris.size(), 3);
		else
			boundary_vis_elements.resize(edges.size(), 2);

		int index = 0;
		int ii = 0;
		for (const auto &v : vertices)
		{
			boundary_vis_vertices.block(index, 0, v.rows(), v.cols()) = v;
			boundary_vis_local_vertices.block(index, 0, v.rows(), v.cols()) = lv[ii];
			boundary_vis_elements_ids.block(index, 0, v.rows(), 1).setConstant(el_ids[ii]);
			boundary_vis_primitive_ids.block(index, 0, v.rows(), 1).setConstant(global_primitive_ids[ii++]);
			index += v.rows();
		}

		index = 0;
		for (const auto &n : allnormals)
		{
			boundary_vis_normals.block(index, 0, n.rows(), n.cols()) = n;
			index += n.rows();
		}

		index = 0;
		for (const auto &n : displaced_allnormals)
		{
			displaced_boundary_vis_normals.block(index, 0, n.rows(), n.cols()) = n;
			index += n.rows();
		}

		index = 0;
		if (mesh.is_volume())
		{
			for (const auto &t : tris)
			{
				boundary_vis_elements.row(index) << std::get<0>(t), std::get<1>(t), std::get<2>(t);
				++index;
			}
		}
		else
		{
			for (const auto &e : edges)
			{
				boundary_vis_elements.row(index) << e.first, e.second;
				++index;
			}
		}
	}

	void OutGeometryData::build_vis_mesh(
		const mesh::Mesh &mesh,
		const Eigen::VectorXi &disc_orders,
		const std::vector<basis::ElementBases> &gbases,
		const std::map<int, Eigen::MatrixXd> &polys,
		const std::map<int, std::pair<Eigen::MatrixXd, Eigen::MatrixXi>> &polys_3d,
		const bool boundary_only,
		Eigen::MatrixXd &points,
		Eigen::MatrixXi &tets,
		Eigen::MatrixXi &el_id,
		Eigen::MatrixXd &discr) const
	{
		const auto &sampler = ref_element_sampler;

		const auto &current_bases = gbases;
		int tet_total_size = 0;
		int pts_total_size = 0;

		Eigen::MatrixXd vis_pts_poly;
		Eigen::MatrixXi vis_faces_poly, vis_edges_poly;

		for (size_t i = 0; i < current_bases.size(); ++i)
		{
			const auto &bs = current_bases[i];

			if (boundary_only && mesh.is_volume() && !mesh.is_boundary_element(i))
				continue;

			if (mesh.is_simplex(i))
			{
				tet_total_size += sampler.simplex_volume().rows();
				pts_total_size += sampler.simplex_points().rows();
			}
			else if (mesh.is_cube(i))
			{
				tet_total_size += sampler.cube_volume().rows();
				pts_total_size += sampler.cube_points().rows();
			}
			else if (mesh.is_prism(i))
			{
				tet_total_size += sampler.prism_volume().rows();
				pts_total_size += sampler.prism_points().rows();
			}
			else
			{
				if (mesh.is_volume())
				{
					sampler.sample_polyhedron(polys_3d.at(i).first, polys_3d.at(i).second, vis_pts_poly, vis_faces_poly, vis_edges_poly);

					tet_total_size += vis_faces_poly.rows();
					pts_total_size += vis_pts_poly.rows();
				}
				else
				{
					sampler.sample_polygon(polys.at(i), vis_pts_poly, vis_faces_poly, vis_edges_poly);

					tet_total_size += vis_faces_poly.rows();
					pts_total_size += vis_pts_poly.rows();
				}
			}
		}

		points.resize(pts_total_size, mesh.dimension());
		tets.resize(tet_total_size, mesh.is_volume() ? 4 : 3);

		el_id.resize(pts_total_size, 1);
		discr.resize(pts_total_size, 1);

		Eigen::MatrixXd mapped, tmp;
		int tet_index = 0, pts_index = 0;

		for (size_t i = 0; i < current_bases.size(); ++i)
		{
			const auto &bs = current_bases[i];

			if (boundary_only && mesh.is_volume() && !mesh.is_boundary_element(i))
				continue;

			if (mesh.is_simplex(i))
			{
				bs.eval_geom_mapping(sampler.simplex_points(), mapped);

				tets.block(tet_index, 0, sampler.simplex_volume().rows(), tets.cols()) = sampler.simplex_volume().array() + pts_index;
				tet_index += sampler.simplex_volume().rows();

				points.block(pts_index, 0, mapped.rows(), points.cols()) = mapped;
				discr.block(pts_index, 0, mapped.rows(), 1).setConstant(disc_orders(i));
				el_id.block(pts_index, 0, mapped.rows(), 1).setConstant(i);
				pts_index += mapped.rows();
			}
			else if (mesh.is_cube(i))
			{
				bs.eval_geom_mapping(sampler.cube_points(), mapped);

				tets.block(tet_index, 0, sampler.cube_volume().rows(), tets.cols()) = sampler.cube_volume().array() + pts_index;
				tet_index += sampler.cube_volume().rows();

				points.block(pts_index, 0, mapped.rows(), points.cols()) = mapped;
				discr.block(pts_index, 0, mapped.rows(), 1).setConstant(disc_orders(i));
				el_id.block(pts_index, 0, mapped.rows(), 1).setConstant(i);
				pts_index += mapped.rows();
			}
			else if (mesh.is_prism(i))
			{
				bs.eval_geom_mapping(sampler.prism_points(), mapped);

				tets.block(tet_index, 0, sampler.prism_volume().rows(), tets.cols()) = sampler.prism_volume().array() + pts_index;
				tet_index += sampler.prism_volume().rows();

				points.block(pts_index, 0, mapped.rows(), points.cols()) = mapped;
				discr.block(pts_index, 0, mapped.rows(), 1).setConstant(disc_orders(i));
				el_id.block(pts_index, 0, mapped.rows(), 1).setConstant(i);
				pts_index += mapped.rows();
			}
			else
			{
				if (mesh.is_volume())
				{
					sampler.sample_polyhedron(polys_3d.at(i).first, polys_3d.at(i).second, vis_pts_poly, vis_faces_poly, vis_edges_poly);
					bs.eval_geom_mapping(vis_pts_poly, mapped);

					tets.block(tet_index, 0, vis_faces_poly.rows(), tets.cols()) = vis_faces_poly.array() + pts_index;
					tet_index += vis_faces_poly.rows();

					points.block(pts_index, 0, mapped.rows(), points.cols()) = mapped;
					discr.block(pts_index, 0, mapped.rows(), 1).setConstant(-1);
					el_id.block(pts_index, 0, mapped.rows(), 1).setConstant(i);
					pts_index += mapped.rows();
				}
				else
				{
					sampler.sample_polygon(polys.at(i), vis_pts_poly, vis_faces_poly, vis_edges_poly);
					bs.eval_geom_mapping(vis_pts_poly, mapped);

					tets.block(tet_index, 0, vis_faces_poly.rows(), tets.cols()) = vis_faces_poly.array() + pts_index;
					tet_index += vis_faces_poly.rows();

					points.block(pts_index, 0, mapped.rows(), points.cols()) = mapped;
					discr.block(pts_index, 0, mapped.rows(), 1).setConstant(-1);
					el_id.block(pts_index, 0, mapped.rows(), 1).setConstant(i);
					pts_index += mapped.rows();
				}
			}
		}

		assert(pts_index == points.rows());
		assert(tet_index == tets.rows());
	}

	void OutGeometryData::build_high_order_vis_mesh(
		const mesh::Mesh &mesh,
		const Eigen::VectorXi &disc_orders,
		const Eigen::VectorXi &disc_ordersq,
		const std::vector<basis::ElementBases> &bases,
		Eigen::MatrixXd &points,
		std::vector<std::vector<int>> &elements,
		Eigen::MatrixXi &el_id,
		Eigen::MatrixXd &discr) const
	{
		// if (!mesh)
		// {
		// 	logger().error("Load the mesh first!");
		// 	return;
		// }
		// if (n_bases <= 0)
		// {
		// 	logger().error("Build the bases first!");
		// 	return;
		// }
		assert(mesh.is_linear());

		std::vector<RowVectorNd> nodes;
		int pts_total_size = 0;
		elements.resize(bases.size());
		Eigen::MatrixXd ref_pts;

		for (size_t i = 0; i < bases.size(); ++i)
		{
			const auto &bs = bases[i];
			if (mesh.is_volume())
			{
				if (mesh.is_simplex(i))
					autogen::p_nodes_3d(disc_orders(i), ref_pts);
				else if (mesh.is_cube(i))
					autogen::q_nodes_3d(disc_orders(i), ref_pts);
				else if (mesh.is_prism(i))
					autogen::prism_nodes_3d(disc_orders(i), disc_ordersq(i), ref_pts);
				else
					continue;
			}
			else
			{
				if (mesh.is_simplex(i))
					autogen::p_nodes_2d(disc_orders(i), ref_pts);
				else if (mesh.is_cube(i))
					autogen::q_nodes_2d(disc_orders(i), ref_pts);
				else
				{
					const int n_v = static_cast<const mesh::Mesh2D &>(mesh).n_face_vertices(i);
					ref_pts.resize(n_v, 2);
				}
			}

			pts_total_size += ref_pts.rows();
		}

		points.resize(pts_total_size, mesh.dimension());

		el_id.resize(pts_total_size, 1);
		discr.resize(pts_total_size, 1);

		Eigen::MatrixXd mapped;
		int pts_index = 0;

		std::string error_msg = "";

		for (size_t i = 0; i < bases.size(); ++i)
		{
			const auto &bs = bases[i];
			if (mesh.is_volume())
			{
				if (mesh.is_simplex(i))
					autogen::p_nodes_3d(disc_orders(i), ref_pts);
				else if (mesh.is_cube(i))
					autogen::q_nodes_3d(disc_orders(i), ref_pts);
				else if (mesh.is_prism(i))
					autogen::prism_nodes_3d(disc_orders(i), disc_ordersq(i), ref_pts);
				else
					continue;
			}
			else
			{
				if (mesh.is_simplex(i))
					autogen::p_nodes_2d(disc_orders(i), ref_pts);
				else if (mesh.is_cube(i))
					autogen::q_nodes_2d(disc_orders(i), ref_pts);
				else
					continue;
			}

			bs.eval_geom_mapping(ref_pts, mapped);

			for (int j = 0; j < mapped.rows(); ++j)
			{
				points.row(pts_index) = mapped.row(j);
				el_id(pts_index) = i;
				discr(pts_index) = disc_orders(i);
				elements[i].push_back(pts_index);

				pts_index++;
			}

			if (mesh.is_simplex(i))
			{
				if (mesh.is_volume())
				{
					const int n_nodes = elements[i].size();
					if (disc_orders(i) >= 3)
					{
						std::swap(elements[i][16], elements[i][17]);
						std::swap(elements[i][17], elements[i][18]);
						std::swap(elements[i][18], elements[i][19]);
					}
					if (disc_orders(i) > 4)
						error_msg = "Saving high-order meshes not implemented for P5+ elements!";
				}
				else
				{
					if (disc_orders(i) == 4)
					{
						const int n_nodes = elements[i].size();
						std::swap(elements[i][n_nodes - 1], elements[i][n_nodes - 2]);
					}
					if (disc_orders(i) > 4)
						error_msg = "Saving high-order meshes not implemented for P5+ elements!";
				}
			}
			else if (disc_orders(i) > 1)
				error_msg = "Saving high-order meshes not implemented for Q2+ elements!";
		}

		if (!error_msg.empty())
			logger().warn(error_msg);

		for (size_t i = 0; i < bases.size(); ++i)
		{
			if (mesh.is_volume() || !mesh.is_polytope(i))
				continue;

			const auto &mesh2d = static_cast<const mesh::Mesh2D &>(mesh);
			const int n_v = mesh2d.n_face_vertices(i);

			for (int j = 0; j < n_v; ++j)
			{
				points.row(pts_index) = mesh2d.point(mesh2d.face_vertex(i, j));
				el_id(pts_index) = i;
				discr(pts_index) = disc_orders(i);
				elements[i].push_back(pts_index);

				pts_index++;
			}
		}

		assert(pts_index == points.rows());
	}

	void OutGeometryData::export_data(
		const State &state,
		const Eigen::MatrixXd &sol,
		const Eigen::MatrixXd &pressure,
		const bool is_time_dependent,
		const double tend_in,
		const double dt,
		const ExportOptions &opts,
		const std::string &vis_mesh_path,
		const std::string &nodes_path,
		const std::string &solution_path,
		const std::string &stress_path,
		const std::string &mises_path,
		const bool is_contact_enabled,
		std::vector<SolutionFrame> &solution_frames) const
	{
		if (!state.mesh)
		{
			logger().error("Load the mesh first!");
			return;
		}
		const int n_bases = state.n_bases;
		const std::vector<basis::ElementBases> &bases = state.bases;
		const std::vector<basis::ElementBases> &gbases = state.geom_bases();
		const mesh::Mesh &mesh = *state.mesh;
		const Eigen::VectorXi &in_node_to_node = state.in_node_to_node;
		const Eigen::MatrixXd &rhs = state.rhs;
		const assembler::Problem &problem = *state.problem;

		if (n_bases <= 0)
		{
			logger().error("Build the bases first!");
			return;
		}
		// if (rhs.size() <= 0)
		// {
		// 	logger().error("Assemble the rhs first!");
		// 	return;
		// }
		if (sol.size() <= 0)
		{
			logger().error("Solve the problem first!");
			return;
		}

		if (!solution_path.empty())
		{
			logger().info("Saving solution to {}", solution_path);

			std::ofstream out(solution_path);
			out.precision(100);
			out << std::scientific;
			if (opts.reorder_output)
			{
				int problem_dim = (problem.is_scalar() ? 1 : mesh.dimension());
				Eigen::VectorXi reordering(n_bases);
				reordering.setConstant(-1);

				for (int i = 0; i < in_node_to_node.size(); ++i)
				{
					reordering[in_node_to_node[i]] = i;
				}
				Eigen::MatrixXd tmp_sol = utils::unflatten(sol, problem_dim);
				Eigen::MatrixXd tmp(tmp_sol.rows(), tmp_sol.cols());

				for (int i = 0; i < reordering.size(); ++i)
				{
					if (reordering[i] < 0)
						continue;

					tmp.row(reordering[i]) = tmp_sol.row(i);
				}

				for (int i = 0; i < tmp.rows(); ++i)
				{
					for (int j = 0; j < tmp.cols(); ++j)
						out << tmp(i, j) << " ";

					out << std::endl;
				}
			}
			else
				out << sol << std::endl;
			out.close();
		}

		double tend = tend_in;
		if (tend <= 0)
			tend = 1;

		if (!vis_mesh_path.empty() && !is_time_dependent)
		{
			save_vtu(
				vis_mesh_path, state, sol, pressure,
				tend, dt, opts,
				is_contact_enabled, solution_frames);
		}
		if (!nodes_path.empty())
		{
			Eigen::MatrixXd nodes(n_bases, mesh.dimension());
			for (const basis::ElementBases &eb : bases)
			{
				for (const basis::Basis &b : eb.bases)
				{
					// for(const auto &lg : b.global())
					for (size_t ii = 0; ii < b.global().size(); ++ii)
					{
						const auto &lg = b.global()[ii];
						nodes.row(lg.index) = lg.node;
					}
				}
			}
			std::ofstream out(nodes_path);
			out.precision(100);
			out << nodes;
			out.close();
		}
		if (!stress_path.empty())
		{
			Eigen::MatrixXd result;
			Eigen::VectorXd mises;
			Evaluator::compute_stress_at_quadrature_points(
				mesh, problem.is_scalar(),
<<<<<<< HEAD
				bases, gbases, state.disc_orders, state.disc_ordersq, *state.assembler,
				sol, result, mises);
=======
				bases, gbases, state.disc_orders, *state.assembler,
				sol, tend, result, mises);
>>>>>>> d4773c7d
			std::ofstream out(stress_path);
			out.precision(20);
			out << result;
		}
		if (!mises_path.empty())
		{
			Eigen::MatrixXd result;
			Eigen::VectorXd mises;
			Evaluator::compute_stress_at_quadrature_points(
				mesh, problem.is_scalar(),
<<<<<<< HEAD
				bases, gbases, state.disc_orders, state.disc_ordersq, *state.assembler,
				sol, result, mises);
=======
				bases, gbases, state.disc_orders, *state.assembler,
				sol, tend, result, mises);
>>>>>>> d4773c7d
			std::ofstream out(mises_path);
			out.precision(20);
			out << mises;
		}
	}

	OutGeometryData::ExportOptions::ExportOptions(const json &args, const bool is_mesh_linear, const bool is_problem_scalar, const bool solve_export_to_file)
	{
		volume = args["output"]["paraview"]["volume"];
		surface = args["output"]["paraview"]["surface"];
		wire = args["output"]["paraview"]["wireframe"];
		points = args["output"]["paraview"]["points"];
		contact_forces = args["output"]["paraview"]["options"]["contact_forces"] && !is_problem_scalar;
		friction_forces = args["output"]["paraview"]["options"]["friction_forces"] && !is_problem_scalar;

		use_sampler = !(is_mesh_linear && solve_export_to_file && args["output"]["paraview"]["high_order_mesh"]);
		boundary_only = use_sampler && args["output"]["advanced"]["vis_boundary_only"];
		material_params = args["output"]["paraview"]["options"]["material"];
		body_ids = args["output"]["paraview"]["options"]["body_ids"];
		sol_on_grid = args["output"]["advanced"]["sol_on_grid"] > 0;
		velocity = args["output"]["paraview"]["options"]["velocity"];
		acceleration = args["output"]["paraview"]["options"]["acceleration"];
		forces = args["output"]["paraview"]["options"]["forces"] && !is_problem_scalar;
		jacobian_validity = args["output"]["paraview"]["options"]["jacobian_validity"] && !is_problem_scalar;

		scalar_values = args["output"]["paraview"]["options"]["scalar_values"];
		tensor_values = args["output"]["paraview"]["options"]["tensor_values"] && !is_problem_scalar;
		discretization_order = args["output"]["paraview"]["options"]["discretization_order"];
		nodes = args["output"]["paraview"]["options"]["nodes"] && !is_problem_scalar;

		use_spline = args["space"]["basis_type"] == "Spline";

		reorder_output = args["output"]["data"]["advanced"]["reorder_nodes"];

		use_hdf5 = args["output"]["paraview"]["options"]["use_hdf5"];

		this->solve_export_to_file = solve_export_to_file;
	}

	void OutGeometryData::save_vtu(
		const std::string &path,
		const State &state,
		const Eigen::MatrixXd &sol,
		const Eigen::MatrixXd &pressure,
		const double t,
		const double dt,
		const ExportOptions &opts,
		const bool is_contact_enabled,
		std::vector<SolutionFrame> &solution_frames) const
	{
		if (!state.mesh)
		{
			logger().error("Load the mesh first!");
			return;
		}
		const mesh::Mesh &mesh = *state.mesh;
		const Eigen::MatrixXd &rhs = state.rhs;

		if (state.n_bases <= 0)
		{
			logger().error("Build the bases first!");
			return;
		}
		// if (rhs.size() <= 0)
		// {
		// 	logger().error("Assemble the rhs first!");
		// 	return;
		// }
		if (sol.size() <= 0)
		{
			logger().error("Solve the problem first!");
			return;
		}

		const bool save_contact = is_contact_enabled && (opts.contact_forces || opts.friction_forces);

		logger().info("Saving vtu to {}; volume={}, surface={}, contact={}, points={}, wireframe={}",
					  path, opts.volume, opts.surface, save_contact, opts.points, opts.wire);

		const std::filesystem::path fs_path(path);
		const std::string path_stem = fs_path.stem().string();
		const std::string base_path = (fs_path.parent_path() / path_stem).string();

		if (opts.volume)
		{
			save_volume(base_path + opts.file_extension(), state, sol, pressure, t, dt, opts, solution_frames);
		}

		if (opts.surface)
		{
			save_surface(base_path + "_surf" + opts.file_extension(), state, sol, pressure, t, dt, opts,
						 is_contact_enabled, solution_frames);
		}

		if (save_contact)
		{
			save_contact_surface(base_path + "_surf" + opts.file_extension(), state, sol, pressure, t, dt, opts,
								 is_contact_enabled, solution_frames);
		}

		if (opts.wire)
		{
			save_wire(base_path + "_wire" + opts.file_extension(), state, sol, t, opts, solution_frames);
		}

		if (opts.points)
		{
			save_points(base_path + "_points" + opts.file_extension(), state, sol, opts, solution_frames);
		}

		if (!opts.solve_export_to_file)
			return;

		paraviewo::VTMWriter vtm(t);
		if (opts.volume)
			vtm.add_dataset("Volume", "data", path_stem + opts.file_extension());
		if (opts.surface)
			vtm.add_dataset("Surface", "data", path_stem + "_surf" + opts.file_extension());
		if (is_contact_enabled && (opts.contact_forces || opts.friction_forces))
			vtm.add_dataset("Contact", "data", path_stem + "_surf_contact" + opts.file_extension());
		if (opts.wire)
			vtm.add_dataset("Wireframe", "data", path_stem + "_wire" + opts.file_extension());
		if (opts.points)
			vtm.add_dataset("Points", "data", path_stem + "_points" + opts.file_extension());
		vtm.save(base_path + ".vtm");
	}

	void OutGeometryData::save_volume(
		const std::string &path,
		const State &state,
		const Eigen::MatrixXd &sol,
		const Eigen::MatrixXd &pressure,
		const double t,
		const double dt,
		const ExportOptions &opts,
		std::vector<SolutionFrame> &solution_frames) const
	{
		const Eigen::VectorXi &disc_orders = state.disc_orders;
		const Eigen::VectorXi &disc_ordersq = state.disc_ordersq;
		const auto &density = state.mass_matrix_assembler->density();
		const std::vector<basis::ElementBases> &bases = state.bases;
		const std::vector<basis::ElementBases> &pressure_bases = state.pressure_bases;
		const std::vector<basis::ElementBases> &gbases = state.geom_bases();
		const std::map<int, Eigen::MatrixXd> &polys = state.polys;
		const std::map<int, std::pair<Eigen::MatrixXd, Eigen::MatrixXi>> &polys_3d = state.polys_3d;
		const assembler::Assembler &assembler = *state.assembler;
		const std::shared_ptr<time_integrator::ImplicitTimeIntegrator> time_integrator = state.solve_data.time_integrator;
		const mesh::Mesh &mesh = *state.mesh;
		const mesh::Obstacle &obstacle = state.obstacle;
		const assembler::Problem &problem = *state.problem;

		Eigen::MatrixXd points;
		Eigen::MatrixXi tets;
		Eigen::MatrixXi el_id;
		Eigen::MatrixXd discr;
		std::vector<std::vector<int>> elements;

		if (opts.use_sampler)
			build_vis_mesh(mesh, disc_orders, gbases,
						   state.polys, state.polys_3d, opts.boundary_only,
						   points, tets, el_id, discr);
		else
			build_high_order_vis_mesh(mesh, disc_orders, disc_ordersq, bases,
									  points, elements, el_id, discr);

		Eigen::MatrixXd fun, exact_fun, err, node_fun;

		if (opts.sol_on_grid)
		{
			const int problem_dim = problem.is_scalar() ? 1 : mesh.dimension();
			Eigen::MatrixXd tmp, tmp_grad;
			Eigen::MatrixXd tmp_p, tmp_grad_p;
			Eigen::MatrixXd res(grid_points_to_elements.size(), problem_dim);
			res.setConstant(std::numeric_limits<double>::quiet_NaN());
			Eigen::MatrixXd res_grad(grid_points_to_elements.size(), problem_dim * problem_dim);
			res_grad.setConstant(std::numeric_limits<double>::quiet_NaN());

			Eigen::MatrixXd res_p(grid_points_to_elements.size(), 1);
			res_p.setConstant(std::numeric_limits<double>::quiet_NaN());
			Eigen::MatrixXd res_grad_p(grid_points_to_elements.size(), problem_dim);
			res_grad_p.setConstant(std::numeric_limits<double>::quiet_NaN());

			for (int i = 0; i < grid_points_to_elements.size(); ++i)
			{
				const int el_id = grid_points_to_elements(i);
				if (el_id < 0)
					continue;
				assert(mesh.is_simplex(el_id));
				const Eigen::MatrixXd bc = grid_points_bc.row(i);
				Eigen::MatrixXd pt(1, bc.cols() - 1);
				for (int d = 1; d < bc.cols(); ++d)
					pt(d - 1) = bc(d);
				Evaluator::interpolate_at_local_vals(
					mesh, problem.is_scalar(), bases, gbases,
					el_id, pt, sol, tmp, tmp_grad);

				res.row(i) = tmp;
				res_grad.row(i) = tmp_grad;

				if (state.mixed_assembler != nullptr)
				{
					Evaluator::interpolate_at_local_vals(
						mesh, 1, pressure_bases, gbases,
						el_id, pt, pressure, tmp_p, tmp_grad_p);
					res_p.row(i) = tmp_p;
					res_grad_p.row(i) = tmp_grad_p;
				}
			}

			std::ofstream os(path + "_sol.txt");
			os << res;

			std::ofstream osg(path + "_grad.txt");
			osg << res_grad;

			std::ofstream osgg(path + "_grid.txt");
			osgg << grid_points;

			if (state.mixed_assembler != nullptr)
			{
				std::ofstream osp(path + "_p_sol.txt");
				osp << res_p;

				std::ofstream osgp(path + "_p_grad.txt");
				osgp << res_grad_p;
			}
		}

		Eigen::Vector<bool, -1> validity;
		if (opts.jacobian_validity)
			Evaluator::mark_flipped_cells(
				mesh, gbases, bases, state.disc_orders,
				state.polys, state.polys_3d, ref_element_sampler,
				points.rows(), sol, validity, opts.use_sampler, opts.boundary_only);

		Evaluator::interpolate_function(
			mesh, problem.is_scalar(), bases, disc_orders, disc_ordersq,
			state.polys, state.polys_3d, ref_element_sampler,
			points.rows(), sol, fun, opts.use_sampler, opts.boundary_only);

		{
			Eigen::MatrixXd tmp = Eigen::VectorXd::LinSpaced(sol.size(), 0, sol.size() - 1);

			Evaluator::interpolate_function(
				mesh, problem.is_scalar(), bases, disc_orders, disc_ordersq,
				state.polys, state.polys_3d, ref_element_sampler,
				points.rows(), tmp, node_fun, opts.use_sampler, opts.boundary_only);
		}

		if (obstacle.n_vertices() > 0)
		{
			fun.conservativeResize(fun.rows() + obstacle.n_vertices(), fun.cols());
			node_fun.conservativeResize(node_fun.rows() + obstacle.n_vertices(), node_fun.cols());
			node_fun.bottomRows(obstacle.n_vertices()).setZero();
			// obstacle.update_displacement(t, fun);
			// NOTE: Assuming the obstacle displacement is the last part of the solution
			fun.bottomRows(obstacle.n_vertices()) = utils::unflatten(sol.bottomRows(obstacle.ndof()), fun.cols());
		}

		if (problem.has_exact_sol())
		{
			problem.exact(points, t, exact_fun);
			err = (fun - exact_fun).eval().rowwise().norm();

			if (obstacle.n_vertices() > 0)
			{
				exact_fun.conservativeResize(exact_fun.rows() + obstacle.n_vertices(), exact_fun.cols());
				// obstacle.update_displacement(t, exact_fun);
				exact_fun.bottomRows(obstacle.n_vertices()) = utils::unflatten(sol.bottomRows(obstacle.ndof()), fun.cols());

				err.conservativeResize(err.rows() + obstacle.n_vertices(), 1);
				err.bottomRows(obstacle.n_vertices()).setZero();
			}
		}

		std::shared_ptr<paraviewo::ParaviewWriter> tmpw;
		if (opts.use_hdf5)
			tmpw = std::make_shared<paraviewo::HDF5VTUWriter>();
		else
			tmpw = std::make_shared<paraviewo::VTUWriter>();
		paraviewo::ParaviewWriter &writer = *tmpw;

		if (validity.size())
			writer.add_field("validity", validity.cast<double>());

		if (opts.solve_export_to_file && opts.nodes)
			writer.add_field("nodes", node_fun);

		if (problem.is_time_dependent())
		{
			bool is_time_integrator_valid = time_integrator != nullptr;

			if (opts.velocity)
			{
				const Eigen::VectorXd velocity =
					is_time_integrator_valid ? (time_integrator->v_prev()) : Eigen::VectorXd::Zero(sol.size());
				save_volume_vector_field(state, points, opts, "velocity", velocity, writer);
			}

			if (opts.acceleration)
			{
				const Eigen::VectorXd acceleration =
					is_time_integrator_valid ? (time_integrator->a_prev()) : Eigen::VectorXd::Zero(sol.size());
				save_volume_vector_field(state, points, opts, "acceleration", acceleration, writer);
			}
		}

		if (opts.forces)
		{
			const double s = state.solve_data.time_integrator
								 ? state.solve_data.time_integrator->acceleration_scaling()
								 : 1;

			for (const auto &[name, form] : state.solve_data.named_forms())
			{
				// NOTE: Assumes this form will be null for the entire sim
				if (form == nullptr)
					continue;

				Eigen::VectorXd force;
				if (form->enabled())
				{
					form->first_derivative(sol, force);
					force *= -1.0 / s; // Divide by acceleration scaling to get units of force
				}
				else
				{
					force.setZero(sol.size());
				}

				save_volume_vector_field(state, points, opts, name + "_forces", force, writer);
			}
		}

		// if(problem->is_mixed())
		if (state.mixed_assembler != nullptr)
		{
			Eigen::MatrixXd interp_p;
			Evaluator::interpolate_function(
				mesh, 1, // FIXME: disc_orders should use pressure discr orders, works only with sampler
				pressure_bases, disc_orders, disc_ordersq, state.polys, state.polys_3d, ref_element_sampler,
				points.rows(), pressure, interp_p, opts.use_sampler, opts.boundary_only);

			if (obstacle.n_vertices() > 0)
			{
				interp_p.conservativeResize(interp_p.size() + obstacle.n_vertices(), 1);
				interp_p.bottomRows(obstacle.n_vertices()).setZero();
			}

			if (opts.solve_export_to_file)
				writer.add_field("pressure", interp_p);
			else
				solution_frames.back().pressure = interp_p;
		}

		if (obstacle.n_vertices() > 0)
		{
			discr.conservativeResize(discr.size() + obstacle.n_vertices(), 1);
			discr.bottomRows(obstacle.n_vertices()).setZero();
		}

		if (opts.solve_export_to_file && opts.discretization_order)
			writer.add_field("discr", discr);

		if (problem.has_exact_sol())
		{
			if (opts.solve_export_to_file)
			{
				writer.add_field("exact", exact_fun);
				writer.add_field("error", err);
			}
			else
			{
				solution_frames.back().exact = exact_fun;
				solution_frames.back().error = err;
			}
		}

		if (fun.cols() != 1)
		{
			std::vector<assembler::Assembler::NamedMatrix> vals, tvals;
			Evaluator::compute_scalar_value(
				mesh, problem.is_scalar(), bases, gbases,
				disc_orders, disc_ordersq, state.polys, state.polys_3d,
				*state.assembler,
				ref_element_sampler, points.rows(), sol, t, vals, opts.use_sampler, opts.boundary_only);

			for (auto &[_, v] : vals)
				utils::append_rows_of_zeros(v, obstacle.n_vertices());

			if (opts.scalar_values)
			{
				if (opts.solve_export_to_file)
				{
					for (const auto &[name, v] : vals)
						writer.add_field(name, v);
				}
				else if (vals.size() > 0)
					solution_frames.back().scalar_value = vals[0].second;
			}

			if (opts.solve_export_to_file && opts.tensor_values)
			{
				Evaluator::compute_tensor_value(
					mesh, problem.is_scalar(), bases, gbases, disc_orders, disc_ordersq,
					state.polys, state.polys_3d, *state.assembler, ref_element_sampler,
					points.rows(), sol, t, tvals, opts.use_sampler, opts.boundary_only);

				for (auto &[_, v] : tvals)
					utils::append_rows_of_zeros(v, obstacle.n_vertices());

				for (const auto &[name, v] : tvals)
				{
					const int stride = mesh.dimension();
					assert(v.cols() % stride == 0);

					for (int i = 0; i < v.cols(); i += stride)
					{
						const Eigen::MatrixXd tmp = v.middleCols(i, stride);
						assert(tmp.cols() == stride);

						const int ii = (i / stride) + 1;
						writer.add_field(fmt::format("{:s}_{:d}", name, ii), tmp);
					}
				}
			}

			if (!opts.use_spline)
			{
				Evaluator::average_grad_based_function(
					mesh, problem.is_scalar(), state.n_bases, bases, gbases,
<<<<<<< HEAD
					disc_orders, disc_ordersq, state.polys, state.polys_3d, *state.assembler,
					ref_element_sampler, points.rows(), sol, vals, tvals,
=======
					state.disc_orders, state.polys, state.polys_3d, *state.assembler,
					ref_element_sampler, t, points.rows(), sol, vals, tvals,
>>>>>>> d4773c7d
					opts.use_sampler, opts.boundary_only);

				if (obstacle.n_vertices() > 0)
				{
					for (auto &v : vals)
					{
						v.second.conservativeResize(v.second.size() + obstacle.n_vertices(), 1);
						v.second.bottomRows(obstacle.n_vertices()).setZero();
					}
				}

				if (opts.scalar_values)
				{
					if (opts.solve_export_to_file)
					{
						for (const auto &v : vals)
							writer.add_field(fmt::format("{:s}_avg", v.first), v.second);
					}
					else if (vals.size() > 0)
						solution_frames.back().scalar_value_avg = vals[0].second;
				}
				// for(int i = 0; i < tvals.cols(); ++i){
				// 	const int ii = (i / mesh.dimension()) + 1;
				// 	const int jj = (i % mesh.dimension()) + 1;
				// 	writer.add_field("tensor_value_avg_" + std::to_string(ii) + std::to_string(jj), tvals.col(i));
				// }
			}
		}

		if (opts.material_params)
		{
			const auto &params = assembler.parameters();

			std::map<std::string, Eigen::MatrixXd> param_val;
			for (const auto &[p, _] : params)
				param_val[p] = Eigen::MatrixXd(points.rows(), 1);
			Eigen::MatrixXd rhos(points.rows(), 1);

			Eigen::MatrixXd local_pts;
			Eigen::MatrixXi vis_faces_poly, vis_edges_poly;

			int index = 0;
			const auto &sampler = ref_element_sampler;
			for (int e = 0; e < int(bases.size()); ++e)
			{
				const basis::ElementBases &gbs = gbases[e];
				const basis::ElementBases &bs = bases[e];

				if (opts.use_sampler)
				{
					if (mesh.is_simplex(e))
						local_pts = sampler.simplex_points();
					else if (mesh.is_cube(e))
						local_pts = sampler.cube_points();
					else if (mesh.is_prism(e))
						local_pts = sampler.prism_points();
					else
					{
						if (mesh.is_volume())
							sampler.sample_polyhedron(polys_3d.at(e).first, polys_3d.at(e).second, local_pts, vis_faces_poly, vis_edges_poly);
						else
							sampler.sample_polygon(polys.at(e), local_pts, vis_faces_poly, vis_edges_poly);
					}
				}
				else
				{
					if (mesh.is_volume())
					{
						if (mesh.is_simplex(e))
							autogen::p_nodes_3d(disc_orders(e), local_pts);
						else if (mesh.is_cube(e))
							autogen::q_nodes_3d(disc_orders(e), local_pts);
						else if (mesh.is_prism(e))
							autogen::prism_nodes_3d(disc_orders(e), disc_ordersq(e), local_pts);
						else
							continue;
					}
					else
					{
						if (mesh.is_simplex(e))
							autogen::p_nodes_2d(disc_orders(e), local_pts);
						else if (mesh.is_cube(e))
							autogen::q_nodes_2d(disc_orders(e), local_pts);
						else
						{
							const auto &mesh2d = static_cast<const mesh::Mesh2D &>(mesh);
							const int n_v = mesh2d.n_face_vertices(e);
							local_pts.resize(n_v, 2);

							for (int j = 0; j < n_v; ++j)
							{
								local_pts.row(j) = mesh2d.point(mesh2d.face_vertex(e, j));
							}
						}
					}
				}

				assembler::ElementAssemblyValues vals;
				vals.compute(e, mesh.is_volume(), local_pts, bs, gbs);

				for (int j = 0; j < vals.val.rows(); ++j)
				{
					for (const auto &[p, func] : params)
						param_val.at(p)(index) = func(local_pts.row(j), vals.val.row(j), t, e);

					rhos(index) = density(local_pts.row(j), vals.val.row(j), t, e);

					++index;
				}
			}

			assert(index == points.rows());

			if (obstacle.n_vertices() > 0)
			{
				for (auto &[_, tmp] : param_val)
				{
					tmp.conservativeResize(tmp.size() + obstacle.n_vertices(), 1);
					tmp.bottomRows(obstacle.n_vertices()).setZero();
				}

				rhos.conservativeResize(rhos.size() + obstacle.n_vertices(), 1);
				rhos.bottomRows(obstacle.n_vertices()).setZero();
			}
			for (const auto &[p, tmp] : param_val)
				writer.add_field(p, tmp);
			writer.add_field("rho", rhos);
		}

		if (opts.body_ids)
		{

			Eigen::MatrixXd ids(points.rows(), 1);

			for (int i = 0; i < points.rows(); ++i)
			{
				ids(i) = mesh.get_body_id(el_id(i));
			}

			if (obstacle.n_vertices() > 0)
			{
				ids.conservativeResize(ids.size() + obstacle.n_vertices(), 1);
				ids.bottomRows(obstacle.n_vertices()).setZero();
			}

			writer.add_field("body_ids", ids);
		}

		// interpolate_function(pts_index, rhs, fun, opts.boundary_only);
		// writer.add_field("rhs", fun);

		if (fun.cols() != 1 && state.mixed_assembler == nullptr)
		{
			Eigen::MatrixXd traction_forces, traction_forces_fun;
			compute_traction_forces(state, sol, t, traction_forces, false);

			Evaluator::interpolate_function(
				mesh, problem.is_scalar(), bases, disc_orders, disc_ordersq,
				state.polys, state.polys_3d, ref_element_sampler,
				points.rows(), traction_forces, traction_forces_fun, opts.use_sampler, opts.boundary_only);

			if (obstacle.n_vertices() > 0)
			{
				traction_forces_fun.conservativeResize(traction_forces_fun.rows() + obstacle.n_vertices(), traction_forces_fun.cols());
				traction_forces_fun.bottomRows(obstacle.n_vertices()).setZero();
			}

			writer.add_field("traction_force", traction_forces_fun);
		}

		if (fun.cols() != 1 && state.mixed_assembler == nullptr)
		{
			try
			{
				Eigen::MatrixXd potential_grad, potential_grad_fun;
				state.assembler->assemble_gradient(mesh.is_volume(), state.n_bases, bases, gbases, state.ass_vals_cache, t, dt, sol, sol, potential_grad);

<<<<<<< HEAD
			Evaluator::interpolate_function(
				mesh, problem.is_scalar(), bases, disc_orders, disc_ordersq,
				state.polys, state.polys_3d, ref_element_sampler,
				points.rows(), potential_grad, potential_grad_fun, opts.use_sampler, opts.boundary_only);
=======
				Evaluator::interpolate_function(
					mesh, problem.is_scalar(), bases, state.disc_orders,
					state.polys, state.polys_3d, ref_element_sampler,
					points.rows(), potential_grad, potential_grad_fun, opts.use_sampler, opts.boundary_only);
>>>>>>> d4773c7d

				if (obstacle.n_vertices() > 0)
				{
					potential_grad_fun.conservativeResize(potential_grad_fun.rows() + obstacle.n_vertices(), potential_grad_fun.cols());
					potential_grad_fun.bottomRows(obstacle.n_vertices()).setZero();
				}

				writer.add_field("gradient_of_potential", potential_grad_fun);
			}
			catch (std::exception &)
			{
			}
		}

		// Write the solution last so it is the default for warp-by-vector
		if (opts.solve_export_to_file)
			writer.add_field("solution", fun);
		else
			solution_frames.back().solution = fun;

		if (opts.solve_export_to_file)
		{
			if (obstacle.n_vertices() > 0)
			{
				const int orig_p = points.rows();
				points.conservativeResize(points.rows() + obstacle.n_vertices(), points.cols());
				points.bottomRows(obstacle.n_vertices()) = obstacle.v();

				if (elements.empty())
				{
					for (int i = 0; i < tets.rows(); ++i)
					{
						elements.emplace_back();
						for (int j = 0; j < tets.cols(); ++j)
							elements.back().push_back(tets(i, j));
					}
				}

				for (int i = 0; i < obstacle.get_face_connectivity().rows(); ++i)
				{
					elements.emplace_back();
					for (int j = 0; j < obstacle.get_face_connectivity().cols(); ++j)
						elements.back().push_back(obstacle.get_face_connectivity()(i, j) + orig_p);
				}

				for (int i = 0; i < obstacle.get_edge_connectivity().rows(); ++i)
				{
					elements.emplace_back();
					for (int j = 0; j < obstacle.get_edge_connectivity().cols(); ++j)
						elements.back().push_back(obstacle.get_edge_connectivity()(i, j) + orig_p);
				}

				for (int i = 0; i < obstacle.get_vertex_connectivity().size(); ++i)
				{
					elements.emplace_back();
					elements.back().push_back(obstacle.get_vertex_connectivity()(i) + orig_p);
				}
			}

			if (elements.empty())
				writer.write_mesh(path, points, tets);
			else
				writer.write_mesh(path, points, elements, true, disc_orders.maxCoeff() == 1);
		}
		else
		{
			solution_frames.back().name = path;
			solution_frames.back().points = points;
			solution_frames.back().connectivity = tets;
		}
	}

	void OutGeometryData::save_volume_vector_field(
		const State &state,
		const Eigen::MatrixXd &points,
		const ExportOptions &opts,
		const std::string &name,
		const Eigen::VectorXd &field,
		paraviewo::ParaviewWriter &writer) const
	{
		Eigen::MatrixXd inerpolated_field;
		Evaluator::interpolate_function(
			*state.mesh, state.problem->is_scalar(), state.bases, state.disc_orders, state.disc_ordersq,
			state.polys, state.polys_3d, ref_element_sampler,
			points.rows(), field, inerpolated_field, opts.use_sampler, opts.boundary_only);

		if (state.obstacle.n_vertices() > 0)
		{
			inerpolated_field.conservativeResize(
				inerpolated_field.rows() + state.obstacle.n_vertices(), inerpolated_field.cols());
			inerpolated_field.bottomRows(state.obstacle.n_vertices()) =
				utils::unflatten(field.tail(state.obstacle.ndof()), inerpolated_field.cols());
		}

		if (opts.solve_export_to_file)
		{
			writer.add_field(name, inerpolated_field);
		}
		// TODO: else save to solution frames
	}

	void OutGeometryData::save_surface(
		const std::string &export_surface,
		const State &state,
		const Eigen::MatrixXd &sol,
		const Eigen::MatrixXd &pressure,
		const double t,
		const double dt_in,
		const ExportOptions &opts,
		const bool is_contact_enabled,
		std::vector<SolutionFrame> &solution_frames) const
	{

		const Eigen::VectorXi &disc_orders = state.disc_orders;
		const auto &density = state.mass_matrix_assembler->density();
		const std::vector<basis::ElementBases> &bases = state.bases;
		const std::vector<basis::ElementBases> &pressure_bases = state.pressure_bases;
		const std::vector<basis::ElementBases> &gbases = state.geom_bases();
		const assembler::Assembler &assembler = *state.assembler;
		const assembler::Problem &problem = *state.problem;
		const mesh::Mesh &mesh = *state.mesh;
		int problem_dim = (problem.is_scalar() ? 1 : mesh.dimension());

		Eigen::MatrixXd boundary_vis_vertices;
		Eigen::MatrixXd boundary_vis_local_vertices;
		Eigen::MatrixXi boundary_vis_elements;
		Eigen::MatrixXi boundary_vis_elements_ids;
		Eigen::MatrixXi boundary_vis_primitive_ids;
		Eigen::MatrixXd boundary_vis_normals;
		Eigen::MatrixXd displaced_boundary_vis_normals;

		build_vis_boundary_mesh(mesh, bases, gbases, state.total_local_boundary, sol, problem_dim,
								boundary_vis_vertices, boundary_vis_local_vertices, boundary_vis_elements,
								boundary_vis_elements_ids, boundary_vis_primitive_ids, boundary_vis_normals,
								displaced_boundary_vis_normals);

		Eigen::MatrixXd fun, interp_p, discr, vect, b_sidesets;

		Eigen::MatrixXd lsol, lp, lgrad, lpgrad;

		int actual_dim = 1;
		if (!problem.is_scalar())
			actual_dim = mesh.dimension();

		discr.resize(boundary_vis_vertices.rows(), 1);
		fun.resize(boundary_vis_vertices.rows(), actual_dim);
		interp_p.resize(boundary_vis_vertices.rows(), 1);
		vect.resize(boundary_vis_vertices.rows(), mesh.dimension());

		b_sidesets.resize(boundary_vis_vertices.rows(), 1);
		b_sidesets.setZero();

		for (int i = 0; i < boundary_vis_vertices.rows(); ++i)
		{
			const auto s_id = mesh.get_boundary_id(boundary_vis_primitive_ids(i));
			if (s_id > 0)
			{
				b_sidesets(i) = s_id;
			}

			const int el_index = boundary_vis_elements_ids(i);
			Evaluator::interpolate_at_local_vals(
				mesh, problem.is_scalar(), bases, gbases,
				el_index, boundary_vis_local_vertices.row(i), sol, lsol, lgrad);
			assert(lsol.size() == actual_dim);
			if (state.mixed_assembler != nullptr)
			{
				Evaluator::interpolate_at_local_vals(
					mesh, 1, pressure_bases, gbases,
					el_index, boundary_vis_local_vertices.row(i), pressure, lp, lpgrad);
				assert(lp.size() == 1);
				interp_p(i) = lp(0);
			}

			discr(i) = disc_orders(el_index);
			for (int j = 0; j < actual_dim; ++j)
			{
				fun(i, j) = lsol(j);
			}

			if (actual_dim == 1)
			{
				assert(lgrad.size() == mesh.dimension());
				for (int j = 0; j < mesh.dimension(); ++j)
				{
					vect(i, j) = lgrad(j);
				}
			}
			else
			{
				assert(lgrad.size() == actual_dim * actual_dim);
				std::vector<assembler::Assembler::NamedMatrix> tensor_flat;
				const basis::ElementBases &gbs = gbases[el_index];
				const basis::ElementBases &bs = bases[el_index];
				assembler.compute_tensor_value(assembler::OutputData(t, el_index, bs, gbs, boundary_vis_local_vertices.row(i), sol), tensor_flat);
				// TF computed only from cauchy stress
				assert(tensor_flat[0].first == "cauchy_stess");
				assert(tensor_flat[0].second.size() == actual_dim * actual_dim);

				Eigen::Map<Eigen::MatrixXd> tensor(tensor_flat[0].second.data(), actual_dim, actual_dim);
				vect.row(i) = displaced_boundary_vis_normals.row(i) * tensor;

				double area = 0;
				if (mesh.is_volume())
				{
					if (mesh.is_simplex(el_index))
						area = mesh.tri_area(boundary_vis_primitive_ids(i));
					else if (mesh.is_cube(el_index))
						area = mesh.quad_area(boundary_vis_primitive_ids(i));
					else if (mesh.is_prism(el_index))
					{
						const int tmp = boundary_vis_primitive_ids(i);
						area = mesh.n_face_vertices(tmp) == 4 ? mesh.quad_area(tmp) : mesh.tri_area(tmp);
					}
				}
				else
					area = mesh.edge_length(boundary_vis_primitive_ids(i));

				vect.row(i) *= area;
			}
		}

		std::shared_ptr<paraviewo::ParaviewWriter> tmpw;
		if (opts.use_hdf5)
			tmpw = std::make_shared<paraviewo::HDF5VTUWriter>();
		else
			tmpw = std::make_shared<paraviewo::VTUWriter>();
		paraviewo::ParaviewWriter &writer = *tmpw;

		if (opts.solve_export_to_file)
		{

			writer.add_field("normals", boundary_vis_normals);
			writer.add_field("displaced_normals", displaced_boundary_vis_normals);
			if (state.mixed_assembler != nullptr)
				writer.add_field("pressure", interp_p);
			writer.add_field("discr", discr);
			writer.add_field("sidesets", b_sidesets);

			if (actual_dim == 1)
				writer.add_field("solution_grad", vect);
			else
			{
				writer.add_field("traction_force", vect);
			}
		}
		else
		{
			if (state.mixed_assembler != nullptr)
				solution_frames.back().pressure = interp_p;
		}

		if (opts.material_params)
		{
			const auto &params = assembler.parameters();

			std::map<std::string, Eigen::MatrixXd> param_val;
			for (const auto &[p, _] : params)
				param_val[p] = Eigen::MatrixXd(boundary_vis_vertices.rows(), 1);
			Eigen::MatrixXd rhos(boundary_vis_vertices.rows(), 1);

			for (int i = 0; i < boundary_vis_vertices.rows(); ++i)
			{
				double lambda, mu;

				for (const auto &[p, func] : params)
					param_val.at(p)(i) = func(boundary_vis_local_vertices.row(i), boundary_vis_vertices.row(i), t, boundary_vis_elements_ids(i));

				rhos(i) = density(boundary_vis_local_vertices.row(i), boundary_vis_vertices.row(i), t, boundary_vis_elements_ids(i));
			}

			for (const auto &[p, tmp] : param_val)
				writer.add_field(p, tmp);
			writer.add_field("rho", rhos);
		}

		if (opts.body_ids)
		{

			Eigen::MatrixXd ids(boundary_vis_vertices.rows(), 1);

			for (int i = 0; i < boundary_vis_vertices.rows(); ++i)
			{
				ids(i) = mesh.get_body_id(boundary_vis_elements_ids(i));
			}

			writer.add_field("body_ids", ids);
		}

		// Write the solution last so it is the default for warp-by-vector
		if (opts.solve_export_to_file)
			writer.add_field("solution", fun);
		else
			solution_frames.back().solution = fun;

		if (opts.solve_export_to_file)
			writer.write_mesh(export_surface, boundary_vis_vertices, boundary_vis_elements);
		else
		{
			solution_frames.back().name = export_surface;
			solution_frames.back().points = boundary_vis_vertices;
			solution_frames.back().connectivity = boundary_vis_elements;
		}
	}

	void OutGeometryData::save_contact_surface(
		const std::string &export_surface,
		const State &state,
		const Eigen::MatrixXd &sol,
		const Eigen::MatrixXd &pressure,
		const double t,
		const double dt_in,
		const ExportOptions &opts,
		const bool is_contact_enabled,
		std::vector<SolutionFrame> &solution_frames) const
	{
		const mesh::Mesh &mesh = *state.mesh;
		const ipc::CollisionMesh &collision_mesh = state.collision_mesh;
		const double dhat = state.args["contact"]["dhat"];
		const double friction_coefficient = state.args["contact"]["friction_coefficient"];
		const double epsv = state.args["contact"]["epsv"];
		const std::shared_ptr<solver::ContactForm> &contact_form = state.solve_data.contact_form;
		const std::shared_ptr<solver::FrictionForm> &friction_form = state.solve_data.friction_form;

		if (opts.solve_export_to_file)
		{
			std::shared_ptr<paraviewo::ParaviewWriter> tmpw;
			if (opts.use_hdf5)
				tmpw = std::make_shared<paraviewo::HDF5VTUWriter>();
			else
				tmpw = std::make_shared<paraviewo::VTUWriter>();
			paraviewo::ParaviewWriter &writer = *tmpw;

			const int problem_dim = mesh.dimension();
			const Eigen::MatrixXd full_displacements = utils::unflatten(sol, problem_dim);
			const Eigen::MatrixXd surface_displacements = collision_mesh.map_displacements(full_displacements);

			const Eigen::MatrixXd displaced_surface = collision_mesh.displace_vertices(full_displacements);

			ipc::Collisions collision_set;
			collision_set.set_use_convergent_formulation(state.args["contact"]["use_convergent_formulation"]);
			collision_set.build(
				collision_mesh, displaced_surface, dhat,
				/*dmin=*/0, state.args["solver"]["contact"]["CCD"]["broad_phase"]);

			ipc::BarrierPotential barrier_potential(dhat);

			const double barrier_stiffness = contact_form != nullptr ? contact_form->barrier_stiffness() : 1;

			if (opts.contact_forces)
			{
				Eigen::MatrixXd forces = -barrier_stiffness * barrier_potential.gradient(collision_set, collision_mesh, displaced_surface);

				Eigen::MatrixXd forces_reshaped = utils::unflatten(forces, problem_dim);

				assert(forces_reshaped.rows() == surface_displacements.rows());
				assert(forces_reshaped.cols() == surface_displacements.cols());
				writer.add_field("contact_forces", forces_reshaped);
			}

			if (opts.friction_forces)
			{
				ipc::FrictionCollisions friction_collision_set;
				friction_collision_set.build(
					collision_mesh, displaced_surface, collision_set,
					barrier_potential, barrier_stiffness, friction_coefficient);

				ipc::FrictionPotential friction_potential(epsv);

				Eigen::MatrixXd velocities;
				if (state.solve_data.time_integrator != nullptr)
					velocities = state.solve_data.time_integrator->v_prev();
				else
					velocities = sol;
				velocities = collision_mesh.map_displacements(utils::unflatten(velocities, collision_mesh.dim()));

				Eigen::MatrixXd forces = -friction_potential.gradient(
					friction_collision_set, collision_mesh, velocities);

				Eigen::MatrixXd forces_reshaped = utils::unflatten(forces, problem_dim);

				assert(forces_reshaped.rows() == surface_displacements.rows());
				assert(forces_reshaped.cols() == surface_displacements.cols());
				writer.add_field("friction_forces", forces_reshaped);
			}

			assert(collision_mesh.rest_positions().rows() == surface_displacements.rows());
			assert(collision_mesh.rest_positions().cols() == surface_displacements.cols());

			// Write the solution last so it is the default for warp-by-vector
			writer.add_field("solution", surface_displacements);

			writer.write_mesh(
				export_surface.substr(0, export_surface.length() - 4) + "_contact.vtu",
				collision_mesh.rest_positions(),
				problem_dim == 3 ? collision_mesh.faces() : collision_mesh.edges());
		}
	}

	void OutGeometryData::save_wire(
		const std::string &name,
		const State &state,
		const Eigen::MatrixXd &sol,
		const double t,
		const ExportOptions &opts,
		std::vector<SolutionFrame> &solution_frames) const
	{
		const std::vector<basis::ElementBases> &gbases = state.geom_bases();
		const mesh::Mesh &mesh = *state.mesh;
		const assembler::Problem &problem = *state.problem;

		if (!opts.solve_export_to_file) // TODO?
			return;
		const auto &sampler = ref_element_sampler;

		Eigen::MatrixXi vis_faces_poly, vis_edges_poly;
		Eigen::MatrixXd vis_pts_poly;

		const auto &current_bases = gbases;
		int seg_total_size = 0;
		int pts_total_size = 0;
		int faces_total_size = 0;

		for (size_t i = 0; i < current_bases.size(); ++i)
		{
			const auto &bs = current_bases[i];

			if (mesh.is_simplex(i))
			{
				pts_total_size += sampler.simplex_points().rows();
				seg_total_size += sampler.simplex_edges().rows();
				faces_total_size += sampler.simplex_faces().rows();
			}
			else if (mesh.is_cube(i))
			{
				pts_total_size += sampler.cube_points().rows();
				seg_total_size += sampler.cube_edges().rows();
				faces_total_size += sampler.cube_faces().rows();
			}
			else if (mesh.is_prism(i))
			{
				pts_total_size += sampler.prism_points().rows();
				seg_total_size += sampler.prism_edges().rows();
				faces_total_size += sampler.prism_faces().rows();
			}
			else
			{
				if (mesh.is_volume())
					sampler.sample_polyhedron(state.polys_3d.at(i).first, state.polys_3d.at(i).second, vis_pts_poly, vis_faces_poly, vis_edges_poly);
				else
					sampler.sample_polygon(state.polys.at(i), vis_pts_poly, vis_faces_poly, vis_edges_poly);

				pts_total_size += vis_pts_poly.rows();
				seg_total_size += vis_edges_poly.rows();
				faces_total_size += vis_faces_poly.rows();
			}
		}

		Eigen::MatrixXd points(pts_total_size, mesh.dimension());
		Eigen::MatrixXi edges(seg_total_size, 2);
		Eigen::MatrixXi faces(faces_total_size, 3);
		points.setZero();

		Eigen::MatrixXd mapped, tmp;
		int seg_index = 0, pts_index = 0, face_index = 0;
		for (size_t i = 0; i < current_bases.size(); ++i)
		{
			const auto &bs = current_bases[i];

			if (mesh.is_simplex(i))
			{
				bs.eval_geom_mapping(sampler.simplex_points(), mapped);
				edges.block(seg_index, 0, sampler.simplex_edges().rows(), edges.cols()) = sampler.simplex_edges().array() + pts_index;
				seg_index += sampler.simplex_edges().rows();

				faces.block(face_index, 0, sampler.simplex_faces().rows(), 3) = sampler.simplex_faces().array() + pts_index;
				face_index += sampler.simplex_faces().rows();

				points.block(pts_index, 0, mapped.rows(), points.cols()) = mapped;
				pts_index += mapped.rows();
			}
			else if (mesh.is_cube(i))
			{
				bs.eval_geom_mapping(sampler.cube_points(), mapped);
				edges.block(seg_index, 0, sampler.cube_edges().rows(), edges.cols()) = sampler.cube_edges().array() + pts_index;
				seg_index += sampler.cube_edges().rows();

				faces.block(face_index, 0, sampler.cube_faces().rows(), 3) = sampler.cube_faces().array() + pts_index;
				face_index += sampler.cube_faces().rows();

				points.block(pts_index, 0, mapped.rows(), points.cols()) = mapped;
				pts_index += mapped.rows();
			}
			else if (mesh.is_prism(i))
			{
				bs.eval_geom_mapping(sampler.prism_points(), mapped);
				edges.block(seg_index, 0, sampler.prism_edges().rows(), edges.cols()) = sampler.prism_edges().array() + pts_index;
				seg_index += sampler.prism_edges().rows();

				faces.block(face_index, 0, sampler.prism_faces().rows(), 3) = sampler.prism_faces().array() + pts_index;
				face_index += sampler.prism_faces().rows();

				points.block(pts_index, 0, mapped.rows(), points.cols()) = mapped;
				pts_index += mapped.rows();
			}
			else
			{
				if (mesh.is_volume())
					sampler.sample_polyhedron(state.polys_3d.at(i).first, state.polys_3d.at(i).second, vis_pts_poly, vis_faces_poly, vis_edges_poly);
				else
					sampler.sample_polygon(state.polys.at(i), vis_pts_poly, vis_faces_poly, vis_edges_poly);

				edges.block(seg_index, 0, vis_edges_poly.rows(), edges.cols()) = vis_edges_poly.array() + pts_index;
				seg_index += vis_edges_poly.rows();

				faces.block(face_index, 0, vis_faces_poly.rows(), 3) = vis_faces_poly.array() + pts_index;
				face_index += vis_faces_poly.rows();

				points.block(pts_index, 0, vis_pts_poly.rows(), points.cols()) = vis_pts_poly;
				pts_index += vis_pts_poly.rows();
			}
		}

		assert(pts_index == points.rows());
		assert(face_index == faces.rows());

		if (mesh.is_volume())
		{
			// reverse all faces
			for (long i = 0; i < faces.rows(); ++i)
			{
				const int v0 = faces(i, 0);
				const int v1 = faces(i, 1);
				const int v2 = faces(i, 2);

				int tmpc = faces(i, 2);
				faces(i, 2) = faces(i, 1);
				faces(i, 1) = tmpc;
			}
		}
		else
		{
			Eigen::Matrix2d mmat;
			for (long i = 0; i < faces.rows(); ++i)
			{
				const int v0 = faces(i, 0);
				const int v1 = faces(i, 1);
				const int v2 = faces(i, 2);

				mmat.row(0) = points.row(v2) - points.row(v0);
				mmat.row(1) = points.row(v1) - points.row(v0);

				if (mmat.determinant() > 0)
				{
					int tmpc = faces(i, 2);
					faces(i, 2) = faces(i, 1);
					faces(i, 1) = tmpc;
				}
			}
		}

		Eigen::MatrixXd fun;
		Evaluator::interpolate_function(
			mesh, problem.is_scalar(), state.bases, state.disc_orders, state.disc_ordersq,
			state.polys, state.polys_3d, ref_element_sampler,
			pts_index, sol, fun, /*use_sampler*/ true, false);

		Eigen::MatrixXd exact_fun, err;

		if (problem.has_exact_sol())
		{
			problem.exact(points, t, exact_fun);
			err = (fun - exact_fun).eval().rowwise().norm();
		}

		std::shared_ptr<paraviewo::ParaviewWriter> tmpw;
		if (opts.use_hdf5)
			tmpw = std::make_shared<paraviewo::HDF5VTUWriter>();
		else
			tmpw = std::make_shared<paraviewo::VTUWriter>();
		paraviewo::ParaviewWriter &writer = *tmpw;

		if (problem.has_exact_sol())
		{
			writer.add_field("exact", exact_fun);
			writer.add_field("error", err);
		}

		if (fun.cols() != 1)
		{
			std::vector<assembler::Assembler::NamedMatrix> scalar_val;
			Evaluator::compute_scalar_value(
				mesh, problem.is_scalar(), state.bases, gbases,
				state.disc_orders, state.disc_ordersq, state.polys, state.polys_3d,
				*state.assembler,
				ref_element_sampler, pts_index, sol, t, scalar_val, /*use_sampler*/ true, false);
			for (const auto &v : scalar_val)
				writer.add_field(v.first, v.second);
		}
		// Write the solution last so it is the default for warp-by-vector
		writer.add_field("solution", fun);

		writer.write_mesh(name, points, edges);
	}

	void OutGeometryData::save_points(
		const std::string &path,
		const State &state,
		const Eigen::MatrixXd &sol,
		const ExportOptions &opts,
		std::vector<SolutionFrame> &solution_frames) const
	{
		const auto &dirichlet_nodes = state.dirichlet_nodes;
		const auto &dirichlet_nodes_position = state.dirichlet_nodes_position;
		const mesh::Mesh &mesh = *state.mesh;
		const assembler::Problem &problem = *state.problem;

		int actual_dim = 1;
		if (!problem.is_scalar())
			actual_dim = mesh.dimension();

		Eigen::MatrixXd fun(dirichlet_nodes_position.size(), actual_dim);
		Eigen::MatrixXd b_sidesets(dirichlet_nodes_position.size(), 1);
		b_sidesets.setZero();
		Eigen::MatrixXd points(dirichlet_nodes_position.size(), mesh.dimension());
		std::vector<std::vector<int>> cells(dirichlet_nodes_position.size());

		for (int i = 0; i < dirichlet_nodes_position.size(); ++i)
		{
			const int n_id = dirichlet_nodes[i];
			const auto s_id = mesh.get_node_id(n_id);
			if (s_id > 0)
			{
				b_sidesets(i) = s_id;
			}

			for (int j = 0; j < actual_dim; ++j)
			{
				fun(i, j) = sol(n_id * actual_dim + j);
			}

			points.row(i) = dirichlet_nodes_position[i];
			cells[i].push_back(i);
		}

		std::shared_ptr<paraviewo::ParaviewWriter> tmpw;
		if (opts.use_hdf5)
			tmpw = std::make_shared<paraviewo::HDF5VTUWriter>();
		else
			tmpw = std::make_shared<paraviewo::VTUWriter>();
		paraviewo::ParaviewWriter &writer = *tmpw;

		if (opts.solve_export_to_file)
		{
			writer.add_field("sidesets", b_sidesets);
			// Write the solution last so it is the default for warp-by-vector
			writer.add_field("solution", fun);
			writer.write_mesh(path, points, cells, false, false);
		}
	}

	void OutGeometryData::save_pvd(
		const std::string &name,
		const std::function<std::string(int)> &vtu_names,
		int time_steps, double t0, double dt, int skip_frame) const
	{
		paraviewo::PVDWriter::save_pvd(name, vtu_names, time_steps, t0, dt, skip_frame);
	}

	void OutGeometryData::init_sampler(const polyfem::mesh::Mesh &mesh, const double vismesh_rel_area)
	{
		ref_element_sampler.init(mesh.is_volume(), mesh.n_elements(), vismesh_rel_area);
	}

	void OutGeometryData::build_grid(const polyfem::mesh::Mesh &mesh, const double spacing)
	{
		if (spacing <= 0)
			return;

		RowVectorNd min, max;
		mesh.bounding_box(min, max);
		const RowVectorNd delta = max - min;
		const int nx = delta[0] / spacing + 1;
		const int ny = delta[1] / spacing + 1;
		const int nz = delta.cols() >= 3 ? (delta[2] / spacing + 1) : 1;
		const int n = nx * ny * nz;

		grid_points.resize(n, delta.cols());
		int index = 0;
		for (int i = 0; i < nx; ++i)
		{
			const double x = (delta[0] / (nx - 1)) * i + min[0];

			for (int j = 0; j < ny; ++j)
			{
				const double y = (delta[1] / (ny - 1)) * j + min[1];

				if (delta.cols() <= 2)
				{
					grid_points.row(index++) << x, y;
				}
				else
				{
					for (int k = 0; k < nz; ++k)
					{
						const double z = (delta[2] / (nz - 1)) * k + min[2];
						grid_points.row(index++) << x, y, z;
					}
				}
			}
		}

		assert(index == n);

		std::vector<std::array<Eigen::Vector3d, 2>> boxes;
		mesh.elements_boxes(boxes);

		SimpleBVH::BVH bvh;
		bvh.init(boxes);

		const double eps = 1e-6;

		grid_points_to_elements.resize(grid_points.rows(), 1);
		grid_points_to_elements.setConstant(-1);

		grid_points_bc.resize(grid_points.rows(), mesh.is_volume() ? 4 : 3);

		for (int i = 0; i < grid_points.rows(); ++i)
		{
			const Eigen::Vector3d min(
				grid_points(i, 0) - eps,
				grid_points(i, 1) - eps,
				(mesh.is_volume() ? grid_points(i, 2) : 0) - eps);

			const Eigen::Vector3d max(
				grid_points(i, 0) + eps,
				grid_points(i, 1) + eps,
				(mesh.is_volume() ? grid_points(i, 2) : 0) + eps);

			std::vector<unsigned int> candidates;

			bvh.intersect_box(min, max, candidates);

			for (const auto cand : candidates)
			{
				if (!mesh.is_simplex(cand))
				{
					logger().warn("Element {} is not simplex, skipping", cand);
					continue;
				}

				Eigen::MatrixXd coords;
				mesh.barycentric_coords(grid_points.row(i), cand, coords);

				for (int d = 0; d < coords.size(); ++d)
				{
					if (fabs(coords(d)) < 1e-8)
						coords(d) = 0;
					else if (fabs(coords(d) - 1) < 1e-8)
						coords(d) = 1;
				}

				if (coords.array().minCoeff() >= 0 && coords.array().maxCoeff() <= 1)
				{
					grid_points_to_elements(i) = cand;
					grid_points_bc.row(i) = coords;
					break;
				}
			}
		}
	}

	void OutStatsData::compute_mesh_size(const polyfem::mesh::Mesh &mesh_in, const std::vector<polyfem::basis::ElementBases> &bases_in, const int n_samples, const bool use_curved_mesh_size)
	{
		Eigen::MatrixXd samples_simplex, samples_cube, mapped, p0, p1, p;

		mesh_size = 0;
		average_edge_length = 0;
		min_edge_length = std::numeric_limits<double>::max();

		if (!use_curved_mesh_size)
		{
			mesh_in.get_edges(p0, p1);
			p = p0 - p1;
			min_edge_length = p.rowwise().norm().minCoeff();
			average_edge_length = p.rowwise().norm().mean();
			mesh_size = p.rowwise().norm().maxCoeff();

			logger().info("hmin: {}", min_edge_length);
			logger().info("hmax: {}", mesh_size);
			logger().info("havg: {}", average_edge_length);

			return;
		}

		if (mesh_in.is_volume())
		{
			utils::EdgeSampler::sample_3d_simplex(n_samples, samples_simplex);
			utils::EdgeSampler::sample_3d_cube(n_samples, samples_cube);
		}
		else
		{
			utils::EdgeSampler::sample_2d_simplex(n_samples, samples_simplex);
			utils::EdgeSampler::sample_2d_cube(n_samples, samples_cube);
		}

		int n = 0;
		for (size_t i = 0; i < bases_in.size(); ++i)
		{
			if (mesh_in.is_polytope(i))
				continue;
			int n_edges;

			if (mesh_in.is_simplex(i))
			{
				n_edges = mesh_in.is_volume() ? 6 : 3;
				bases_in[i].eval_geom_mapping(samples_simplex, mapped);
			}
			else
			{
				n_edges = mesh_in.is_volume() ? 12 : 4;
				bases_in[i].eval_geom_mapping(samples_cube, mapped);
			}

			for (int j = 0; j < n_edges; ++j)
			{
				double current_edge = 0;
				for (int k = 0; k < n_samples - 1; ++k)
				{
					p0 = mapped.row(j * n_samples + k);
					p1 = mapped.row(j * n_samples + k + 1);
					p = p0 - p1;

					current_edge += p.norm();
				}

				mesh_size = std::max(current_edge, mesh_size);
				min_edge_length = std::min(current_edge, min_edge_length);
				average_edge_length += current_edge;
				++n;
			}
		}

		average_edge_length /= n;

		logger().info("hmin: {}", min_edge_length);
		logger().info("hmax: {}", mesh_size);
		logger().info("havg: {}", average_edge_length);
	}

	void OutStatsData::reset()
	{
		sigma_avg = 0;
		sigma_max = 0;
		sigma_min = 0;

		n_flipped = 0;
	}

	void OutStatsData::count_flipped_elements(const polyfem::mesh::Mesh &mesh, const std::vector<polyfem::basis::ElementBases> &gbases)
	{
		using namespace mesh;

		logger().info("Counting flipped elements...");
		const auto &els_tag = mesh.elements_tag();

		// flipped_elements.clear();
		for (size_t i = 0; i < gbases.size(); ++i)
		{
			if (mesh.is_polytope(i))
				continue;

			polyfem::assembler::ElementAssemblyValues vals;
			if (!vals.is_geom_mapping_positive(mesh.is_volume(), gbases[i]))
			{
				++n_flipped;

				static const std::vector<std::string> element_type_names{{
					"Simplex",
					"RegularInteriorCube",
					"RegularBoundaryCube",
					"SimpleSingularInteriorCube",
					"MultiSingularInteriorCube",
					"SimpleSingularBoundaryCube",
					"InterfaceCube",
					"MultiSingularBoundaryCube",
					"BoundaryPolytope",
					"InteriorPolytope",
					"Undefined",
				}};

				log_and_throw_error("element {} is flipped, type {}", i, element_type_names[static_cast<int>(els_tag[i])]);
			}
		}

		logger().info(" done");

		// dynamic_cast<Mesh3D *>(mesh.get())->save({56}, 1, "mesh.HYBRID");

		// std::sort(flipped_elements.begin(), flipped_elements.end());
		// auto it = std::unique(flipped_elements.begin(), flipped_elements.end());
		// flipped_elements.resize(std::distance(flipped_elements.begin(), it));
	}

	void OutStatsData::compute_errors(
		const int n_bases,
		const std::vector<polyfem::basis::ElementBases> &bases,
		const std::vector<polyfem::basis::ElementBases> &gbases,
		const polyfem::mesh::Mesh &mesh,
		const assembler::Problem &problem,
		const double tend,
		const Eigen::MatrixXd &sol)
	{
		if (n_bases <= 0)
		{
			logger().error("Build the bases first!");
			return;
		}
		if (sol.size() <= 0)
		{
			logger().error("Solve the problem first!");
			return;
		}

		int actual_dim = 1;
		if (!problem.is_scalar())
			actual_dim = mesh.dimension();

		igl::Timer timer;
		timer.start();
		logger().info("Computing errors...");
		using std::max;

		const int n_el = int(bases.size());

		Eigen::MatrixXd v_exact, v_approx;
		Eigen::MatrixXd v_exact_grad(0, 0), v_approx_grad;

		l2_err = 0;
		h1_err = 0;
		grad_max_err = 0;
		h1_semi_err = 0;
		linf_err = 0;
		lp_err = 0;
		// double pred_norm = 0;

		static const int p = 8;

		// Eigen::MatrixXd err_per_el(n_el, 5);
		polyfem::assembler::ElementAssemblyValues vals;

		for (int e = 0; e < n_el; ++e)
		{
			vals.compute(e, mesh.is_volume(), bases[e], gbases[e]);

			if (problem.has_exact_sol())
			{
				problem.exact(vals.val, tend, v_exact);
				problem.exact_grad(vals.val, tend, v_exact_grad);
			}

			v_approx.resize(vals.val.rows(), actual_dim);
			v_approx.setZero();

			v_approx_grad.resize(vals.val.rows(), mesh.dimension() * actual_dim);
			v_approx_grad.setZero();

			const int n_loc_bases = int(vals.basis_values.size());

			for (int i = 0; i < n_loc_bases; ++i)
			{
				const auto &val = vals.basis_values[i];

				for (size_t ii = 0; ii < val.global.size(); ++ii)
				{
					for (int d = 0; d < actual_dim; ++d)
					{
						v_approx.col(d) += val.global[ii].val * sol(val.global[ii].index * actual_dim + d) * val.val;
						v_approx_grad.block(0, d * val.grad_t_m.cols(), v_approx_grad.rows(), val.grad_t_m.cols()) += val.global[ii].val * sol(val.global[ii].index * actual_dim + d) * val.grad_t_m;
					}
				}
			}

			const auto err = problem.has_exact_sol() ? (v_exact - v_approx).eval().rowwise().norm().eval() : (v_approx).eval().rowwise().norm().eval();
			const auto err_grad = problem.has_exact_sol() ? (v_exact_grad - v_approx_grad).eval().rowwise().norm().eval() : (v_approx_grad).eval().rowwise().norm().eval();

			// for(long i = 0; i < err.size(); ++i)
			// errors.push_back(err(i));

			linf_err = std::max(linf_err, err.maxCoeff());
			grad_max_err = std::max(linf_err, err_grad.maxCoeff());

			// {
			// 	const auto &mesh3d = *dynamic_cast<Mesh3D *>(mesh.get());
			// 	const auto v0 = mesh3d.point(mesh3d.cell_vertex(e, 0));
			// 	const auto v1 = mesh3d.point(mesh3d.cell_vertex(e, 1));
			// 	const auto v2 = mesh3d.point(mesh3d.cell_vertex(e, 2));
			// 	const auto v3 = mesh3d.point(mesh3d.cell_vertex(e, 3));

			// 	Eigen::Matrix<double, 6, 3> ee;
			// 	ee.row(0) = v0 - v1;
			// 	ee.row(1) = v1 - v2;
			// 	ee.row(2) = v2 - v0;

			// 	ee.row(3) = v0 - v3;
			// 	ee.row(4) = v1 - v3;
			// 	ee.row(5) = v2 - v3;

			// 	Eigen::Matrix<double, 6, 1> en = ee.rowwise().norm();

			// 	// Eigen::Matrix<double, 3*4, 1> alpha;
			// 	// alpha(0) = angle3(e.row(0), -e.row(1));	 	alpha(1) = angle3(e.row(1), -e.row(2));	 	alpha(2) = angle3(e.row(2), -e.row(0));
			// 	// alpha(3) = angle3(e.row(0), -e.row(4));	 	alpha(4) = angle3(e.row(4), e.row(3));	 	alpha(5) = angle3(-e.row(3), -e.row(0));
			// 	// alpha(6) = angle3(-e.row(4), -e.row(1));	alpha(7) = angle3(e.row(1), -e.row(5));	 	alpha(8) = angle3(e.row(5), e.row(4));
			// 	// alpha(9) = angle3(-e.row(2), -e.row(5));	alpha(10) = angle3(e.row(5), e.row(3));		alpha(11) = angle3(-e.row(3), e.row(2));

			// 	const double S = (ee.row(0).cross(ee.row(1)).norm() + ee.row(0).cross(ee.row(4)).norm() + ee.row(4).cross(ee.row(1)).norm() + ee.row(2).cross(ee.row(5)).norm()) / 2;
			// 	const double V = std::abs(ee.row(3).dot(ee.row(2).cross(-ee.row(0))))/6;
			// 	const double rho = 3 * V / S;
			// 	const double hp = en.maxCoeff();
			// 	const int pp = disc_orders(e);
			// 	const int p_ref = args["space"]["discr_order"];

			// 	err_per_el(e, 0) = err.mean();
			// 	err_per_el(e, 1) = err.maxCoeff();
			// 	err_per_el(e, 2) = std::pow(hp, pp+1)/(rho/hp); // /std::pow(average_edge_length, p_ref+1) * (sqrt(6)/12);
			// 	err_per_el(e, 3) = rho/hp;
			// 	err_per_el(e, 4) = (vals.det.array() * vals.quadrature.weights.array()).sum();

			// 	// pred_norm += (pow(std::pow(hp, pp+1)/(rho/hp),p) * vals.det.array() * vals.quadrature.weights.array()).sum();
			// }

			l2_err += (err.array() * err.array() * vals.det.array() * vals.quadrature.weights.array()).sum();
			h1_err += (err_grad.array() * err_grad.array() * vals.det.array() * vals.quadrature.weights.array()).sum();
			lp_err += (err.array().pow(p) * vals.det.array() * vals.quadrature.weights.array()).sum();
		}

		h1_semi_err = sqrt(fabs(h1_err));
		h1_err = sqrt(fabs(l2_err) + fabs(h1_err));
		l2_err = sqrt(fabs(l2_err));

		lp_err = pow(fabs(lp_err), 1. / p);

		// pred_norm = pow(fabs(pred_norm), 1./p);

		timer.stop();
		const double computing_errors_time = timer.getElapsedTime();
		logger().info(" took {}s", computing_errors_time);

		logger().info("-- L2 error: {}", l2_err);
		logger().info("-- Lp error: {}", lp_err);
		logger().info("-- H1 error: {}", h1_err);
		logger().info("-- H1 semi error: {}", h1_semi_err);
		// logger().info("-- Perd norm: {}", pred_norm);

		logger().info("-- Linf error: {}", linf_err);
		logger().info("-- grad max error: {}", grad_max_err);

		// {
		// 	std::ofstream out("errs.txt");
		// 	out<<err_per_el;
		// 	out.close();
		// }
	}

	void OutStatsData::compute_mesh_stats(const polyfem::mesh::Mesh &mesh)
	{
		using namespace polyfem::mesh;

		simplex_count = 0;
		prism_count = 0;
		regular_count = 0;
		regular_boundary_count = 0;
		simple_singular_count = 0;
		multi_singular_count = 0;
		boundary_count = 0;
		non_regular_boundary_count = 0;
		non_regular_count = 0;
		undefined_count = 0;
		multi_singular_boundary_count = 0;

		const auto &els_tag = mesh.elements_tag();

		for (size_t i = 0; i < els_tag.size(); ++i)
		{
			const ElementType type = els_tag[i];

			switch (type)
			{
			case ElementType::SIMPLEX:
				simplex_count++;
				break;
			case ElementType::PRISM:
				prism_count++;
				break;
			case ElementType::REGULAR_INTERIOR_CUBE:
				regular_count++;
				break;
			case ElementType::REGULAR_BOUNDARY_CUBE:
				regular_boundary_count++;
				break;
			case ElementType::SIMPLE_SINGULAR_INTERIOR_CUBE:
				simple_singular_count++;
				break;
			case ElementType::MULTI_SINGULAR_INTERIOR_CUBE:
				multi_singular_count++;
				break;
			case ElementType::SIMPLE_SINGULAR_BOUNDARY_CUBE:
				boundary_count++;
				break;
			case ElementType::INTERFACE_CUBE:
			case ElementType::MULTI_SINGULAR_BOUNDARY_CUBE:
				multi_singular_boundary_count++;
				break;
			case ElementType::BOUNDARY_POLYTOPE:
				non_regular_boundary_count++;
				break;
			case ElementType::INTERIOR_POLYTOPE:
				non_regular_count++;
				break;
			case ElementType::UNDEFINED:
				undefined_count++;
				break;
			default:
				throw std::runtime_error("Unknown element type");
			}
		}

		logger().info("simplex_count: \t{}", simplex_count);
		logger().info("prism_count: \t{}", prism_count);
		logger().info("regular_count: \t{}", regular_count);
		logger().info("regular_boundary_count: \t{}", regular_boundary_count);
		logger().info("simple_singular_count: \t{}", simple_singular_count);
		logger().info("multi_singular_count: \t{}", multi_singular_count);
		logger().info("boundary_count: \t{}", boundary_count);
		logger().info("multi_singular_boundary_count: \t{}", multi_singular_boundary_count);
		logger().info("non_regular_count: \t{}", non_regular_count);
		logger().info("non_regular_boundary_count: \t{}", non_regular_boundary_count);
		logger().info("undefined_count: \t{}", undefined_count);
		logger().info("total count:\t {}", mesh.n_elements());
	}

	void OutStatsData::save_json(
		const nlohmann::json &args,
		const int n_bases, const int n_pressure_bases,
		const Eigen::MatrixXd &sol,
		const mesh::Mesh &mesh,
		const Eigen::VectorXi &disc_orders,
		const Eigen::VectorXi &disc_ordersq,
		const assembler::Problem &problem,
		const OutRuntimeData &runtime,
		const std::string &formulation,
		const bool isoparametric,
		const int sol_at_node_id,
		nlohmann::json &j)
	{

		j["args"] = args;

		j["geom_order"] = mesh.orders().size() > 0 ? mesh.orders().maxCoeff() : 1;
		j["geom_order_min"] = mesh.orders().size() > 0 ? mesh.orders().minCoeff() : 1;
		j["discr_order_min"] = disc_orders.minCoeff();
		j["discr_order_max"] = disc_orders.maxCoeff();
		j["discr_orderq_min"] = disc_ordersq.minCoeff();
		j["discr_orderq_max"] = disc_ordersq.maxCoeff();
		j["iso_parametric"] = isoparametric;
		j["problem"] = problem.name();
		j["mat_size"] = mat_size;
		j["num_bases"] = n_bases;
		j["num_pressure_bases"] = n_pressure_bases;
		j["num_non_zero"] = nn_zero;
		j["num_flipped"] = n_flipped;
		j["num_dofs"] = num_dofs;
		j["num_vertices"] = mesh.n_vertices();
		j["num_elements"] = mesh.n_elements();

		j["num_p1"] = (disc_orders.array() == 1).count();
		j["num_p2"] = (disc_orders.array() == 2).count();
		j["num_p3"] = (disc_orders.array() == 3).count();
		j["num_p4"] = (disc_orders.array() == 4).count();
		j["num_p5"] = (disc_orders.array() == 5).count();

		j["mesh_size"] = mesh_size;
		j["max_angle"] = max_angle;

		j["sigma_max"] = sigma_max;
		j["sigma_min"] = sigma_min;
		j["sigma_avg"] = sigma_avg;

		j["min_edge_length"] = min_edge_length;
		j["average_edge_length"] = average_edge_length;

		j["err_l2"] = l2_err;
		j["err_h1"] = h1_err;
		j["err_h1_semi"] = h1_semi_err;
		j["err_linf"] = linf_err;
		j["err_linf_grad"] = grad_max_err;
		j["err_lp"] = lp_err;

		j["spectrum"] = {spectrum(0), spectrum(1), spectrum(2), spectrum(3)};
		j["spectrum_condest"] = std::abs(spectrum(3)) / std::abs(spectrum(0));

		// j["errors"] = errors;

		j["time_building_basis"] = runtime.building_basis_time;
		j["time_loading_mesh"] = runtime.loading_mesh_time;
		j["time_computing_poly_basis"] = runtime.computing_poly_basis_time;
		j["time_assembling_stiffness_mat"] = runtime.assembling_stiffness_mat_time;
		j["time_assembling_mass_mat"] = runtime.assembling_mass_mat_time;
		j["time_assigning_rhs"] = runtime.assigning_rhs_time;
		j["time_solving"] = runtime.solving_time;
		// j["time_computing_errors"] = runtime.computing_errors_time;

		j["solver_info"] = solver_info;

		j["count_simplex"] = simplex_count;
		j["count_prism"] = prism_count;
		j["count_regular"] = regular_count;
		j["count_regular_boundary"] = regular_boundary_count;
		j["count_simple_singular"] = simple_singular_count;
		j["count_multi_singular"] = multi_singular_count;
		j["count_boundary"] = boundary_count;
		j["count_non_regular_boundary"] = non_regular_boundary_count;
		j["count_non_regular"] = non_regular_count;
		j["count_undefined"] = undefined_count;
		j["count_multi_singular_boundary"] = multi_singular_boundary_count;

		j["is_simplicial"] = mesh.n_elements() == simplex_count;

		j["peak_memory"] = getPeakRSS() / (1024 * 1024);

		const int actual_dim = problem.is_scalar() ? 1 : mesh.dimension();

		std::vector<double> mmin(actual_dim);
		std::vector<double> mmax(actual_dim);

		for (int d = 0; d < actual_dim; ++d)
		{
			mmin[d] = std::numeric_limits<double>::max();
			mmax[d] = -std::numeric_limits<double>::max();
		}

		for (int i = 0; i < sol.size(); i += actual_dim)
		{
			for (int d = 0; d < actual_dim; ++d)
			{
				mmin[d] = std::min(mmin[d], sol(i + d));
				mmax[d] = std::max(mmax[d], sol(i + d));
			}
		}

		std::vector<double> sol_at_node(actual_dim);

		if (sol_at_node_id >= 0)
		{
			const int node_id = sol_at_node_id;

			for (int d = 0; d < actual_dim; ++d)
			{
				sol_at_node[d] = sol(node_id * actual_dim + d);
			}
		}

		j["sol_at_node"] = sol_at_node;
		j["sol_min"] = mmin;
		j["sol_max"] = mmax;

#if defined(POLYFEM_WITH_CPP_THREADS)
		j["num_threads"] = utils::get_n_threads();
#elif defined(POLYFEM_WITH_TBB)
		j["num_threads"] = utils::get_n_threads();
#else
		j["num_threads"] = 1;
#endif

		j["formulation"] = formulation;

		logger().info("done");
	}

	EnergyCSVWriter::EnergyCSVWriter(const std::string &path, const solver::SolveData &solve_data)
		: file(path), solve_data(solve_data)
	{
		file << "i,";
		for (const auto &[name, _] : solve_data.named_forms())
		{
			file << name << ",";
		}
		file << "total_energy" << std::endl;
	}

	EnergyCSVWriter::~EnergyCSVWriter()
	{
		file.close();
	}

	void EnergyCSVWriter::write(const int i, const Eigen::MatrixXd &sol)
	{
		const double s = solve_data.time_integrator
							 ? solve_data.time_integrator->acceleration_scaling()
							 : 1;
		file << i << ",";
		for (const auto &[_, form] : solve_data.named_forms())
		{
			// Divide by acceleration scaling to get the energy (units of J)
			file << ((form && form->enabled()) ? form->value(sol) : 0) / s << ",";
		}
		file << solve_data.nl_problem->value(sol) / s << "\n";
		file.flush();
	}

	RuntimeStatsCSVWriter::RuntimeStatsCSVWriter(const std::string &path, const State &state, const double t0, const double dt)
		: file(path), state(state), t0(t0), dt(dt)
	{
		file << "step,time,forward,remeshing,global_relaxation,peak_mem,#V,#T" << std::endl;
	}

	RuntimeStatsCSVWriter::~RuntimeStatsCSVWriter()
	{
		file.close();
	}

	void RuntimeStatsCSVWriter::write(const int t, const double forward, const double remeshing, const double global_relaxation, const Eigen::MatrixXd &sol)
	{
		total_forward_solve_time += forward;
		total_remeshing_time += remeshing;
		total_global_relaxation_time += global_relaxation;

		// logger().debug(
		// 	"Forward (cur, avg, total): {} s, {} s, {} s",
		// 	forward, total_forward_solve_time / t, total_forward_solve_time);
		// logger().debug(
		// 	"Remeshing (cur, avg, total): {} s, {} s, {} s",
		// 	remeshing, total_remeshing_time / t, total_remeshing_time);
		// logger().debug(
		// 	"Global relaxation (cur, avg, total): {} s, {} s, {} s",
		// 	global_relaxation, total_global_relaxation_time / t, total_global_relaxation_time);

		const double peak_mem = getPeakRSS() / double(1 << 30);
		// logger().debug("Peak mem: {} GiB", peak_mem);

		file << fmt::format(
			"{},{},{},{},{},{},{},{}\n",
			t, t0 + dt * t, forward, remeshing, global_relaxation, peak_mem,
			state.n_bases, state.mesh->n_elements());
		file.flush();
	}

} // namespace polyfem::io<|MERGE_RESOLUTION|>--- conflicted
+++ resolved
@@ -1081,13 +1081,8 @@
 			Eigen::VectorXd mises;
 			Evaluator::compute_stress_at_quadrature_points(
 				mesh, problem.is_scalar(),
-<<<<<<< HEAD
 				bases, gbases, state.disc_orders, state.disc_ordersq, *state.assembler,
-				sol, result, mises);
-=======
-				bases, gbases, state.disc_orders, *state.assembler,
 				sol, tend, result, mises);
->>>>>>> d4773c7d
 			std::ofstream out(stress_path);
 			out.precision(20);
 			out << result;
@@ -1098,13 +1093,8 @@
 			Eigen::VectorXd mises;
 			Evaluator::compute_stress_at_quadrature_points(
 				mesh, problem.is_scalar(),
-<<<<<<< HEAD
 				bases, gbases, state.disc_orders, state.disc_ordersq, *state.assembler,
-				sol, result, mises);
-=======
-				bases, gbases, state.disc_orders, *state.assembler,
 				sol, tend, result, mises);
->>>>>>> d4773c7d
 			std::ofstream out(mises_path);
 			out.precision(20);
 			out << mises;
@@ -1536,13 +1526,8 @@
 			{
 				Evaluator::average_grad_based_function(
 					mesh, problem.is_scalar(), state.n_bases, bases, gbases,
-<<<<<<< HEAD
 					disc_orders, disc_ordersq, state.polys, state.polys_3d, *state.assembler,
-					ref_element_sampler, points.rows(), sol, vals, tvals,
-=======
-					state.disc_orders, state.polys, state.polys_3d, *state.assembler,
 					ref_element_sampler, t, points.rows(), sol, vals, tvals,
->>>>>>> d4773c7d
 					opts.use_sampler, opts.boundary_only);
 
 				if (obstacle.n_vertices() > 0)
@@ -1720,17 +1705,10 @@
 				Eigen::MatrixXd potential_grad, potential_grad_fun;
 				state.assembler->assemble_gradient(mesh.is_volume(), state.n_bases, bases, gbases, state.ass_vals_cache, t, dt, sol, sol, potential_grad);
 
-<<<<<<< HEAD
-			Evaluator::interpolate_function(
-				mesh, problem.is_scalar(), bases, disc_orders, disc_ordersq,
-				state.polys, state.polys_3d, ref_element_sampler,
-				points.rows(), potential_grad, potential_grad_fun, opts.use_sampler, opts.boundary_only);
-=======
 				Evaluator::interpolate_function(
-					mesh, problem.is_scalar(), bases, state.disc_orders,
+					mesh, problem.is_scalar(), bases, disc_orders, disc_ordersq,
 					state.polys, state.polys_3d, ref_element_sampler,
 					points.rows(), potential_grad, potential_grad_fun, opts.use_sampler, opts.boundary_only);
->>>>>>> d4773c7d
 
 				if (obstacle.n_vertices() > 0)
 				{
