#include "OutData.hpp"

#include "Evaluator.hpp"

#include <polyfem/State.hpp>

#include <polyfem/assembler/ElementAssemblyValues.hpp>
#include <polyfem/assembler/AssemblyValues.hpp>
#include <polyfem/assembler/MatParams.hpp>
#include <polyfem/assembler/Mass.hpp>

#include <polyfem/basis/ElementBases.hpp>

#include <polyfem/mesh/MeshUtils.hpp>
#include <polyfem/mesh/mesh2D/Mesh2D.hpp>
#include <polyfem/mesh/mesh3D/Mesh3D.hpp>

#include <polyfem/time_integrator/ImplicitTimeIntegrator.hpp>

#include <polyfem/solver/forms/ContactForm.hpp>
#include <polyfem/solver/forms/FrictionForm.hpp>
#include <polyfem/solver/NLProblem.hpp>
#include <polyfem/solver/forms/BodyForm.hpp>
#include <polyfem/solver/forms/BodyForm.hpp>
#include <polyfem/solver/forms/ContactForm.hpp>
#include <polyfem/solver/forms/ElasticForm.hpp>
#include <polyfem/solver/forms/FrictionForm.hpp>
#include <polyfem/solver/forms/InertiaForm.hpp>
#include <polyfem/solver/forms/LaggedRegForm.hpp>
#include <polyfem/solver/forms/RayleighDampingForm.hpp>
#include <polyfem/solver/forms/lagrangian/AugmentedLagrangianForm.hpp>

#include <polyfem/utils/EdgeSampler.hpp>
#include <polyfem/utils/Logger.hpp>
#include <polyfem/utils/par_for.hpp>
#include <polyfem/utils/BoundarySampler.hpp>
#include <polyfem/utils/Timer.hpp>
#include <polyfem/utils/MaybeParallelFor.hpp>
#include <polyfem/utils/getRSS.h>

#include <polyfem/autogen/auto_p_bases.hpp>
#include <polyfem/autogen/auto_q_bases.hpp>
#include <polyfem/autogen/prism_bases.hpp>

#include <paraviewo/VTMWriter.hpp>
#include <paraviewo/PVDWriter.hpp>

#include <SimpleBVH/BVH.hpp>

#include <igl/write_triangle_mesh.h>
#include <igl/edges.h>
#include <igl/facet_adjacency_matrix.h>
#include <igl/connected_components.h>

#include <ipc/ipc.hpp>

#include <filesystem>

namespace polyfem::io
{
	namespace
	{
		void compute_traction_forces(const State &state, const Eigen::MatrixXd &solution, const double t, Eigen::MatrixXd &traction_forces, bool skip_dirichlet = true)
		{
			int actual_dim = 1;
			if (!state.problem->is_scalar())
				actual_dim = state.mesh->dimension();
			else
				return;

			const std::vector<basis::ElementBases> &bases = state.bases;
			const std::vector<basis::ElementBases> &gbases = state.geom_bases();

			Eigen::MatrixXd uv, samples, gtmp, rhs_fun, deform_mat, trafo;
			Eigen::VectorXi global_primitive_ids;
			Eigen::MatrixXd points, normals;
			Eigen::VectorXd weights;
			polyfem::assembler::ElementAssemblyValues vals;

			traction_forces.setZero(state.n_bases * actual_dim, 1);

			for (const auto &lb : state.total_local_boundary)
			{
				const int e = lb.element_id();
				bool has_samples = utils::BoundarySampler::boundary_quadrature(lb, state.n_boundary_samples(), *state.mesh, false, uv, points, normals, weights, global_primitive_ids);

				if (!has_samples)
					continue;

				const basis::ElementBases &gbs = gbases[e];
				const basis::ElementBases &bs = bases[e];

				vals.compute(e, state.mesh->is_volume(), points, bs, gbs);

				for (int n = 0; n < normals.rows(); ++n)
				{
					trafo = vals.jac_it[n].inverse();

					if (solution.size() > 0)
					{
						assert(actual_dim == 2 || actual_dim == 3);
						deform_mat.resize(actual_dim, actual_dim);
						deform_mat.setZero();
						for (const auto &b : vals.basis_values)
						{
							for (const auto &g : b.global)
							{
								for (int d = 0; d < actual_dim; ++d)
								{
									deform_mat.row(d) += solution(g.index * actual_dim + d) * b.grad.row(n);
								}
							}
						}

						trafo += deform_mat;
					}

					normals.row(n) = normals.row(n) * trafo.inverse();
					normals.row(n).normalize();
				}

				std::vector<assembler::Assembler::NamedMatrix> tensor_flat;
				state.assembler->compute_tensor_value(assembler::OutputData(t, e, bs, gbs, points, solution), tensor_flat);

				for (long n = 0; n < vals.basis_values.size(); ++n)
				{
					const polyfem::assembler::AssemblyValues &v = vals.basis_values[n];

					const int g_index = v.global[0].index * actual_dim;

					for (int q = 0; q < points.rows(); ++q)
					{
						// TF computed only from cauchy stress
						assert(tensor_flat[0].first == "cauchy_stess");
						assert(tensor_flat[0].second.row(q).size() == actual_dim * actual_dim);

						Eigen::MatrixXd stress_tensor = utils::unflatten(tensor_flat[0].second.row(q), actual_dim);

						traction_forces.block(g_index, 0, actual_dim, 1) += stress_tensor * normals.row(q).transpose() * v.val(q) * weights(q);
					}
				}
			}
		}
	} // namespace

	void OutGeometryData::extract_boundary_mesh(
		const mesh::Mesh &mesh,
		const int n_bases,
		const std::vector<basis::ElementBases> &bases,
		const std::vector<mesh::LocalBoundary> &total_local_boundary,
		Eigen::MatrixXd &node_positions,
		Eigen::MatrixXi &boundary_edges,
		Eigen::MatrixXi &boundary_triangles,
		std::vector<Eigen::Triplet<double>> &displacement_map_entries)
	{
		using namespace polyfem::mesh;

		displacement_map_entries.clear();

		if (mesh.is_volume())
		{
			if (mesh.has_poly())
			{
				logger().warn("Skipping as the mesh has polygons");
				return;
			}

			const bool is_simplicial = mesh.is_simplicial();

			node_positions.resize(n_bases + (is_simplicial ? 0 : mesh.n_faces()), 3);
			node_positions.setZero();
			const Mesh3D &mesh3d = dynamic_cast<const Mesh3D &>(mesh);

			std::vector<std::tuple<int, int, int>> tris;

			std::vector<bool> visited_node(n_bases, false);

			std::stringstream print_warning;

			for (const LocalBoundary &lb : total_local_boundary)
			{
				const basis::ElementBases &b = bases[lb.element_id()];

				for (int j = 0; j < lb.size(); ++j)
				{
					const int eid = lb.global_primitive_id(j);
					const int lid = lb[j];
					const Eigen::VectorXi nodes = b.local_nodes_for_primitive(eid, mesh3d);

					if (mesh.is_cube(lb.element_id()))
					{
						assert(!is_simplicial);
						assert(!mesh.has_poly());
						std::vector<int> loc_nodes;
						RowVectorNd bary = RowVectorNd::Zero(3);

						for (long n = 0; n < nodes.size(); ++n)
						{
							auto &bs = b.bases[nodes(n)];
							const auto &glob = bs.global();
							if (glob.size() != 1)
								continue;

							int gindex = glob.front().index;
							node_positions.row(gindex) = glob.front().node;
							bary += glob.front().node;
							loc_nodes.push_back(gindex);
						}

						if (loc_nodes.size() != 4)
						{
							logger().trace("skipping element {} since it is not Q1", eid);
							continue;
						}

						bary /= 4;

						const int new_node = n_bases + eid;
						node_positions.row(new_node) = bary;
						tris.emplace_back(loc_nodes[1], loc_nodes[0], new_node);
						tris.emplace_back(loc_nodes[2], loc_nodes[1], new_node);
						tris.emplace_back(loc_nodes[3], loc_nodes[2], new_node);
						tris.emplace_back(loc_nodes[0], loc_nodes[3], new_node);

						for (int q = 0; q < 4; ++q)
						{
							if (!visited_node[loc_nodes[q]])
								displacement_map_entries.emplace_back(loc_nodes[q], loc_nodes[q], 1);

							visited_node[loc_nodes[q]] = true;
							displacement_map_entries.emplace_back(new_node, loc_nodes[q], 0.25);
						}

						continue;
					}
					else if (mesh.is_prism(lb.element_id()))
					{
						assert(!is_simplicial);
						assert(!mesh.has_poly());
						std::vector<int> loc_nodes;
						RowVectorNd bary = RowVectorNd::Zero(3);

						for (long n = 0; n < nodes.size(); ++n)
						{
							auto &bs = b.bases[nodes(n)];
							const auto &glob = bs.global();
							if (glob.size() != 1)
								continue;

							int gindex = glob.front().index;
							node_positions.row(gindex) = glob.front().node;
							bary += glob.front().node;
							loc_nodes.push_back(gindex);
						}

						auto update_mapping = [&displacement_map_entries, &visited_node](const std::vector<int> &loc_nodes) {
							for (int k = 0; k < loc_nodes.size(); ++k)
							{
								if (!visited_node[loc_nodes[k]])
									displacement_map_entries.emplace_back(loc_nodes[k], loc_nodes[k], 1);

								visited_node[loc_nodes[k]] = true;
							}
						};

						if (loc_nodes.size() == 3)
						{
							tris.emplace_back(loc_nodes[0], loc_nodes[1], loc_nodes[2]);

							update_mapping(loc_nodes);
						}
						else if (loc_nodes.size() == 6)
						{
							tris.emplace_back(loc_nodes[0], loc_nodes[3], loc_nodes[5]);
							tris.emplace_back(loc_nodes[3], loc_nodes[1], loc_nodes[4]);
							tris.emplace_back(loc_nodes[4], loc_nodes[2], loc_nodes[5]);
							tris.emplace_back(loc_nodes[3], loc_nodes[4], loc_nodes[5]);

							update_mapping(loc_nodes);
						}
						else if (loc_nodes.size() == 10)
						{
							tris.emplace_back(loc_nodes[0], loc_nodes[3], loc_nodes[8]);
							tris.emplace_back(loc_nodes[3], loc_nodes[4], loc_nodes[9]);
							tris.emplace_back(loc_nodes[4], loc_nodes[1], loc_nodes[5]);
							tris.emplace_back(loc_nodes[5], loc_nodes[6], loc_nodes[9]);
							tris.emplace_back(loc_nodes[6], loc_nodes[2], loc_nodes[7]);
							tris.emplace_back(loc_nodes[7], loc_nodes[8], loc_nodes[9]);
							tris.emplace_back(loc_nodes[8], loc_nodes[3], loc_nodes[9]);
							tris.emplace_back(loc_nodes[9], loc_nodes[4], loc_nodes[5]);
							tris.emplace_back(loc_nodes[6], loc_nodes[7], loc_nodes[9]);
							update_mapping(loc_nodes);
						}
						else if (loc_nodes.size() == 15)
						{
							tris.emplace_back(loc_nodes[0], loc_nodes[3], loc_nodes[11]);
							tris.emplace_back(loc_nodes[3], loc_nodes[4], loc_nodes[12]);
							tris.emplace_back(loc_nodes[3], loc_nodes[12], loc_nodes[11]);
							tris.emplace_back(loc_nodes[12], loc_nodes[10], loc_nodes[11]);
							tris.emplace_back(loc_nodes[4], loc_nodes[5], loc_nodes[13]);
							tris.emplace_back(loc_nodes[4], loc_nodes[13], loc_nodes[12]);
							tris.emplace_back(loc_nodes[12], loc_nodes[13], loc_nodes[14]);
							tris.emplace_back(loc_nodes[12], loc_nodes[14], loc_nodes[10]);
							tris.emplace_back(loc_nodes[14], loc_nodes[9], loc_nodes[10]);
							tris.emplace_back(loc_nodes[5], loc_nodes[1], loc_nodes[6]);
							tris.emplace_back(loc_nodes[5], loc_nodes[6], loc_nodes[13]);
							tris.emplace_back(loc_nodes[6], loc_nodes[7], loc_nodes[13]);
							tris.emplace_back(loc_nodes[13], loc_nodes[7], loc_nodes[14]);
							tris.emplace_back(loc_nodes[7], loc_nodes[8], loc_nodes[14]);
							tris.emplace_back(loc_nodes[14], loc_nodes[8], loc_nodes[9]);
							tris.emplace_back(loc_nodes[8], loc_nodes[2], loc_nodes[9]);
							update_mapping(loc_nodes);
						}
						else if (loc_nodes.size() == 4)
						{
							bary /= 4;

							const int new_node = n_bases + eid;
							node_positions.row(new_node) = bary;
							tris.emplace_back(loc_nodes[1], loc_nodes[0], new_node);
							tris.emplace_back(loc_nodes[2], loc_nodes[1], new_node);
							tris.emplace_back(loc_nodes[3], loc_nodes[2], new_node);
							tris.emplace_back(loc_nodes[0], loc_nodes[3], new_node);

							update_mapping(loc_nodes);
						}
						else
						{
							logger().trace("skipping element {} since it is not linear, it has {} nodes", eid, loc_nodes.size());
							continue;
						}

						continue;
					}

					if (!mesh.is_simplex(lb.element_id()))
					{
						logger().trace("skipping element {} since it is not a simplex or hex", eid);
						continue;
					}

					assert(mesh.is_simplex(lb.element_id()));

					std::vector<int> loc_nodes;

					bool is_follower = false;
					if (!mesh3d.is_conforming())
					{
						for (long n = 0; n < nodes.size(); ++n)
						{
							auto &bs = b.bases[nodes(n)];
							const auto &glob = bs.global();
							if (glob.size() != 1)
							{
								is_follower = true;
								break;
							}
						}
					}

					if (is_follower)
						continue;

					for (long n = 0; n < nodes.size(); ++n)
					{
						const basis::Basis &bs = b.bases[nodes(n)];
						const std::vector<basis::Local2Global> &glob = bs.global();
						if (glob.size() != 1)
							continue;

						int gindex = glob.front().index;
						node_positions.row(gindex) = glob.front().node;
						loc_nodes.push_back(gindex);
					}

					if (loc_nodes.size() == 3)
					{
						tris.emplace_back(loc_nodes[0], loc_nodes[1], loc_nodes[2]);
					}
					else if (loc_nodes.size() == 6)
					{
						tris.emplace_back(loc_nodes[0], loc_nodes[3], loc_nodes[5]);
						tris.emplace_back(loc_nodes[3], loc_nodes[1], loc_nodes[4]);
						tris.emplace_back(loc_nodes[4], loc_nodes[2], loc_nodes[5]);
						tris.emplace_back(loc_nodes[3], loc_nodes[4], loc_nodes[5]);
					}
					else if (loc_nodes.size() == 10)
					{
						tris.emplace_back(loc_nodes[0], loc_nodes[3], loc_nodes[8]);
						tris.emplace_back(loc_nodes[3], loc_nodes[4], loc_nodes[9]);
						tris.emplace_back(loc_nodes[4], loc_nodes[1], loc_nodes[5]);
						tris.emplace_back(loc_nodes[5], loc_nodes[6], loc_nodes[9]);
						tris.emplace_back(loc_nodes[6], loc_nodes[2], loc_nodes[7]);
						tris.emplace_back(loc_nodes[7], loc_nodes[8], loc_nodes[9]);
						tris.emplace_back(loc_nodes[8], loc_nodes[3], loc_nodes[9]);
						tris.emplace_back(loc_nodes[9], loc_nodes[4], loc_nodes[5]);
						tris.emplace_back(loc_nodes[6], loc_nodes[7], loc_nodes[9]);
					}
					else if (loc_nodes.size() == 15)
					{
						tris.emplace_back(loc_nodes[0], loc_nodes[3], loc_nodes[11]);
						tris.emplace_back(loc_nodes[3], loc_nodes[4], loc_nodes[12]);
						tris.emplace_back(loc_nodes[3], loc_nodes[12], loc_nodes[11]);
						tris.emplace_back(loc_nodes[12], loc_nodes[10], loc_nodes[11]);
						tris.emplace_back(loc_nodes[4], loc_nodes[5], loc_nodes[13]);
						tris.emplace_back(loc_nodes[4], loc_nodes[13], loc_nodes[12]);
						tris.emplace_back(loc_nodes[12], loc_nodes[13], loc_nodes[14]);
						tris.emplace_back(loc_nodes[12], loc_nodes[14], loc_nodes[10]);
						tris.emplace_back(loc_nodes[14], loc_nodes[9], loc_nodes[10]);
						tris.emplace_back(loc_nodes[5], loc_nodes[1], loc_nodes[6]);
						tris.emplace_back(loc_nodes[5], loc_nodes[6], loc_nodes[13]);
						tris.emplace_back(loc_nodes[6], loc_nodes[7], loc_nodes[13]);
						tris.emplace_back(loc_nodes[13], loc_nodes[7], loc_nodes[14]);
						tris.emplace_back(loc_nodes[7], loc_nodes[8], loc_nodes[14]);
						tris.emplace_back(loc_nodes[14], loc_nodes[8], loc_nodes[9]);
						tris.emplace_back(loc_nodes[8], loc_nodes[2], loc_nodes[9]);
					}
					else
					{
						print_warning << loc_nodes.size() << " ";
						// assert(false);
					}

					if (!is_simplicial)
					{
						for (int k = 0; k < loc_nodes.size(); ++k)
						{
							if (!visited_node[loc_nodes[k]])
								displacement_map_entries.emplace_back(loc_nodes[k], loc_nodes[k], 1);

							visited_node[loc_nodes[k]] = true;
						}
					}
				}
			}

			if (print_warning.str().size() > 0)
				logger().warn("Skipping faces as theys have {} nodes, boundary export supported up to p4", print_warning.str());

			boundary_triangles.resize(tris.size(), 3);
			for (int i = 0; i < tris.size(); ++i)
			{
				boundary_triangles.row(i) << std::get<0>(tris[i]), std::get<2>(tris[i]), std::get<1>(tris[i]);
			}

			if (boundary_triangles.rows() > 0)
			{
				igl::edges(boundary_triangles, boundary_edges);
			}
		}
		else
		{
			node_positions.resize(n_bases, 2);
			node_positions.setZero();
			const Mesh2D &mesh2d = dynamic_cast<const Mesh2D &>(mesh);

			std::vector<std::pair<int, int>> edges;

			for (const LocalBoundary &lb : total_local_boundary)
			{
				const basis::ElementBases &b = bases[lb.element_id()];

				for (int j = 0; j < lb.size(); ++j)
				{
					const int eid = lb.global_primitive_id(j);
					const int lid = lb[j];
					const Eigen::VectorXi nodes = b.local_nodes_for_primitive(eid, mesh2d);

					int prev_node = -1;

					for (long n = 0; n < nodes.size(); ++n)
					{
						const basis::Basis &bs = b.bases[nodes(n)];
						const std::vector<basis::Local2Global> &glob = bs.global();
						if (glob.size() != 1)
							continue;

						int gindex = glob.front().index;
						node_positions.row(gindex) = glob.front().node.head<2>();

						if (prev_node >= 0)
							edges.emplace_back(prev_node, gindex);
						prev_node = gindex;
					}
				}
			}

			boundary_triangles.resize(0, 0);
			boundary_edges.resize(edges.size(), 2);
			for (int i = 0; i < edges.size(); ++i)
			{
				boundary_edges.row(i) << edges[i].first, edges[i].second;
			}
		}
	}

	void OutGeometryData::build_vis_boundary_mesh(
		const mesh::Mesh &mesh,
		const std::vector<basis::ElementBases> &bases,
		const std::vector<basis::ElementBases> &gbases,
		const std::vector<mesh::LocalBoundary> &total_local_boundary,
		const Eigen::MatrixXd &solution,
		const int problem_dim,
		Eigen::MatrixXd &boundary_vis_vertices,
		Eigen::MatrixXd &boundary_vis_local_vertices,
		Eigen::MatrixXi &boundary_vis_elements,
		Eigen::MatrixXi &boundary_vis_elements_ids,
		Eigen::MatrixXi &boundary_vis_primitive_ids,
		Eigen::MatrixXd &boundary_vis_normals,
		Eigen::MatrixXd &displaced_boundary_vis_normals) const
	{
		using namespace polyfem::mesh;

		std::vector<Eigen::MatrixXd> lv, vertices, allnormals, displaced_allnormals;
		std::vector<int> el_ids, global_primitive_ids;
		Eigen::MatrixXd uv, local_pts, tmp_n, normals, displaced_normals, trafo, deform_mat;
		assembler::ElementAssemblyValues vals;
		const auto &sampler = ref_element_sampler;
		const int n_samples = sampler.num_samples();
		int size = 0;

		std::vector<std::pair<int, int>> edges;
		std::vector<std::tuple<int, int, int>> tris;

		for (auto it = total_local_boundary.begin(); it != total_local_boundary.end(); ++it)
		{
			const auto &lb = *it;
			const auto &gbs = gbases[lb.element_id()];
			const auto &bs = bases[lb.element_id()];

			for (int k = 0; k < lb.size(); ++k)
			{
				switch (lb.type())
				{
				case BoundaryType::TRI_LINE:
					utils::BoundarySampler::normal_for_tri_edge(lb[k], tmp_n);
					utils::BoundarySampler::sample_parametric_tri_edge(lb[k], n_samples, uv, local_pts);
					break;
				case BoundaryType::QUAD_LINE:
					utils::BoundarySampler::normal_for_quad_edge(lb[k], tmp_n);
					utils::BoundarySampler::sample_parametric_quad_edge(lb[k], n_samples, uv, local_pts);
					break;
				case BoundaryType::QUAD:
					utils::BoundarySampler::normal_for_quad_face(lb[k], tmp_n);
					utils::BoundarySampler::sample_parametric_quad_face(lb[k], n_samples, uv, local_pts);
					break;
				case BoundaryType::TRI:
					utils::BoundarySampler::normal_for_tri_face(lb[k], tmp_n);
					utils::BoundarySampler::sample_parametric_tri_face(lb[k], n_samples, uv, local_pts);
					break;
				case BoundaryType::PRISM:
					utils::BoundarySampler::normal_for_prism_face(lb[k], tmp_n);
					utils::BoundarySampler::sample_parametric_prism_face(lb[k], n_samples, uv, local_pts);
					break;
				case BoundaryType::POLYGON:
					utils::BoundarySampler::normal_for_polygon_edge(lb.element_id(), lb.global_primitive_id(k), mesh, tmp_n);
					utils::BoundarySampler::sample_polygon_edge(lb.element_id(), lb.global_primitive_id(k), n_samples, mesh, uv, local_pts);
					break;
				case BoundaryType::POLYHEDRON:
					assert(false);
					break;
				case BoundaryType::INVALID:
					assert(false);
					break;
				default:
					assert(false);
				}

				vertices.emplace_back();
				lv.emplace_back(local_pts);
				el_ids.push_back(lb.element_id());
				global_primitive_ids.push_back(lb.global_primitive_id(k));
				gbs.eval_geom_mapping(local_pts, vertices.back());
				vals.compute(lb.element_id(), mesh.is_volume(), local_pts, bs, gbs);
				const int tris_start = tris.size();

				if (mesh.is_volume())
				{
					const bool prism_quad = lb.type() == BoundaryType::PRISM && lb[k] >= 2;
					const bool prism_tri = lb.type() == BoundaryType::PRISM && lb[k] < 2;

					if (lb.type() == BoundaryType::QUAD || prism_quad)
					{
						const auto map = [n_samples, size](int i, int j) { return j * n_samples + i + size; };

						for (int j = 0; j < n_samples - 1; ++j)
						{
							for (int i = 0; i < n_samples - 1; ++i)
							{
								tris.emplace_back(map(i, j), map(i + 1, j), map(i, j + 1));
								tris.emplace_back(map(i + 1, j + 1), map(i, j + 1), map(i + 1, j));
							}
						}
					}
					else if (lb.type() == BoundaryType::TRI || prism_tri)
					{
						int index = 0;
						std::vector<int> mapp(n_samples * n_samples, -1);
						for (int j = 0; j < n_samples; ++j)
						{
							for (int i = 0; i < n_samples - j; ++i)
							{
								mapp[j * n_samples + i] = index;
								++index;
							}
						}
						const auto map = [mapp, n_samples](int i, int j) {
							if (j * n_samples + i >= mapp.size())
								return -1;
							return mapp[j * n_samples + i];
						};

						for (int j = 0; j < n_samples - 1; ++j)
						{
							for (int i = 0; i < n_samples - j; ++i)
							{
								if (map(i, j) >= 0 && map(i + 1, j) >= 0 && map(i, j + 1) >= 0)
									tris.emplace_back(map(i, j) + size, map(i + 1, j) + size, map(i, j + 1) + size);

								if (map(i + 1, j + 1) >= 0 && map(i, j + 1) >= 0 && map(i + 1, j) >= 0)
									tris.emplace_back(map(i + 1, j + 1) + size, map(i, j + 1) + size, map(i + 1, j) + size);
							}
						}
					}
					else
					{
						assert(false);
					}
				}
				else
				{
					for (int i = 0; i < vertices.back().rows() - 1; ++i)
						edges.emplace_back(i + size, i + size + 1);
				}

				normals.resize(vals.jac_it.size(), tmp_n.cols());
				displaced_normals.resize(vals.jac_it.size(), tmp_n.cols());

				for (int n = 0; n < vals.jac_it.size(); ++n)
				{
					trafo = vals.jac_it[n].inverse();

					if (problem_dim == 2 || problem_dim == 3)
					{

						if (solution.size() > 0)
						{
							deform_mat.resize(problem_dim, problem_dim);
							deform_mat.setZero();
							for (const auto &b : vals.basis_values)
								for (const auto &g : b.global)
									for (int d = 0; d < problem_dim; ++d)
										deform_mat.row(d) += solution(g.index * problem_dim + d) * b.grad.row(n);

							trafo += deform_mat;
						}
					}

					normals.row(n) = tmp_n * vals.jac_it[n];
					normals.row(n).normalize();

					displaced_normals.row(n) = tmp_n * trafo.inverse();
					displaced_normals.row(n).normalize();
				}

				allnormals.push_back(normals);
				displaced_allnormals.push_back(displaced_normals);

				tmp_n.setZero();
				for (int n = 0; n < vals.jac_it.size(); ++n)
				{
					tmp_n += normals.row(n);
				}

				if (mesh.is_volume())
				{
					Eigen::Vector3d e1 = vertices.back().row(std::get<1>(tris.back()) - size) - vertices.back().row(std::get<0>(tris.back()) - size);
					Eigen::Vector3d e2 = vertices.back().row(std::get<2>(tris.back()) - size) - vertices.back().row(std::get<0>(tris.back()) - size);

					Eigen::Vector3d n = e1.cross(e2);
					Eigen::Vector3d nn = tmp_n.transpose();

					if (n.dot(nn) < 0)
					{
						for (int i = tris_start; i < tris.size(); ++i)
						{
							tris[i] = std::tuple<int, int, int>(std::get<0>(tris[i]), std::get<2>(tris[i]), std::get<1>(tris[i]));
						}
					}
				}

				size += vertices.back().rows();
			}
		}

		boundary_vis_vertices.resize(size, vertices.front().cols());
		boundary_vis_local_vertices.resize(size, vertices.front().cols());
		boundary_vis_elements_ids.resize(size, 1);
		boundary_vis_primitive_ids.resize(size, 1);
		boundary_vis_normals.resize(size, vertices.front().cols());
		displaced_boundary_vis_normals.resize(size, vertices.front().cols());

		if (mesh.is_volume())
			boundary_vis_elements.resize(tris.size(), 3);
		else
			boundary_vis_elements.resize(edges.size(), 2);

		int index = 0;
		int ii = 0;
		for (const auto &v : vertices)
		{
			boundary_vis_vertices.block(index, 0, v.rows(), v.cols()) = v;
			boundary_vis_local_vertices.block(index, 0, v.rows(), v.cols()) = lv[ii];
			boundary_vis_elements_ids.block(index, 0, v.rows(), 1).setConstant(el_ids[ii]);
			boundary_vis_primitive_ids.block(index, 0, v.rows(), 1).setConstant(global_primitive_ids[ii++]);
			index += v.rows();
		}

		index = 0;
		for (const auto &n : allnormals)
		{
			boundary_vis_normals.block(index, 0, n.rows(), n.cols()) = n;
			index += n.rows();
		}

		index = 0;
		for (const auto &n : displaced_allnormals)
		{
			displaced_boundary_vis_normals.block(index, 0, n.rows(), n.cols()) = n;
			index += n.rows();
		}

		index = 0;
		if (mesh.is_volume())
		{
			for (const auto &t : tris)
			{
				boundary_vis_elements.row(index) << std::get<0>(t), std::get<1>(t), std::get<2>(t);
				++index;
			}
		}
		else
		{
			for (const auto &e : edges)
			{
				boundary_vis_elements.row(index) << e.first, e.second;
				++index;
			}
		}
	}

	void OutGeometryData::build_vis_mesh(
		const mesh::Mesh &mesh,
		const Eigen::VectorXi &disc_orders,
		const std::vector<basis::ElementBases> &gbases,
		const std::map<int, Eigen::MatrixXd> &polys,
		const std::map<int, std::pair<Eigen::MatrixXd, Eigen::MatrixXi>> &polys_3d,
		const bool boundary_only,
		Eigen::MatrixXd &points,
		Eigen::MatrixXi &tets,
		Eigen::MatrixXi &el_id,
		Eigen::MatrixXd &discr) const
	{
		const auto &sampler = ref_element_sampler;

		const auto &current_bases = gbases;
		int tet_total_size = 0;
		int pts_total_size = 0;

		Eigen::MatrixXd vis_pts_poly;
		Eigen::MatrixXi vis_faces_poly, vis_edges_poly;

		for (size_t i = 0; i < current_bases.size(); ++i)
		{
			const auto &bs = current_bases[i];

			if (boundary_only && mesh.is_volume() && !mesh.is_boundary_element(i))
				continue;

			if (mesh.is_simplex(i))
			{
				tet_total_size += sampler.simplex_volume().rows();
				pts_total_size += sampler.simplex_points().rows();
			}
			else if (mesh.is_cube(i))
			{
				tet_total_size += sampler.cube_volume().rows();
				pts_total_size += sampler.cube_points().rows();
			}
			else if (mesh.is_prism(i))
			{
				tet_total_size += sampler.prism_volume().rows();
				pts_total_size += sampler.prism_points().rows();
			}
			else
			{
				if (mesh.is_volume())
				{
					sampler.sample_polyhedron(polys_3d.at(i).first, polys_3d.at(i).second, vis_pts_poly, vis_faces_poly, vis_edges_poly);

					tet_total_size += vis_faces_poly.rows();
					pts_total_size += vis_pts_poly.rows();
				}
				else
				{
					sampler.sample_polygon(polys.at(i), vis_pts_poly, vis_faces_poly, vis_edges_poly);

					tet_total_size += vis_faces_poly.rows();
					pts_total_size += vis_pts_poly.rows();
				}
			}
		}

		points.resize(pts_total_size, mesh.dimension());
		tets.resize(tet_total_size, mesh.is_volume() ? 4 : 3);

		el_id.resize(pts_total_size, 1);
		discr.resize(pts_total_size, 1);

		Eigen::MatrixXd mapped, tmp;
		int tet_index = 0, pts_index = 0;

		for (size_t i = 0; i < current_bases.size(); ++i)
		{
			const auto &bs = current_bases[i];

			if (boundary_only && mesh.is_volume() && !mesh.is_boundary_element(i))
				continue;

			if (mesh.is_simplex(i))
			{
				bs.eval_geom_mapping(sampler.simplex_points(), mapped);

				tets.block(tet_index, 0, sampler.simplex_volume().rows(), tets.cols()) = sampler.simplex_volume().array() + pts_index;
				tet_index += sampler.simplex_volume().rows();

				points.block(pts_index, 0, mapped.rows(), points.cols()) = mapped;
				discr.block(pts_index, 0, mapped.rows(), 1).setConstant(disc_orders(i));
				el_id.block(pts_index, 0, mapped.rows(), 1).setConstant(i);
				pts_index += mapped.rows();
			}
			else if (mesh.is_cube(i))
			{
				bs.eval_geom_mapping(sampler.cube_points(), mapped);

				tets.block(tet_index, 0, sampler.cube_volume().rows(), tets.cols()) = sampler.cube_volume().array() + pts_index;
				tet_index += sampler.cube_volume().rows();

				points.block(pts_index, 0, mapped.rows(), points.cols()) = mapped;
				discr.block(pts_index, 0, mapped.rows(), 1).setConstant(disc_orders(i));
				el_id.block(pts_index, 0, mapped.rows(), 1).setConstant(i);
				pts_index += mapped.rows();
			}
			else if (mesh.is_prism(i))
			{
				bs.eval_geom_mapping(sampler.prism_points(), mapped);

				tets.block(tet_index, 0, sampler.prism_volume().rows(), tets.cols()) = sampler.prism_volume().array() + pts_index;
				tet_index += sampler.prism_volume().rows();

				points.block(pts_index, 0, mapped.rows(), points.cols()) = mapped;
				discr.block(pts_index, 0, mapped.rows(), 1).setConstant(disc_orders(i));
				el_id.block(pts_index, 0, mapped.rows(), 1).setConstant(i);
				pts_index += mapped.rows();
			}
			else
			{
				if (mesh.is_volume())
				{
					sampler.sample_polyhedron(polys_3d.at(i).first, polys_3d.at(i).second, vis_pts_poly, vis_faces_poly, vis_edges_poly);
					bs.eval_geom_mapping(vis_pts_poly, mapped);

					tets.block(tet_index, 0, vis_faces_poly.rows(), tets.cols()) = vis_faces_poly.array() + pts_index;
					tet_index += vis_faces_poly.rows();

					points.block(pts_index, 0, mapped.rows(), points.cols()) = mapped;
					discr.block(pts_index, 0, mapped.rows(), 1).setConstant(-1);
					el_id.block(pts_index, 0, mapped.rows(), 1).setConstant(i);
					pts_index += mapped.rows();
				}
				else
				{
					sampler.sample_polygon(polys.at(i), vis_pts_poly, vis_faces_poly, vis_edges_poly);
					bs.eval_geom_mapping(vis_pts_poly, mapped);

					tets.block(tet_index, 0, vis_faces_poly.rows(), tets.cols()) = vis_faces_poly.array() + pts_index;
					tet_index += vis_faces_poly.rows();

					points.block(pts_index, 0, mapped.rows(), points.cols()) = mapped;
					discr.block(pts_index, 0, mapped.rows(), 1).setConstant(-1);
					el_id.block(pts_index, 0, mapped.rows(), 1).setConstant(i);
					pts_index += mapped.rows();
				}
			}
		}

		assert(pts_index == points.rows());
		assert(tet_index == tets.rows());
	}

	void OutGeometryData::build_high_order_vis_mesh(
		const mesh::Mesh &mesh,
		const Eigen::VectorXi &disc_orders,
		const Eigen::VectorXi &disc_ordersq,
		const std::vector<basis::ElementBases> &bases,
		Eigen::MatrixXd &points,
		std::vector<std::vector<int>> &elements,
		Eigen::MatrixXi &el_id,
		Eigen::MatrixXd &discr) const
	{
		// if (!mesh)
		// {
		// 	logger().error("Load the mesh first!");
		// 	return;
		// }
		// if (n_bases <= 0)
		// {
		// 	logger().error("Build the bases first!");
		// 	return;
		// }
		assert(mesh.is_linear());

		std::vector<RowVectorNd> nodes;
		int pts_total_size = 0;
		elements.resize(bases.size());
		Eigen::MatrixXd ref_pts;

		for (size_t i = 0; i < bases.size(); ++i)
		{
			const auto &bs = bases[i];
			if (mesh.is_volume())
			{
				if (mesh.is_simplex(i))
					autogen::p_nodes_3d(disc_orders(i), ref_pts);
				else if (mesh.is_cube(i))
					autogen::q_nodes_3d(disc_orders(i), ref_pts);
				else if (mesh.is_prism(i))
					autogen::prism_nodes_3d(disc_orders(i), disc_ordersq(i), ref_pts);
				else
					continue;
			}
			else
			{
				if (mesh.is_simplex(i))
					autogen::p_nodes_2d(disc_orders(i), ref_pts);
				else if (mesh.is_cube(i))
					autogen::q_nodes_2d(disc_orders(i), ref_pts);
				else
				{
					const int n_v = static_cast<const mesh::Mesh2D &>(mesh).n_face_vertices(i);
					ref_pts.resize(n_v, 2);
				}
			}

			pts_total_size += ref_pts.rows();
		}

		points.resize(pts_total_size, mesh.dimension());

		el_id.resize(pts_total_size, 1);
		discr.resize(pts_total_size, 1);

		Eigen::MatrixXd mapped;
		int pts_index = 0;

		std::string error_msg = "";

		for (size_t i = 0; i < bases.size(); ++i)
		{
			const auto &bs = bases[i];
			if (mesh.is_volume())
			{
				if (mesh.is_simplex(i))
					autogen::p_nodes_3d(disc_orders(i), ref_pts);
				else if (mesh.is_cube(i))
					autogen::q_nodes_3d(disc_orders(i), ref_pts);
				else if (mesh.is_prism(i))
					autogen::prism_nodes_3d(disc_orders(i), disc_ordersq(i), ref_pts);
				else
					continue;
			}
			else
			{
				if (mesh.is_simplex(i))
					autogen::p_nodes_2d(disc_orders(i), ref_pts);
				else if (mesh.is_cube(i))
					autogen::q_nodes_2d(disc_orders(i), ref_pts);
				else
					continue;
			}

			bs.eval_geom_mapping(ref_pts, mapped);

			for (int j = 0; j < mapped.rows(); ++j)
			{
				points.row(pts_index) = mapped.row(j);
				el_id(pts_index) = i;
				discr(pts_index) = disc_orders(i);
				elements[i].push_back(pts_index);

				pts_index++;
			}

			if (mesh.is_simplex(i))
			{
				if (mesh.is_volume())
				{
					const int n_nodes = elements[i].size();
					if (disc_orders(i) >= 3)
					{
						std::swap(elements[i][16], elements[i][17]);
						std::swap(elements[i][17], elements[i][18]);
						std::swap(elements[i][18], elements[i][19]);
					}
					if (disc_orders(i) > 4)
						error_msg = "Saving high-order meshes not implemented for P5+ elements!";
				}
				else
				{
					if (disc_orders(i) == 4)
					{
						const int n_nodes = elements[i].size();
						std::swap(elements[i][n_nodes - 1], elements[i][n_nodes - 2]);
					}
					if (disc_orders(i) > 4)
						error_msg = "Saving high-order meshes not implemented for P5+ elements!";
				}
			}
			else if (disc_orders(i) > 1)
				error_msg = "Saving high-order meshes not implemented for Q2+ elements!";
		}

		if (!error_msg.empty())
			logger().warn(error_msg);

		for (size_t i = 0; i < bases.size(); ++i)
		{
			if (mesh.is_volume() || !mesh.is_polytope(i))
				continue;

			const auto &mesh2d = static_cast<const mesh::Mesh2D &>(mesh);
			const int n_v = mesh2d.n_face_vertices(i);

			for (int j = 0; j < n_v; ++j)
			{
				points.row(pts_index) = mesh2d.point(mesh2d.face_vertex(i, j));
				el_id(pts_index) = i;
				discr(pts_index) = disc_orders(i);
				elements[i].push_back(pts_index);

				pts_index++;
			}
		}

		assert(pts_index == points.rows());
	}

	void OutGeometryData::export_data(
		const State &state,
		const Eigen::MatrixXd &sol,
		const Eigen::MatrixXd &pressure,
		const bool is_time_dependent,
		const double tend_in,
		const double dt,
		const ExportOptions &opts,
		const std::string &vis_mesh_path,
		const std::string &nodes_path,
		const std::string &solution_path,
		const std::string &stress_path,
		const std::string &mises_path,
		const bool is_contact_enabled) const
	{
		if (!state.mesh)
		{
			logger().error("Load the mesh first!");
			return;
		}
		const int n_bases = state.n_bases;
		const std::vector<basis::ElementBases> &bases = state.bases;
		const std::vector<basis::ElementBases> &gbases = state.geom_bases();
		const mesh::Mesh &mesh = *state.mesh;
		const Eigen::VectorXi &in_node_to_node = state.in_node_to_node;
		const Eigen::MatrixXd &rhs = state.rhs;
		const assembler::Problem &problem = *state.problem;

		if (n_bases <= 0)
		{
			logger().error("Build the bases first!");
			return;
		}
		// if (rhs.size() <= 0)
		// {
		// 	logger().error("Assemble the rhs first!");
		// 	return;
		// }
		if (sol.size() <= 0)
		{
			logger().error("Solve the problem first!");
			return;
		}

		if (!solution_path.empty())
		{
			logger().info("Saving solution to {}", solution_path);

			std::ofstream out(solution_path);
			out.precision(100);
			out << std::scientific;
			if (opts.reorder_output)
			{
				int problem_dim = (problem.is_scalar() ? 1 : mesh.dimension());
				Eigen::VectorXi reordering(n_bases);
				reordering.setConstant(-1);

				for (int i = 0; i < in_node_to_node.size(); ++i)
				{
					reordering[in_node_to_node[i]] = i;
				}
				Eigen::MatrixXd tmp_sol = utils::unflatten(sol, problem_dim);
				Eigen::MatrixXd tmp(tmp_sol.rows(), tmp_sol.cols());

				for (int i = 0; i < reordering.size(); ++i)
				{
					if (reordering[i] < 0)
						continue;

					tmp.row(reordering[i]) = tmp_sol.row(i);
				}

				for (int i = 0; i < tmp.rows(); ++i)
				{
					for (int j = 0; j < tmp.cols(); ++j)
						out << tmp(i, j) << " ";

					out << std::endl;
				}
			}
			else
				out << sol << std::endl;
			out.close();
		}

		double tend = tend_in;
		if (tend <= 0)
			tend = 1;

		if (!vis_mesh_path.empty() && !is_time_dependent)
		{
			save_vtu(
				vis_mesh_path, state, sol, pressure,
				tend, dt, opts,
				is_contact_enabled);
		}
		if (!nodes_path.empty())
		{
			Eigen::MatrixXd nodes(n_bases, mesh.dimension());
			for (const basis::ElementBases &eb : bases)
			{
				for (const basis::Basis &b : eb.bases)
				{
					// for(const auto &lg : b.global())
					for (size_t ii = 0; ii < b.global().size(); ++ii)
					{
						const auto &lg = b.global()[ii];
						nodes.row(lg.index) = lg.node;
					}
				}
			}
			std::ofstream out(nodes_path);
			out.precision(100);
			out << nodes;
			out.close();
		}
		if (!stress_path.empty())
		{
			Eigen::MatrixXd result;
			Eigen::VectorXd mises;
			Evaluator::compute_stress_at_quadrature_points(
				mesh, problem.is_scalar(),
				bases, gbases, state.disc_orders, state.disc_ordersq, *state.assembler,
				sol, tend, result, mises);
			std::ofstream out(stress_path);
			out.precision(20);
			out << result;
		}
		if (!mises_path.empty())
		{
			Eigen::MatrixXd result;
			Eigen::VectorXd mises;
			Evaluator::compute_stress_at_quadrature_points(
				mesh, problem.is_scalar(),
				bases, gbases, state.disc_orders, state.disc_ordersq, *state.assembler,
				sol, tend, result, mises);
			std::ofstream out(mises_path);
			out.precision(20);
			out << mises;
		}
	}

<<<<<<< HEAD
	OutGeometryData::ExportOptions::ExportOptions(const json &args,
												  const bool is_mesh_linear,
												  const bool mesh_has_prisms,
												  const bool is_problem_scalar,
												  const bool solve_export_to_file)
=======
	bool OutGeometryData::ExportOptions::export_field(const std::string &field) const
>>>>>>> a56e201f
	{
		return fields.empty() || std::find(fields.begin(), fields.end(), field) != fields.end();
	}

	OutGeometryData::ExportOptions::ExportOptions(const json &args, const bool is_mesh_linear, const bool is_problem_scalar)
	{
		fields = args["output"]["paraview"]["fields"];

		volume = args["output"]["paraview"]["volume"];
		surface = args["output"]["paraview"]["surface"];
		wire = args["output"]["paraview"]["wireframe"];
		points = args["output"]["paraview"]["points"];
		contact_forces = args["output"]["paraview"]["options"]["contact_forces"] && !is_problem_scalar;
		friction_forces = args["output"]["paraview"]["options"]["friction_forces"] && !is_problem_scalar;
		normal_adhesion_forces = args["output"]["paraview"]["options"]["normal_adhesion_forces"] && !is_problem_scalar;
		tangential_adhesion_forces = args["output"]["paraview"]["options"]["tangential_adhesion_forces"] && !is_problem_scalar;

<<<<<<< HEAD
		use_sampler = !(is_mesh_linear && solve_export_to_file && args["output"]["paraview"]["high_order_mesh"]);
		if (mesh_has_prisms)
			use_sampler = true;
=======
		use_sampler = !(is_mesh_linear && args["output"]["paraview"]["high_order_mesh"]);
>>>>>>> a56e201f
		boundary_only = use_sampler && args["output"]["advanced"]["vis_boundary_only"];
		material_params = args["output"]["paraview"]["options"]["material"];
		body_ids = args["output"]["paraview"]["options"]["body_ids"];
		sol_on_grid = args["output"]["advanced"]["sol_on_grid"] > 0;
		velocity = args["output"]["paraview"]["options"]["velocity"];
		acceleration = args["output"]["paraview"]["options"]["acceleration"];
		forces = args["output"]["paraview"]["options"]["forces"] && !is_problem_scalar;
		jacobian_validity = args["output"]["paraview"]["options"]["jacobian_validity"] && !is_problem_scalar;

		scalar_values = args["output"]["paraview"]["options"]["scalar_values"];
		tensor_values = args["output"]["paraview"]["options"]["tensor_values"] && !is_problem_scalar;
		discretization_order = args["output"]["paraview"]["options"]["discretization_order"];
		nodes = args["output"]["paraview"]["options"]["nodes"] && !is_problem_scalar;

		use_spline = args["space"]["basis_type"] == "Spline";

		reorder_output = args["output"]["data"]["advanced"]["reorder_nodes"];

		use_hdf5 = args["output"]["paraview"]["options"]["use_hdf5"];
	}

	void OutGeometryData::save_vtu(
		const std::string &path,
		const State &state,
		const Eigen::MatrixXd &sol,
		const Eigen::MatrixXd &pressure,
		const double t,
		const double dt,
		const ExportOptions &opts,
		const bool is_contact_enabled) const
	{
		if (!state.mesh)
		{
			logger().error("Load the mesh first!");
			return;
		}
		const mesh::Mesh &mesh = *state.mesh;
		const Eigen::MatrixXd &rhs = state.rhs;

		if (state.n_bases <= 0)
		{
			logger().error("Build the bases first!");
			return;
		}
		// if (rhs.size() <= 0)
		// {
		// 	logger().error("Assemble the rhs first!");
		// 	return;
		// }
		if (sol.size() <= 0)
		{
			logger().error("Solve the problem first!");
			return;
		}

		const bool save_contact = is_contact_enabled && (opts.contact_forces || opts.friction_forces);

		logger().info("Saving vtu to {}; volume={}, surface={}, contact={}, points={}, wireframe={}",
					  path, opts.volume, opts.surface, save_contact, opts.points, opts.wire);

		const std::filesystem::path fs_path(path);
		const std::string path_stem = fs_path.stem().string();
		const std::string base_path = (fs_path.parent_path() / path_stem).string();

		if (opts.volume)
		{
			save_volume(base_path + opts.file_extension(), state, sol, pressure, t, dt, opts);
		}

		if (opts.surface)
		{
			save_surface(base_path + "_surf" + opts.file_extension(), state, sol, pressure, t, dt, opts,
						 is_contact_enabled);
		}

<<<<<<< HEAD
		if (save_contact)
=======
		if (is_contact_enabled && (opts.contact_forces || opts.friction_forces || opts.normal_adhesion_forces || opts.tangential_adhesion_forces))
>>>>>>> a56e201f
		{
			save_contact_surface(base_path + "_surf" + opts.file_extension(), state, sol, pressure, t, dt, opts,
								 is_contact_enabled);
		}

		if (opts.wire)
		{
			save_wire(base_path + "_wire" + opts.file_extension(), state, sol, t, opts);
		}

		if (opts.points)
		{
			save_points(base_path + "_points" + opts.file_extension(), state, sol, opts);
		}

		paraviewo::VTMWriter vtm(t);
		if (opts.volume)
			vtm.add_dataset("Volume", "data", path_stem + opts.file_extension());
		if (opts.surface)
			vtm.add_dataset("Surface", "data", path_stem + "_surf" + opts.file_extension());
		if (is_contact_enabled && (opts.contact_forces || opts.friction_forces || opts.normal_adhesion_forces || opts.tangential_adhesion_forces))
			vtm.add_dataset("Contact", "data", path_stem + "_surf_contact" + opts.file_extension());
		if (opts.wire)
			vtm.add_dataset("Wireframe", "data", path_stem + "_wire" + opts.file_extension());
		if (opts.points)
			vtm.add_dataset("Points", "data", path_stem + "_points" + opts.file_extension());
		vtm.save(base_path + ".vtm");
	}

	void OutGeometryData::save_volume(
		const std::string &path,
		const State &state,
		const Eigen::MatrixXd &sol,
		const Eigen::MatrixXd &pressure,
		const double t,
		const double dt,
		const ExportOptions &opts) const
	{
		const Eigen::VectorXi &disc_orders = state.disc_orders;
		const Eigen::VectorXi &disc_ordersq = state.disc_ordersq;
		const auto &density = state.mass_matrix_assembler->density();
		const std::vector<basis::ElementBases> &bases = state.bases;
		const std::vector<basis::ElementBases> &pressure_bases = state.pressure_bases;
		const std::vector<basis::ElementBases> &gbases = state.geom_bases();
		const std::map<int, Eigen::MatrixXd> &polys = state.polys;
		const std::map<int, std::pair<Eigen::MatrixXd, Eigen::MatrixXi>> &polys_3d = state.polys_3d;
		const assembler::Assembler &assembler = *state.assembler;
		const std::shared_ptr<time_integrator::ImplicitTimeIntegrator> time_integrator = state.solve_data.time_integrator;
		const mesh::Mesh &mesh = *state.mesh;
		const mesh::Obstacle &obstacle = state.obstacle;
		const assembler::Problem &problem = *state.problem;

		Eigen::MatrixXd points;
		Eigen::MatrixXi tets;
		Eigen::MatrixXi el_id;
		Eigen::MatrixXd discr;
		std::vector<std::vector<int>> elements;

		if (opts.use_sampler)
			build_vis_mesh(mesh, disc_orders, gbases,
						   state.polys, state.polys_3d, opts.boundary_only,
						   points, tets, el_id, discr);
		else
			build_high_order_vis_mesh(mesh, disc_orders, disc_ordersq, bases,
									  points, elements, el_id, discr);

		Eigen::MatrixXd fun, exact_fun, err, node_fun;

		if (opts.sol_on_grid)
		{
			const int problem_dim = problem.is_scalar() ? 1 : mesh.dimension();
			Eigen::MatrixXd tmp, tmp_grad;
			Eigen::MatrixXd tmp_p, tmp_grad_p;
			Eigen::MatrixXd res(grid_points_to_elements.size(), problem_dim);
			res.setConstant(std::numeric_limits<double>::quiet_NaN());
			Eigen::MatrixXd res_grad(grid_points_to_elements.size(), problem_dim * problem_dim);
			res_grad.setConstant(std::numeric_limits<double>::quiet_NaN());

			Eigen::MatrixXd res_p(grid_points_to_elements.size(), 1);
			res_p.setConstant(std::numeric_limits<double>::quiet_NaN());
			Eigen::MatrixXd res_grad_p(grid_points_to_elements.size(), problem_dim);
			res_grad_p.setConstant(std::numeric_limits<double>::quiet_NaN());

			for (int i = 0; i < grid_points_to_elements.size(); ++i)
			{
				const int el_id = grid_points_to_elements(i);
				if (el_id < 0)
					continue;
				assert(mesh.is_simplex(el_id));
				const Eigen::MatrixXd bc = grid_points_bc.row(i);
				Eigen::MatrixXd pt(1, bc.cols() - 1);
				for (int d = 1; d < bc.cols(); ++d)
					pt(d - 1) = bc(d);
				Evaluator::interpolate_at_local_vals(
					mesh, problem.is_scalar(), bases, gbases,
					el_id, pt, sol, tmp, tmp_grad);

				res.row(i) = tmp;
				res_grad.row(i) = tmp_grad;

				if (state.mixed_assembler != nullptr)
				{
					Evaluator::interpolate_at_local_vals(
						mesh, 1, pressure_bases, gbases,
						el_id, pt, pressure, tmp_p, tmp_grad_p);
					res_p.row(i) = tmp_p;
					res_grad_p.row(i) = tmp_grad_p;
				}
			}

			std::ofstream os(path + "_sol.txt");
			os << res;

			std::ofstream osg(path + "_grad.txt");
			osg << res_grad;

			std::ofstream osgg(path + "_grid.txt");
			osgg << grid_points;

			if (state.mixed_assembler != nullptr)
			{
				std::ofstream osp(path + "_p_sol.txt");
				osp << res_p;

				std::ofstream osgp(path + "_p_grad.txt");
				osgp << res_grad_p;
			}
		}

		Eigen::Vector<bool, -1> validity;
		if (opts.jacobian_validity)
			Evaluator::mark_flipped_cells(
				mesh, gbases, bases, state.disc_orders,
				state.polys, state.polys_3d, ref_element_sampler,
				points.rows(), sol, validity, opts.use_sampler, opts.boundary_only);

		Evaluator::interpolate_function(
			mesh, problem.is_scalar(), bases, disc_orders, disc_ordersq,
			state.polys, state.polys_3d, ref_element_sampler,
			points.rows(), sol, fun, opts.use_sampler, opts.boundary_only);

		{
			Eigen::MatrixXd tmp = Eigen::VectorXd::LinSpaced(sol.size(), 0, sol.size() - 1);

			Evaluator::interpolate_function(
				mesh, problem.is_scalar(), bases, disc_orders, disc_ordersq,
				state.polys, state.polys_3d, ref_element_sampler,
				points.rows(), tmp, node_fun, opts.use_sampler, opts.boundary_only);
		}

		if (obstacle.n_vertices() > 0)
		{
			fun.conservativeResize(fun.rows() + obstacle.n_vertices(), fun.cols());
			node_fun.conservativeResize(node_fun.rows() + obstacle.n_vertices(), node_fun.cols());
			node_fun.bottomRows(obstacle.n_vertices()).setZero();
			// obstacle.update_displacement(t, fun);
			// NOTE: Assuming the obstacle displacement is the last part of the solution
			fun.bottomRows(obstacle.n_vertices()) = utils::unflatten(sol.bottomRows(obstacle.ndof()), fun.cols());
		}

		if (problem.has_exact_sol())
		{
			problem.exact(points, t, exact_fun);
			err = (fun - exact_fun).eval().rowwise().norm();

			if (obstacle.n_vertices() > 0)
			{
				exact_fun.conservativeResize(exact_fun.rows() + obstacle.n_vertices(), exact_fun.cols());
				// obstacle.update_displacement(t, exact_fun);
				exact_fun.bottomRows(obstacle.n_vertices()) = utils::unflatten(sol.bottomRows(obstacle.ndof()), fun.cols());

				err.conservativeResize(err.rows() + obstacle.n_vertices(), 1);
				err.bottomRows(obstacle.n_vertices()).setZero();
			}
		}

		std::shared_ptr<paraviewo::ParaviewWriter> tmpw;
		if (opts.use_hdf5)
			tmpw = std::make_shared<paraviewo::HDF5VTUWriter>();
		else
			tmpw = std::make_shared<paraviewo::VTUWriter>();
		paraviewo::ParaviewWriter &writer = *tmpw;

		if (validity.size() && opts.export_field("validity"))
			writer.add_field("validity", validity.cast<double>());

		if (opts.nodes && opts.export_field("nodes"))
			writer.add_field("nodes", node_fun);

		if (problem.is_time_dependent())
		{
			bool is_time_integrator_valid = time_integrator != nullptr;

			if (opts.velocity || opts.export_field("velocity"))
			{
				const Eigen::VectorXd velocity =
					is_time_integrator_valid ? (time_integrator->v_prev()) : Eigen::VectorXd::Zero(sol.size());
				save_volume_vector_field(state, points, opts, "velocity", velocity, writer);
			}

			if (opts.acceleration || opts.export_field("acceleration"))
			{
				const Eigen::VectorXd acceleration =
					is_time_integrator_valid ? (time_integrator->a_prev()) : Eigen::VectorXd::Zero(sol.size());
				save_volume_vector_field(state, points, opts, "acceleration", acceleration, writer);
			}
		}

		if (opts.forces)
		{
			const double s = state.solve_data.time_integrator
								 ? state.solve_data.time_integrator->acceleration_scaling()
								 : 1;

			for (const auto &[name, form] : state.solve_data.named_forms())
			{
				// NOTE: Assumes this form will be null for the entire sim
				if (form == nullptr)
					continue;

				Eigen::VectorXd force;
				if (form->enabled())
				{
					form->first_derivative(sol, force);
					force *= -1.0 / s; // Divide by acceleration scaling to get units of force
				}
				else
				{
					force.setZero(sol.size());
				}
				if (opts.export_field(name + "_forces"))
					save_volume_vector_field(state, points, opts, name + "_forces", force, writer);
			}
		}

		// if(problem->is_mixed())
		if (state.mixed_assembler != nullptr && opts.export_field("pressure"))
		{
			Eigen::MatrixXd interp_p;
			Evaluator::interpolate_function(
				mesh, 1, // FIXME: disc_orders should use pressure discr orders, works only with sampler
				pressure_bases, disc_orders, disc_ordersq, state.polys, state.polys_3d, ref_element_sampler,
				points.rows(), pressure, interp_p, opts.use_sampler, opts.boundary_only);

			if (obstacle.n_vertices() > 0)
			{
				interp_p.conservativeResize(interp_p.size() + obstacle.n_vertices(), 1);
				interp_p.bottomRows(obstacle.n_vertices()).setZero();
			}

			writer.add_field("pressure", interp_p);
		}

		if (obstacle.n_vertices() > 0)
		{
			discr.conservativeResize(discr.size() + obstacle.n_vertices(), 1);
			discr.bottomRows(obstacle.n_vertices()).setZero();
		}

		if (opts.discretization_order && opts.export_field("discr"))
			writer.add_field("discr", discr);

		if (problem.has_exact_sol())
		{
			if (opts.export_field("exact"))
				writer.add_field("exact", exact_fun);
			if (opts.export_field("error"))
				writer.add_field("error", err);
		}

		if (fun.cols() != 1)
		{
			std::vector<assembler::Assembler::NamedMatrix> vals, tvals;
			Evaluator::compute_scalar_value(
				mesh, problem.is_scalar(), bases, gbases,
				disc_orders, disc_ordersq, state.polys, state.polys_3d,
				*state.assembler,
				ref_element_sampler, points.rows(), sol, t, vals, opts.use_sampler, opts.boundary_only);

			for (auto &[_, v] : vals)
				utils::append_rows_of_zeros(v, obstacle.n_vertices());

			if (opts.scalar_values)
			{
				for (const auto &[name, v] : vals)
				{
					if (opts.export_field(name))
						writer.add_field(name, v);
				}
			}

			if (opts.tensor_values)
			{
				Evaluator::compute_tensor_value(
					mesh, problem.is_scalar(), bases, gbases, disc_orders, disc_ordersq,
					state.polys, state.polys_3d, *state.assembler, ref_element_sampler,
					points.rows(), sol, t, tvals, opts.use_sampler, opts.boundary_only);

				for (auto &[_, v] : tvals)
					utils::append_rows_of_zeros(v, obstacle.n_vertices());

				for (const auto &[name, v] : tvals)
				{
					const int stride = mesh.dimension();
					assert(v.cols() % stride == 0);

					if (!opts.export_field(name))
						continue;

					for (int i = 0; i < v.cols(); i += stride)
					{
						const Eigen::MatrixXd tmp = v.middleCols(i, stride);
						assert(tmp.cols() == stride);

						const int ii = (i / stride) + 1;
						writer.add_field(fmt::format("{:s}_{:d}", name, ii), tmp);
					}
				}
			}

			if (!opts.use_spline)
			{
				Evaluator::average_grad_based_function(
					mesh, problem.is_scalar(), state.n_bases, bases, gbases,
					disc_orders, disc_ordersq, state.polys, state.polys_3d, *state.assembler,
					ref_element_sampler, t, points.rows(), sol, vals, tvals,
					opts.use_sampler, opts.boundary_only);

				if (obstacle.n_vertices() > 0)
				{
					for (auto &v : vals)
					{
						v.second.conservativeResize(v.second.size() + obstacle.n_vertices(), 1);
						v.second.bottomRows(obstacle.n_vertices()).setZero();
					}
				}

				if (opts.scalar_values)
				{
					for (const auto &v : vals)
					{
						if (opts.export_field(fmt::format("{:s}_avg", v.first)))
							writer.add_field(fmt::format("{:s}_avg", v.first), v.second);
					}
				}
			}
		}

		if (opts.material_params)
		{
			const auto &params = assembler.parameters();

			std::map<std::string, Eigen::MatrixXd> param_val;
			for (const auto &[p, _] : params)
				param_val[p] = Eigen::MatrixXd(points.rows(), 1);
			Eigen::MatrixXd rhos(points.rows(), 1);

			Eigen::MatrixXd local_pts;
			Eigen::MatrixXi vis_faces_poly, vis_edges_poly;

			int index = 0;
			const auto &sampler = ref_element_sampler;
			for (int e = 0; e < int(bases.size()); ++e)
			{
				const basis::ElementBases &gbs = gbases[e];
				const basis::ElementBases &bs = bases[e];

				if (opts.use_sampler)
				{
					if (mesh.is_simplex(e))
						local_pts = sampler.simplex_points();
					else if (mesh.is_cube(e))
						local_pts = sampler.cube_points();
					else if (mesh.is_prism(e))
						local_pts = sampler.prism_points();
					else
					{
						if (mesh.is_volume())
							sampler.sample_polyhedron(polys_3d.at(e).first, polys_3d.at(e).second, local_pts, vis_faces_poly, vis_edges_poly);
						else
							sampler.sample_polygon(polys.at(e), local_pts, vis_faces_poly, vis_edges_poly);
					}
				}
				else
				{
					if (mesh.is_volume())
					{
						if (mesh.is_simplex(e))
							autogen::p_nodes_3d(disc_orders(e), local_pts);
						else if (mesh.is_cube(e))
							autogen::q_nodes_3d(disc_orders(e), local_pts);
						else if (mesh.is_prism(e))
							autogen::prism_nodes_3d(disc_orders(e), disc_ordersq(e), local_pts);
						else
							continue;
					}
					else
					{
						if (mesh.is_simplex(e))
							autogen::p_nodes_2d(disc_orders(e), local_pts);
						else if (mesh.is_cube(e))
							autogen::q_nodes_2d(disc_orders(e), local_pts);
						else
						{
							const auto &mesh2d = static_cast<const mesh::Mesh2D &>(mesh);
							const int n_v = mesh2d.n_face_vertices(e);
							local_pts.resize(n_v, 2);

							for (int j = 0; j < n_v; ++j)
							{
								local_pts.row(j) = mesh2d.point(mesh2d.face_vertex(e, j));
							}
						}
					}
				}

				assembler::ElementAssemblyValues vals;
				vals.compute(e, mesh.is_volume(), local_pts, bs, gbs);

				for (int j = 0; j < vals.val.rows(); ++j)
				{
					for (const auto &[p, func] : params)
						param_val.at(p)(index) = func(local_pts.row(j), vals.val.row(j), t, e);

					rhos(index) = density(local_pts.row(j), vals.val.row(j), t, e);

					++index;
				}
			}

			assert(index == points.rows());

			if (obstacle.n_vertices() > 0)
			{
				for (auto &[_, tmp] : param_val)
				{
					tmp.conservativeResize(tmp.size() + obstacle.n_vertices(), 1);
					tmp.bottomRows(obstacle.n_vertices()).setZero();
				}

				rhos.conservativeResize(rhos.size() + obstacle.n_vertices(), 1);
				rhos.bottomRows(obstacle.n_vertices()).setZero();
			}
			for (const auto &[p, tmp] : param_val)
			{
				if (opts.export_field(p))
					writer.add_field(p, tmp);
			}
			if (opts.export_field("rho"))
				writer.add_field("rho", rhos);
		}

		if (opts.body_ids || opts.export_field("body_ids"))
		{

			Eigen::MatrixXd ids(points.rows(), 1);

			for (int i = 0; i < points.rows(); ++i)
			{
				ids(i) = mesh.get_body_id(el_id(i));
			}

			if (obstacle.n_vertices() > 0)
			{
				ids.conservativeResize(ids.size() + obstacle.n_vertices(), 1);
				ids.bottomRows(obstacle.n_vertices()).setZero();
			}

			writer.add_field("body_ids", ids);
		}

		// if (opts.export_field("rhs"))
		// {
		// 	interpolate_function(pts_index, rhs, fun, opts.boundary_only);
		// 	writer.add_field("rhs", fun);
		// }

		if (fun.cols() != 1 && state.mixed_assembler == nullptr && opts.export_field("traction_force"))
		{
			Eigen::MatrixXd traction_forces, traction_forces_fun;
			compute_traction_forces(state, sol, t, traction_forces, false);

			Evaluator::interpolate_function(
				mesh, problem.is_scalar(), bases, disc_orders, disc_ordersq,
				state.polys, state.polys_3d, ref_element_sampler,
				points.rows(), traction_forces, traction_forces_fun, opts.use_sampler, opts.boundary_only);

			if (obstacle.n_vertices() > 0)
			{
				traction_forces_fun.conservativeResize(traction_forces_fun.rows() + obstacle.n_vertices(), traction_forces_fun.cols());
				traction_forces_fun.bottomRows(obstacle.n_vertices()).setZero();
			}

			writer.add_field("traction_force", traction_forces_fun);
		}

		if (fun.cols() != 1 && state.mixed_assembler == nullptr && opts.export_field("gradient_of_potential"))
		{
			try
			{
				Eigen::MatrixXd potential_grad, potential_grad_fun;
				state.assembler->assemble_gradient(mesh.is_volume(), state.n_bases, bases, gbases, state.ass_vals_cache, t, dt, sol, sol, potential_grad);

				Evaluator::interpolate_function(
					mesh, problem.is_scalar(), bases, disc_orders, disc_ordersq,
					state.polys, state.polys_3d, ref_element_sampler,
					points.rows(), potential_grad, potential_grad_fun, opts.use_sampler, opts.boundary_only);

				if (obstacle.n_vertices() > 0)
				{
					potential_grad_fun.conservativeResize(potential_grad_fun.rows() + obstacle.n_vertices(), potential_grad_fun.cols());
					potential_grad_fun.bottomRows(obstacle.n_vertices()).setZero();
				}
				writer.add_field("gradient_of_potential", potential_grad_fun);
			}
			catch (std::exception &)
			{
			}
		}

		// Write the solution last so it is the default for warp-by-vector
		writer.add_field("solution", fun);

		if (obstacle.n_vertices() > 0)
		{
			const int orig_p = points.rows();
			points.conservativeResize(points.rows() + obstacle.n_vertices(), points.cols());
			points.bottomRows(obstacle.n_vertices()) = obstacle.v();

			if (elements.empty())
			{
				for (int i = 0; i < tets.rows(); ++i)
				{
					elements.emplace_back();
					for (int j = 0; j < tets.cols(); ++j)
						elements.back().push_back(tets(i, j));
				}
			}

			for (int i = 0; i < obstacle.get_face_connectivity().rows(); ++i)
			{
				elements.emplace_back();
				for (int j = 0; j < obstacle.get_face_connectivity().cols(); ++j)
					elements.back().push_back(obstacle.get_face_connectivity()(i, j) + orig_p);
			}

			for (int i = 0; i < obstacle.get_edge_connectivity().rows(); ++i)
			{
				elements.emplace_back();
				for (int j = 0; j < obstacle.get_edge_connectivity().cols(); ++j)
					elements.back().push_back(obstacle.get_edge_connectivity()(i, j) + orig_p);
			}

			for (int i = 0; i < obstacle.get_vertex_connectivity().size(); ++i)
			{
				elements.emplace_back();
				elements.back().push_back(obstacle.get_vertex_connectivity()(i) + orig_p);
			}
		}

		if (elements.empty())
			writer.write_mesh(path, points, tets);
		else
			writer.write_mesh(path, points, elements, true, disc_orders.maxCoeff() == 1);
	}

	void OutGeometryData::save_volume_vector_field(
		const State &state,
		const Eigen::MatrixXd &points,
		const ExportOptions &opts,
		const std::string &name,
		const Eigen::VectorXd &field,
		paraviewo::ParaviewWriter &writer) const
	{
		Eigen::MatrixXd inerpolated_field;
		Evaluator::interpolate_function(
			*state.mesh, state.problem->is_scalar(), state.bases, state.disc_orders, state.disc_ordersq,
			state.polys, state.polys_3d, ref_element_sampler,
			points.rows(), field, inerpolated_field, opts.use_sampler, opts.boundary_only);

		if (state.obstacle.n_vertices() > 0)
		{
			inerpolated_field.conservativeResize(
				inerpolated_field.rows() + state.obstacle.n_vertices(), inerpolated_field.cols());
			inerpolated_field.bottomRows(state.obstacle.n_vertices()) =
				utils::unflatten(field.tail(state.obstacle.ndof()), inerpolated_field.cols());
		}
		if (opts.export_field(name))
			writer.add_field(name, inerpolated_field);
	}

	void OutGeometryData::save_surface(
		const std::string &export_surface,
		const State &state,
		const Eigen::MatrixXd &sol,
		const Eigen::MatrixXd &pressure,
		const double t,
		const double dt_in,
		const ExportOptions &opts,
		const bool is_contact_enabled) const
	{

		const Eigen::VectorXi &disc_orders = state.disc_orders;
		const auto &density = state.mass_matrix_assembler->density();
		const std::vector<basis::ElementBases> &bases = state.bases;
		const std::vector<basis::ElementBases> &pressure_bases = state.pressure_bases;
		const std::vector<basis::ElementBases> &gbases = state.geom_bases();
		const assembler::Assembler &assembler = *state.assembler;
		const assembler::Problem &problem = *state.problem;
		const mesh::Mesh &mesh = *state.mesh;
		int problem_dim = (problem.is_scalar() ? 1 : mesh.dimension());

		Eigen::MatrixXd boundary_vis_vertices;
		Eigen::MatrixXd boundary_vis_local_vertices;
		Eigen::MatrixXi boundary_vis_elements;
		Eigen::MatrixXi boundary_vis_elements_ids;
		Eigen::MatrixXi boundary_vis_primitive_ids;
		Eigen::MatrixXd boundary_vis_normals;
		Eigen::MatrixXd displaced_boundary_vis_normals;

		build_vis_boundary_mesh(mesh, bases, gbases, state.total_local_boundary, sol, problem_dim,
								boundary_vis_vertices, boundary_vis_local_vertices, boundary_vis_elements,
								boundary_vis_elements_ids, boundary_vis_primitive_ids, boundary_vis_normals,
								displaced_boundary_vis_normals);

		Eigen::MatrixXd fun, interp_p, discr, vect, b_sidesets;

		Eigen::MatrixXd lsol, lp, lgrad, lpgrad;

		int actual_dim = 1;
		if (!problem.is_scalar())
			actual_dim = mesh.dimension();

		discr.resize(boundary_vis_vertices.rows(), 1);
		fun.resize(boundary_vis_vertices.rows(), actual_dim);
		interp_p.resize(boundary_vis_vertices.rows(), 1);
		vect.resize(boundary_vis_vertices.rows(), mesh.dimension());

		b_sidesets.resize(boundary_vis_vertices.rows(), 1);
		b_sidesets.setZero();

		for (int i = 0; i < boundary_vis_vertices.rows(); ++i)
		{
			const auto s_id = mesh.get_boundary_id(boundary_vis_primitive_ids(i));
			if (s_id > 0)
			{
				b_sidesets(i) = s_id;
			}

			const int el_index = boundary_vis_elements_ids(i);
			Evaluator::interpolate_at_local_vals(
				mesh, problem.is_scalar(), bases, gbases,
				el_index, boundary_vis_local_vertices.row(i), sol, lsol, lgrad);
			assert(lsol.size() == actual_dim);
			if (state.mixed_assembler != nullptr)
			{
				Evaluator::interpolate_at_local_vals(
					mesh, 1, pressure_bases, gbases,
					el_index, boundary_vis_local_vertices.row(i), pressure, lp, lpgrad);
				assert(lp.size() == 1);
				interp_p(i) = lp(0);
			}

			discr(i) = disc_orders(el_index);
			for (int j = 0; j < actual_dim; ++j)
			{
				fun(i, j) = lsol(j);
			}

			if (actual_dim == 1)
			{
				assert(lgrad.size() == mesh.dimension());
				for (int j = 0; j < mesh.dimension(); ++j)
				{
					vect(i, j) = lgrad(j);
				}
			}
			else
			{
				assert(lgrad.size() == actual_dim * actual_dim);
				std::vector<assembler::Assembler::NamedMatrix> tensor_flat;
				const basis::ElementBases &gbs = gbases[el_index];
				const basis::ElementBases &bs = bases[el_index];
				assembler.compute_tensor_value(assembler::OutputData(t, el_index, bs, gbs, boundary_vis_local_vertices.row(i), sol), tensor_flat);
				// TF computed only from cauchy stress
				assert(tensor_flat[0].first == "cauchy_stess");
				assert(tensor_flat[0].second.size() == actual_dim * actual_dim);

				Eigen::Map<Eigen::MatrixXd> tensor(tensor_flat[0].second.data(), actual_dim, actual_dim);
				vect.row(i) = displaced_boundary_vis_normals.row(i) * tensor;

				double area = 0;
				if (mesh.is_volume())
				{
					if (mesh.is_simplex(el_index))
						area = mesh.tri_area(boundary_vis_primitive_ids(i));
					else if (mesh.is_cube(el_index))
						area = mesh.quad_area(boundary_vis_primitive_ids(i));
					else if (mesh.is_prism(el_index))
					{
						const int tmp = boundary_vis_primitive_ids(i);
						area = mesh.n_face_vertices(tmp) == 4 ? mesh.quad_area(tmp) : mesh.tri_area(tmp);
					}
				}
				else
					area = mesh.edge_length(boundary_vis_primitive_ids(i));

				vect.row(i) *= area;
			}
		}

		std::shared_ptr<paraviewo::ParaviewWriter> tmpw;
		if (opts.use_hdf5)
			tmpw = std::make_shared<paraviewo::HDF5VTUWriter>();
		else
			tmpw = std::make_shared<paraviewo::VTUWriter>();
		paraviewo::ParaviewWriter &writer = *tmpw;

		if (opts.export_field("normals"))
			writer.add_field("normals", boundary_vis_normals);
		if (opts.export_field("displaced_normals"))
			writer.add_field("displaced_normals", displaced_boundary_vis_normals);
		if (state.mixed_assembler != nullptr && opts.export_field("pressure"))
			writer.add_field("pressure", interp_p);
		if (opts.export_field("discr"))
			writer.add_field("discr", discr);
		if (opts.export_field("sidesets"))
			writer.add_field("sidesets", b_sidesets);

		if (actual_dim == 1 && opts.export_field("solution_grad"))
			writer.add_field("solution_grad", vect);
		else if (opts.export_field("traction_force"))
		{
			writer.add_field("traction_force", vect);
		}

		if (opts.material_params)
		{
			const auto &params = assembler.parameters();

			std::map<std::string, Eigen::MatrixXd> param_val;
			for (const auto &[p, _] : params)
				param_val[p] = Eigen::MatrixXd(boundary_vis_vertices.rows(), 1);
			Eigen::MatrixXd rhos(boundary_vis_vertices.rows(), 1);

			for (int i = 0; i < boundary_vis_vertices.rows(); ++i)
			{
				double lambda, mu;

				for (const auto &[p, func] : params)
					param_val.at(p)(i) = func(boundary_vis_local_vertices.row(i), boundary_vis_vertices.row(i), t, boundary_vis_elements_ids(i));

				rhos(i) = density(boundary_vis_local_vertices.row(i), boundary_vis_vertices.row(i), t, boundary_vis_elements_ids(i));
			}

			for (const auto &[p, tmp] : param_val)
			{
				if (opts.export_field(p))
					writer.add_field(p, tmp);
			}
			if (opts.export_field("rho"))
				writer.add_field("rho", rhos);
		}

		if (opts.body_ids || opts.export_field("body_ids"))
		{

			Eigen::MatrixXd ids(boundary_vis_vertices.rows(), 1);

			for (int i = 0; i < boundary_vis_vertices.rows(); ++i)
			{
				ids(i) = mesh.get_body_id(boundary_vis_elements_ids(i));
			}

			writer.add_field("body_ids", ids);
		}

		// Write the solution last so it is the default for warp-by-vector
		writer.add_field("solution", fun);
		writer.write_mesh(export_surface, boundary_vis_vertices, boundary_vis_elements);
	}

	void OutGeometryData::save_contact_surface(
		const std::string &export_surface,
		const State &state,
		const Eigen::MatrixXd &sol,
		const Eigen::MatrixXd &pressure,
		const double t,
		const double dt_in,
		const ExportOptions &opts,
		const bool is_contact_enabled) const
	{
		const mesh::Mesh &mesh = *state.mesh;
		const ipc::CollisionMesh &collision_mesh = state.collision_mesh;
		const double dhat = state.args["contact"]["dhat"];
		const double friction_coefficient = state.args["contact"]["friction_coefficient"];
		const double epsv = state.args["contact"]["epsv"];
		const double dhat_a = state.args["contact"]["adhesion"]["dhat_a"];
		const double dhat_p = state.args["contact"]["adhesion"]["dhat_p"];
		const double Y = state.args["contact"]["adhesion"]["adhesion_strength"];
		const double epsa = state.args["contact"]["adhesion"]["epsa"];
		const double tangential_adhesion_coefficient = state.args["contact"]["adhesion"]["tangential_adhesion_coefficient"];
		const std::shared_ptr<solver::ContactForm> &contact_form = state.solve_data.contact_form;
		const std::shared_ptr<solver::FrictionForm> &friction_form = state.solve_data.friction_form;
		const std::shared_ptr<solver::NormalAdhesionForm> &normal_adhesion_form = state.solve_data.normal_adhesion_form;
		const std::shared_ptr<solver::TangentialAdhesionForm> &tangential_adhesion_form = state.solve_data.tangential_adhesion_form;

		std::shared_ptr<paraviewo::ParaviewWriter> tmpw;
		if (opts.use_hdf5)
			tmpw = std::make_shared<paraviewo::HDF5VTUWriter>();
		else
			tmpw = std::make_shared<paraviewo::VTUWriter>();
		paraviewo::ParaviewWriter &writer = *tmpw;

		const int problem_dim = mesh.dimension();
		const Eigen::MatrixXd full_displacements = utils::unflatten(sol, problem_dim);
		const Eigen::MatrixXd surface_displacements = collision_mesh.map_displacements(full_displacements);

		const Eigen::MatrixXd displaced_surface = collision_mesh.displace_vertices(full_displacements);

		ipc::NormalCollisions collision_set;
		// collision_set.set_use_convergent_formulation(state.args["contact"]["use_convergent_formulation"]);
		if (state.args["contact"]["use_convergent_formulation"])
		{
			collision_set.set_use_improved_max_approximator(state.args["contact"]["use_improved_max_operator"]);
			collision_set.set_use_area_weighting(state.args["contact"]["use_area_weighting"]);
		}

		collision_set.build(
			collision_mesh, displaced_surface, dhat,
			/*dmin=*/0, state.args["solver"]["contact"]["CCD"]["broad_phase"]);

		ipc::BarrierPotential barrier_potential(dhat);
		if (state.args["contact"]["use_convergent_formulation"])
		{
			barrier_potential.set_use_physical_barrier(state.args["contact"]["use_physical_barrier"]);
		}

		const double barrier_stiffness = contact_form != nullptr ? contact_form->barrier_stiffness() : 1;

		if (opts.contact_forces || opts.export_field("contact_forces"))
		{
			Eigen::MatrixXd forces = -barrier_stiffness * barrier_potential.gradient(collision_set, collision_mesh, displaced_surface);

			Eigen::MatrixXd forces_reshaped = utils::unflatten(forces, problem_dim);

			assert(forces_reshaped.rows() == surface_displacements.rows());
			assert(forces_reshaped.cols() == surface_displacements.cols());
			writer.add_field("contact_forces", forces_reshaped);
		}

		if (opts.friction_forces || opts.export_field("friction_forces"))
		{
			ipc::TangentialCollisions friction_collision_set;
			friction_collision_set.build(
				collision_mesh, displaced_surface, collision_set,
				barrier_potential, barrier_stiffness, friction_coefficient);

			ipc::FrictionPotential friction_potential(epsv);

			Eigen::MatrixXd velocities;
			if (state.solve_data.time_integrator != nullptr)
				velocities = state.solve_data.time_integrator->v_prev();
			else
				velocities = sol;
			velocities = collision_mesh.map_displacements(utils::unflatten(velocities, collision_mesh.dim()));

			Eigen::MatrixXd forces = -friction_potential.gradient(
				friction_collision_set, collision_mesh, velocities);

			Eigen::MatrixXd forces_reshaped = utils::unflatten(forces, problem_dim);

			assert(forces_reshaped.rows() == surface_displacements.rows());
			assert(forces_reshaped.cols() == surface_displacements.cols());
			writer.add_field("friction_forces", forces_reshaped);
		}

		ipc::NormalCollisions adhesion_collision_set;
		adhesion_collision_set.build(
			collision_mesh, displaced_surface, dhat_a,
			/*dmin=*/0, state.args["solver"]["contact"]["CCD"]["broad_phase"]);

		ipc::NormalAdhesionPotential normal_adhesion_potential(dhat_p, dhat_a, Y, 1);

		if (opts.normal_adhesion_forces || opts.export_field("normal_adhesion_forces"))
		{
			Eigen::MatrixXd forces = -1 * normal_adhesion_potential.gradient(adhesion_collision_set, collision_mesh, displaced_surface);

			Eigen::MatrixXd forces_reshaped = utils::unflatten(forces, problem_dim);

			assert(forces_reshaped.rows() == surface_displacements.rows());
			assert(forces_reshaped.cols() == surface_displacements.cols());
			writer.add_field("normal_adhesion_forces", forces_reshaped);
		}

		if (opts.tangential_adhesion_forces || opts.export_field("tangential_adhesion_forces"))
		{
			ipc::TangentialCollisions tangential_collision_set;
			tangential_collision_set.build(
				collision_mesh, displaced_surface, adhesion_collision_set,
				normal_adhesion_potential, 1, tangential_adhesion_coefficient);

			ipc::TangentialAdhesionPotential tangential_adhesion_potential(epsa);

			Eigen::MatrixXd velocities;
			if (state.solve_data.time_integrator != nullptr)
				velocities = state.solve_data.time_integrator->v_prev();
			else
				velocities = sol;
			velocities = collision_mesh.map_displacements(utils::unflatten(velocities, collision_mesh.dim()));

			Eigen::MatrixXd forces = -tangential_adhesion_potential.gradient(
				tangential_collision_set, collision_mesh, velocities);

			Eigen::MatrixXd forces_reshaped = utils::unflatten(forces, problem_dim);

			assert(forces_reshaped.rows() == surface_displacements.rows());
			assert(forces_reshaped.cols() == surface_displacements.cols());
			writer.add_field("tangential_adhesion_forces", forces_reshaped);
		}

		assert(collision_mesh.rest_positions().rows() == surface_displacements.rows());
		assert(collision_mesh.rest_positions().cols() == surface_displacements.cols());

		// Write the solution last so it is the default for warp-by-vector
		writer.add_field("solution", surface_displacements);

		writer.write_mesh(
			export_surface.substr(0, export_surface.length() - 4) + "_contact.vtu",
			collision_mesh.rest_positions(),
			problem_dim == 3 ? collision_mesh.faces() : collision_mesh.edges());
	}

	void OutGeometryData::save_wire(
		const std::string &name,
		const State &state,
		const Eigen::MatrixXd &sol,
		const double t,
		const ExportOptions &opts) const
	{
		const std::vector<basis::ElementBases> &gbases = state.geom_bases();
		const mesh::Mesh &mesh = *state.mesh;
		const assembler::Problem &problem = *state.problem;

		const auto &sampler = ref_element_sampler;

		Eigen::MatrixXi vis_faces_poly, vis_edges_poly;
		Eigen::MatrixXd vis_pts_poly;

		const auto &current_bases = gbases;
		int seg_total_size = 0;
		int pts_total_size = 0;
		int faces_total_size = 0;

		for (size_t i = 0; i < current_bases.size(); ++i)
		{
			const auto &bs = current_bases[i];

			if (mesh.is_simplex(i))
			{
				pts_total_size += sampler.simplex_points().rows();
				seg_total_size += sampler.simplex_edges().rows();
				faces_total_size += sampler.simplex_faces().rows();
			}
			else if (mesh.is_cube(i))
			{
				pts_total_size += sampler.cube_points().rows();
				seg_total_size += sampler.cube_edges().rows();
				faces_total_size += sampler.cube_faces().rows();
			}
			else if (mesh.is_prism(i))
			{
				pts_total_size += sampler.prism_points().rows();
				seg_total_size += sampler.prism_edges().rows();
				faces_total_size += sampler.prism_faces().rows();
			}
			else
			{
				if (mesh.is_volume())
					sampler.sample_polyhedron(state.polys_3d.at(i).first, state.polys_3d.at(i).second, vis_pts_poly, vis_faces_poly, vis_edges_poly);
				else
					sampler.sample_polygon(state.polys.at(i), vis_pts_poly, vis_faces_poly, vis_edges_poly);

				pts_total_size += vis_pts_poly.rows();
				seg_total_size += vis_edges_poly.rows();
				faces_total_size += vis_faces_poly.rows();
			}
		}

		Eigen::MatrixXd points(pts_total_size, mesh.dimension());
		Eigen::MatrixXi edges(seg_total_size, 2);
		Eigen::MatrixXi faces(faces_total_size, 3);
		points.setZero();

		Eigen::MatrixXd mapped, tmp;
		int seg_index = 0, pts_index = 0, face_index = 0;
		for (size_t i = 0; i < current_bases.size(); ++i)
		{
			const auto &bs = current_bases[i];

			if (mesh.is_simplex(i))
			{
				bs.eval_geom_mapping(sampler.simplex_points(), mapped);
				edges.block(seg_index, 0, sampler.simplex_edges().rows(), edges.cols()) = sampler.simplex_edges().array() + pts_index;
				seg_index += sampler.simplex_edges().rows();

				faces.block(face_index, 0, sampler.simplex_faces().rows(), 3) = sampler.simplex_faces().array() + pts_index;
				face_index += sampler.simplex_faces().rows();

				points.block(pts_index, 0, mapped.rows(), points.cols()) = mapped;
				pts_index += mapped.rows();
			}
			else if (mesh.is_cube(i))
			{
				bs.eval_geom_mapping(sampler.cube_points(), mapped);
				edges.block(seg_index, 0, sampler.cube_edges().rows(), edges.cols()) = sampler.cube_edges().array() + pts_index;
				seg_index += sampler.cube_edges().rows();

				faces.block(face_index, 0, sampler.cube_faces().rows(), 3) = sampler.cube_faces().array() + pts_index;
				face_index += sampler.cube_faces().rows();

				points.block(pts_index, 0, mapped.rows(), points.cols()) = mapped;
				pts_index += mapped.rows();
			}
			else if (mesh.is_prism(i))
			{
				bs.eval_geom_mapping(sampler.prism_points(), mapped);
				edges.block(seg_index, 0, sampler.prism_edges().rows(), edges.cols()) = sampler.prism_edges().array() + pts_index;
				seg_index += sampler.prism_edges().rows();

				faces.block(face_index, 0, sampler.prism_faces().rows(), 3) = sampler.prism_faces().array() + pts_index;
				face_index += sampler.prism_faces().rows();

				points.block(pts_index, 0, mapped.rows(), points.cols()) = mapped;
				pts_index += mapped.rows();
			}
			else
			{
				if (mesh.is_volume())
					sampler.sample_polyhedron(state.polys_3d.at(i).first, state.polys_3d.at(i).second, vis_pts_poly, vis_faces_poly, vis_edges_poly);
				else
					sampler.sample_polygon(state.polys.at(i), vis_pts_poly, vis_faces_poly, vis_edges_poly);

				edges.block(seg_index, 0, vis_edges_poly.rows(), edges.cols()) = vis_edges_poly.array() + pts_index;
				seg_index += vis_edges_poly.rows();

				faces.block(face_index, 0, vis_faces_poly.rows(), 3) = vis_faces_poly.array() + pts_index;
				face_index += vis_faces_poly.rows();

				points.block(pts_index, 0, vis_pts_poly.rows(), points.cols()) = vis_pts_poly;
				pts_index += vis_pts_poly.rows();
			}
		}

		assert(pts_index == points.rows());
		assert(face_index == faces.rows());

		if (mesh.is_volume())
		{
			// reverse all faces
			for (long i = 0; i < faces.rows(); ++i)
			{
				const int v0 = faces(i, 0);
				const int v1 = faces(i, 1);
				const int v2 = faces(i, 2);

				int tmpc = faces(i, 2);
				faces(i, 2) = faces(i, 1);
				faces(i, 1) = tmpc;
			}
		}
		else
		{
			Eigen::Matrix2d mmat;
			for (long i = 0; i < faces.rows(); ++i)
			{
				const int v0 = faces(i, 0);
				const int v1 = faces(i, 1);
				const int v2 = faces(i, 2);

				mmat.row(0) = points.row(v2) - points.row(v0);
				mmat.row(1) = points.row(v1) - points.row(v0);

				if (mmat.determinant() > 0)
				{
					int tmpc = faces(i, 2);
					faces(i, 2) = faces(i, 1);
					faces(i, 1) = tmpc;
				}
			}
		}

		Eigen::MatrixXd fun;
		Evaluator::interpolate_function(
			mesh, problem.is_scalar(), state.bases, state.disc_orders, state.disc_ordersq,
			state.polys, state.polys_3d, ref_element_sampler,
			pts_index, sol, fun, /*use_sampler*/ true, false);

		Eigen::MatrixXd exact_fun, err;

		if (problem.has_exact_sol())
		{
			problem.exact(points, t, exact_fun);
			err = (fun - exact_fun).eval().rowwise().norm();
		}

		std::shared_ptr<paraviewo::ParaviewWriter> tmpw;
		if (opts.use_hdf5)
			tmpw = std::make_shared<paraviewo::HDF5VTUWriter>();
		else
			tmpw = std::make_shared<paraviewo::VTUWriter>();
		paraviewo::ParaviewWriter &writer = *tmpw;

		if (problem.has_exact_sol())
		{
			if (opts.export_field("exact"))
				writer.add_field("exact", exact_fun);
			if (opts.export_field("error"))
				writer.add_field("error", err);
		}

		if (fun.cols() != 1)
		{
			std::vector<assembler::Assembler::NamedMatrix> scalar_val;
			Evaluator::compute_scalar_value(
				mesh, problem.is_scalar(), state.bases, gbases,
				state.disc_orders, state.disc_ordersq, state.polys, state.polys_3d,
				*state.assembler,
				ref_element_sampler, pts_index, sol, t, scalar_val, /*use_sampler*/ true, false);
			for (const auto &v : scalar_val)
			{
				if (opts.export_field(v.first))
					writer.add_field(v.first, v.second);
			}
		}
		// Write the solution last so it is the default for warp-by-vector
		writer.add_field("solution", fun);

		writer.write_mesh(name, points, edges);
	}

	void OutGeometryData::save_points(
		const std::string &path,
		const State &state,
		const Eigen::MatrixXd &sol,
		const ExportOptions &opts) const
	{
		const auto &dirichlet_nodes = state.dirichlet_nodes;
		const auto &dirichlet_nodes_position = state.dirichlet_nodes_position;
		const mesh::Mesh &mesh = *state.mesh;
		const assembler::Problem &problem = *state.problem;

		int actual_dim = 1;
		if (!problem.is_scalar())
			actual_dim = mesh.dimension();

		Eigen::MatrixXd fun(dirichlet_nodes_position.size(), actual_dim);
		Eigen::MatrixXd b_sidesets(dirichlet_nodes_position.size(), 1);
		b_sidesets.setZero();
		Eigen::MatrixXd points(dirichlet_nodes_position.size(), mesh.dimension());
		std::vector<std::vector<int>> cells(dirichlet_nodes_position.size());

		for (int i = 0; i < dirichlet_nodes_position.size(); ++i)
		{
			const int n_id = dirichlet_nodes[i];
			const auto s_id = mesh.get_node_id(n_id);
			if (s_id > 0)
			{
				b_sidesets(i) = s_id;
			}

			for (int j = 0; j < actual_dim; ++j)
			{
				fun(i, j) = sol(n_id * actual_dim + j);
			}

			points.row(i) = dirichlet_nodes_position[i];
			cells[i].push_back(i);
		}

		std::shared_ptr<paraviewo::ParaviewWriter> tmpw;
		if (opts.use_hdf5)
			tmpw = std::make_shared<paraviewo::HDF5VTUWriter>();
		else
			tmpw = std::make_shared<paraviewo::VTUWriter>();
		paraviewo::ParaviewWriter &writer = *tmpw;

		if (opts.export_field("sidesets"))
			writer.add_field("sidesets", b_sidesets);
		// Write the solution last so it is the default for warp-by-vector
		writer.add_field("solution", fun);
		writer.write_mesh(path, points, cells, false, false);
	}

	void OutGeometryData::save_pvd(
		const std::string &name,
		const std::function<std::string(int)> &vtu_names,
		int time_steps, double t0, double dt, int skip_frame) const
	{
		paraviewo::PVDWriter::save_pvd(name, vtu_names, time_steps, t0, dt, skip_frame);
	}

	void OutGeometryData::init_sampler(const polyfem::mesh::Mesh &mesh, const double vismesh_rel_area)
	{
		ref_element_sampler.init(mesh.is_volume(), mesh.n_elements(), vismesh_rel_area);
	}

	void OutGeometryData::build_grid(const polyfem::mesh::Mesh &mesh, const double spacing)
	{
		if (spacing <= 0)
			return;

		RowVectorNd min, max;
		mesh.bounding_box(min, max);
		const RowVectorNd delta = max - min;
		const int nx = delta[0] / spacing + 1;
		const int ny = delta[1] / spacing + 1;
		const int nz = delta.cols() >= 3 ? (delta[2] / spacing + 1) : 1;
		const int n = nx * ny * nz;

		grid_points.resize(n, delta.cols());
		int index = 0;
		for (int i = 0; i < nx; ++i)
		{
			const double x = (delta[0] / (nx - 1)) * i + min[0];

			for (int j = 0; j < ny; ++j)
			{
				const double y = (delta[1] / (ny - 1)) * j + min[1];

				if (delta.cols() <= 2)
				{
					grid_points.row(index++) << x, y;
				}
				else
				{
					for (int k = 0; k < nz; ++k)
					{
						const double z = (delta[2] / (nz - 1)) * k + min[2];
						grid_points.row(index++) << x, y, z;
					}
				}
			}
		}

		assert(index == n);

		std::vector<std::array<Eigen::Vector3d, 2>> boxes;
		mesh.elements_boxes(boxes);

		SimpleBVH::BVH bvh;
		bvh.init(boxes);

		const double eps = 1e-6;

		grid_points_to_elements.resize(grid_points.rows(), 1);
		grid_points_to_elements.setConstant(-1);

		grid_points_bc.resize(grid_points.rows(), mesh.is_volume() ? 4 : 3);

		for (int i = 0; i < grid_points.rows(); ++i)
		{
			const Eigen::Vector3d min(
				grid_points(i, 0) - eps,
				grid_points(i, 1) - eps,
				(mesh.is_volume() ? grid_points(i, 2) : 0) - eps);

			const Eigen::Vector3d max(
				grid_points(i, 0) + eps,
				grid_points(i, 1) + eps,
				(mesh.is_volume() ? grid_points(i, 2) : 0) + eps);

			std::vector<unsigned int> candidates;

			bvh.intersect_box(min, max, candidates);

			for (const auto cand : candidates)
			{
				if (!mesh.is_simplex(cand))
				{
					logger().warn("Element {} is not simplex, skipping", cand);
					continue;
				}

				Eigen::MatrixXd coords;
				mesh.barycentric_coords(grid_points.row(i), cand, coords);

				for (int d = 0; d < coords.size(); ++d)
				{
					if (fabs(coords(d)) < 1e-8)
						coords(d) = 0;
					else if (fabs(coords(d) - 1) < 1e-8)
						coords(d) = 1;
				}

				if (coords.array().minCoeff() >= 0 && coords.array().maxCoeff() <= 1)
				{
					grid_points_to_elements(i) = cand;
					grid_points_bc.row(i) = coords;
					break;
				}
			}
		}
	}

	void OutStatsData::compute_mesh_size(const polyfem::mesh::Mesh &mesh_in, const std::vector<polyfem::basis::ElementBases> &bases_in, const int n_samples, const bool use_curved_mesh_size)
	{
		Eigen::MatrixXd samples_simplex, samples_cube, mapped, p0, p1, p;

		mesh_size = 0;
		average_edge_length = 0;
		min_edge_length = std::numeric_limits<double>::max();

		if (!use_curved_mesh_size)
		{
			mesh_in.get_edges(p0, p1);
			p = p0 - p1;
			min_edge_length = p.rowwise().norm().minCoeff();
			average_edge_length = p.rowwise().norm().mean();
			mesh_size = p.rowwise().norm().maxCoeff();

			logger().info("hmin: {}", min_edge_length);
			logger().info("hmax: {}", mesh_size);
			logger().info("havg: {}", average_edge_length);

			return;
		}

		if (mesh_in.is_volume())
		{
			utils::EdgeSampler::sample_3d_simplex(n_samples, samples_simplex);
			utils::EdgeSampler::sample_3d_cube(n_samples, samples_cube);
		}
		else
		{
			utils::EdgeSampler::sample_2d_simplex(n_samples, samples_simplex);
			utils::EdgeSampler::sample_2d_cube(n_samples, samples_cube);
		}

		int n = 0;
		for (size_t i = 0; i < bases_in.size(); ++i)
		{
			if (mesh_in.is_polytope(i))
				continue;
			int n_edges;

			if (mesh_in.is_simplex(i))
			{
				n_edges = mesh_in.is_volume() ? 6 : 3;
				bases_in[i].eval_geom_mapping(samples_simplex, mapped);
			}
			else
			{
				n_edges = mesh_in.is_volume() ? 12 : 4;
				bases_in[i].eval_geom_mapping(samples_cube, mapped);
			}

			for (int j = 0; j < n_edges; ++j)
			{
				double current_edge = 0;
				for (int k = 0; k < n_samples - 1; ++k)
				{
					p0 = mapped.row(j * n_samples + k);
					p1 = mapped.row(j * n_samples + k + 1);
					p = p0 - p1;

					current_edge += p.norm();
				}

				mesh_size = std::max(current_edge, mesh_size);
				min_edge_length = std::min(current_edge, min_edge_length);
				average_edge_length += current_edge;
				++n;
			}
		}

		average_edge_length /= n;

		logger().info("hmin: {}", min_edge_length);
		logger().info("hmax: {}", mesh_size);
		logger().info("havg: {}", average_edge_length);
	}

	void OutStatsData::reset()
	{
		sigma_avg = 0;
		sigma_max = 0;
		sigma_min = 0;

		n_flipped = 0;
	}

	void OutStatsData::count_flipped_elements(const polyfem::mesh::Mesh &mesh, const std::vector<polyfem::basis::ElementBases> &gbases)
	{
		using namespace mesh;

		logger().info("Counting flipped elements...");
		const auto &els_tag = mesh.elements_tag();

		// flipped_elements.clear();
		for (size_t i = 0; i < gbases.size(); ++i)
		{
			if (mesh.is_polytope(i))
				continue;

			polyfem::assembler::ElementAssemblyValues vals;
			if (!vals.is_geom_mapping_positive(mesh.is_volume(), gbases[i]))
			{
				++n_flipped;

				static const std::vector<std::string> element_type_names{{
					"Simplex",
					"RegularInteriorCube",
					"RegularBoundaryCube",
					"SimpleSingularInteriorCube",
					"MultiSingularInteriorCube",
					"SimpleSingularBoundaryCube",
					"InterfaceCube",
					"MultiSingularBoundaryCube",
					"BoundaryPolytope",
					"InteriorPolytope",
					"Undefined",
				}};

				log_and_throw_error("element {} is flipped, type {}", i, element_type_names[static_cast<int>(els_tag[i])]);
			}
		}

		logger().info(" done");

		// dynamic_cast<Mesh3D *>(mesh.get())->save({56}, 1, "mesh.HYBRID");

		// std::sort(flipped_elements.begin(), flipped_elements.end());
		// auto it = std::unique(flipped_elements.begin(), flipped_elements.end());
		// flipped_elements.resize(std::distance(flipped_elements.begin(), it));
	}

	void OutStatsData::compute_errors(
		const int n_bases,
		const std::vector<polyfem::basis::ElementBases> &bases,
		const std::vector<polyfem::basis::ElementBases> &gbases,
		const polyfem::mesh::Mesh &mesh,
		const assembler::Problem &problem,
		const double tend,
		const Eigen::MatrixXd &sol)
	{
		if (n_bases <= 0)
		{
			logger().error("Build the bases first!");
			return;
		}
		if (sol.size() <= 0)
		{
			logger().error("Solve the problem first!");
			return;
		}

		int actual_dim = 1;
		if (!problem.is_scalar())
			actual_dim = mesh.dimension();

		igl::Timer timer;
		timer.start();
		logger().info("Computing errors...");
		using std::max;

		const int n_el = int(bases.size());

		Eigen::MatrixXd v_exact, v_approx;
		Eigen::MatrixXd v_exact_grad(0, 0), v_approx_grad;

		l2_err = 0;
		h1_err = 0;
		grad_max_err = 0;
		h1_semi_err = 0;
		linf_err = 0;
		lp_err = 0;
		// double pred_norm = 0;

		static const int p = 8;

		// Eigen::MatrixXd err_per_el(n_el, 5);
		polyfem::assembler::ElementAssemblyValues vals;

		for (int e = 0; e < n_el; ++e)
		{
			vals.compute(e, mesh.is_volume(), bases[e], gbases[e]);

			if (problem.has_exact_sol())
			{
				problem.exact(vals.val, tend, v_exact);
				problem.exact_grad(vals.val, tend, v_exact_grad);
			}

			v_approx.resize(vals.val.rows(), actual_dim);
			v_approx.setZero();

			v_approx_grad.resize(vals.val.rows(), mesh.dimension() * actual_dim);
			v_approx_grad.setZero();

			const int n_loc_bases = int(vals.basis_values.size());

			for (int i = 0; i < n_loc_bases; ++i)
			{
				const auto &val = vals.basis_values[i];

				for (size_t ii = 0; ii < val.global.size(); ++ii)
				{
					for (int d = 0; d < actual_dim; ++d)
					{
						v_approx.col(d) += val.global[ii].val * sol(val.global[ii].index * actual_dim + d) * val.val;
						v_approx_grad.block(0, d * val.grad_t_m.cols(), v_approx_grad.rows(), val.grad_t_m.cols()) += val.global[ii].val * sol(val.global[ii].index * actual_dim + d) * val.grad_t_m;
					}
				}
			}

			const auto err = problem.has_exact_sol() ? (v_exact - v_approx).eval().rowwise().norm().eval() : (v_approx).eval().rowwise().norm().eval();
			const auto err_grad = problem.has_exact_sol() ? (v_exact_grad - v_approx_grad).eval().rowwise().norm().eval() : (v_approx_grad).eval().rowwise().norm().eval();

			// for(long i = 0; i < err.size(); ++i)
			// errors.push_back(err(i));

			linf_err = std::max(linf_err, err.maxCoeff());
			grad_max_err = std::max(linf_err, err_grad.maxCoeff());

			// {
			// 	const auto &mesh3d = *dynamic_cast<Mesh3D *>(mesh.get());
			// 	const auto v0 = mesh3d.point(mesh3d.cell_vertex(e, 0));
			// 	const auto v1 = mesh3d.point(mesh3d.cell_vertex(e, 1));
			// 	const auto v2 = mesh3d.point(mesh3d.cell_vertex(e, 2));
			// 	const auto v3 = mesh3d.point(mesh3d.cell_vertex(e, 3));

			// 	Eigen::Matrix<double, 6, 3> ee;
			// 	ee.row(0) = v0 - v1;
			// 	ee.row(1) = v1 - v2;
			// 	ee.row(2) = v2 - v0;

			// 	ee.row(3) = v0 - v3;
			// 	ee.row(4) = v1 - v3;
			// 	ee.row(5) = v2 - v3;

			// 	Eigen::Matrix<double, 6, 1> en = ee.rowwise().norm();

			// 	// Eigen::Matrix<double, 3*4, 1> alpha;
			// 	// alpha(0) = angle3(e.row(0), -e.row(1));	 	alpha(1) = angle3(e.row(1), -e.row(2));	 	alpha(2) = angle3(e.row(2), -e.row(0));
			// 	// alpha(3) = angle3(e.row(0), -e.row(4));	 	alpha(4) = angle3(e.row(4), e.row(3));	 	alpha(5) = angle3(-e.row(3), -e.row(0));
			// 	// alpha(6) = angle3(-e.row(4), -e.row(1));	alpha(7) = angle3(e.row(1), -e.row(5));	 	alpha(8) = angle3(e.row(5), e.row(4));
			// 	// alpha(9) = angle3(-e.row(2), -e.row(5));	alpha(10) = angle3(e.row(5), e.row(3));		alpha(11) = angle3(-e.row(3), e.row(2));

			// 	const double S = (ee.row(0).cross(ee.row(1)).norm() + ee.row(0).cross(ee.row(4)).norm() + ee.row(4).cross(ee.row(1)).norm() + ee.row(2).cross(ee.row(5)).norm()) / 2;
			// 	const double V = std::abs(ee.row(3).dot(ee.row(2).cross(-ee.row(0))))/6;
			// 	const double rho = 3 * V / S;
			// 	const double hp = en.maxCoeff();
			// 	const int pp = disc_orders(e);
			// 	const int p_ref = args["space"]["discr_order"];

			// 	err_per_el(e, 0) = err.mean();
			// 	err_per_el(e, 1) = err.maxCoeff();
			// 	err_per_el(e, 2) = std::pow(hp, pp+1)/(rho/hp); // /std::pow(average_edge_length, p_ref+1) * (sqrt(6)/12);
			// 	err_per_el(e, 3) = rho/hp;
			// 	err_per_el(e, 4) = (vals.det.array() * vals.quadrature.weights.array()).sum();

			// 	// pred_norm += (pow(std::pow(hp, pp+1)/(rho/hp),p) * vals.det.array() * vals.quadrature.weights.array()).sum();
			// }

			l2_err += (err.array() * err.array() * vals.det.array() * vals.quadrature.weights.array()).sum();
			h1_err += (err_grad.array() * err_grad.array() * vals.det.array() * vals.quadrature.weights.array()).sum();
			lp_err += (err.array().pow(p) * vals.det.array() * vals.quadrature.weights.array()).sum();
		}

		h1_semi_err = sqrt(fabs(h1_err));
		h1_err = sqrt(fabs(l2_err) + fabs(h1_err));
		l2_err = sqrt(fabs(l2_err));

		lp_err = pow(fabs(lp_err), 1. / p);

		// pred_norm = pow(fabs(pred_norm), 1./p);

		timer.stop();
		const double computing_errors_time = timer.getElapsedTime();
		logger().info(" took {}s", computing_errors_time);

		logger().info("-- L2 error: {}", l2_err);
		logger().info("-- Lp error: {}", lp_err);
		logger().info("-- H1 error: {}", h1_err);
		logger().info("-- H1 semi error: {}", h1_semi_err);
		// logger().info("-- Perd norm: {}", pred_norm);

		logger().info("-- Linf error: {}", linf_err);
		logger().info("-- grad max error: {}", grad_max_err);

		// {
		// 	std::ofstream out("errs.txt");
		// 	out<<err_per_el;
		// 	out.close();
		// }
	}

	void OutStatsData::compute_mesh_stats(const polyfem::mesh::Mesh &mesh)
	{
		using namespace polyfem::mesh;

		simplex_count = 0;
		prism_count = 0;
		regular_count = 0;
		regular_boundary_count = 0;
		simple_singular_count = 0;
		multi_singular_count = 0;
		boundary_count = 0;
		non_regular_boundary_count = 0;
		non_regular_count = 0;
		undefined_count = 0;
		multi_singular_boundary_count = 0;

		const auto &els_tag = mesh.elements_tag();

		for (size_t i = 0; i < els_tag.size(); ++i)
		{
			const ElementType type = els_tag[i];

			switch (type)
			{
			case ElementType::SIMPLEX:
				simplex_count++;
				break;
			case ElementType::PRISM:
				prism_count++;
				break;
			case ElementType::REGULAR_INTERIOR_CUBE:
				regular_count++;
				break;
			case ElementType::REGULAR_BOUNDARY_CUBE:
				regular_boundary_count++;
				break;
			case ElementType::SIMPLE_SINGULAR_INTERIOR_CUBE:
				simple_singular_count++;
				break;
			case ElementType::MULTI_SINGULAR_INTERIOR_CUBE:
				multi_singular_count++;
				break;
			case ElementType::SIMPLE_SINGULAR_BOUNDARY_CUBE:
				boundary_count++;
				break;
			case ElementType::INTERFACE_CUBE:
			case ElementType::MULTI_SINGULAR_BOUNDARY_CUBE:
				multi_singular_boundary_count++;
				break;
			case ElementType::BOUNDARY_POLYTOPE:
				non_regular_boundary_count++;
				break;
			case ElementType::INTERIOR_POLYTOPE:
				non_regular_count++;
				break;
			case ElementType::UNDEFINED:
				undefined_count++;
				break;
			default:
				throw std::runtime_error("Unknown element type");
			}
		}

		logger().info("simplex_count: \t{}", simplex_count);
		logger().info("prism_count: \t{}", prism_count);
		logger().info("regular_count: \t{}", regular_count);
		logger().info("regular_boundary_count: \t{}", regular_boundary_count);
		logger().info("simple_singular_count: \t{}", simple_singular_count);
		logger().info("multi_singular_count: \t{}", multi_singular_count);
		logger().info("boundary_count: \t{}", boundary_count);
		logger().info("multi_singular_boundary_count: \t{}", multi_singular_boundary_count);
		logger().info("non_regular_count: \t{}", non_regular_count);
		logger().info("non_regular_boundary_count: \t{}", non_regular_boundary_count);
		logger().info("undefined_count: \t{}", undefined_count);
		logger().info("total count:\t {}", mesh.n_elements());
	}

	void OutStatsData::save_json(
		const nlohmann::json &args,
		const int n_bases, const int n_pressure_bases,
		const Eigen::MatrixXd &sol,
		const mesh::Mesh &mesh,
		const Eigen::VectorXi &disc_orders,
		const Eigen::VectorXi &disc_ordersq,
		const assembler::Problem &problem,
		const OutRuntimeData &runtime,
		const std::string &formulation,
		const bool isoparametric,
		const int sol_at_node_id,
		nlohmann::json &j)
	{

		j["args"] = args;

		j["geom_order"] = mesh.orders().size() > 0 ? mesh.orders().maxCoeff() : 1;
		j["geom_order_min"] = mesh.orders().size() > 0 ? mesh.orders().minCoeff() : 1;
		j["discr_order_min"] = disc_orders.minCoeff();
		j["discr_order_max"] = disc_orders.maxCoeff();
		j["discr_orderq_min"] = disc_ordersq.minCoeff();
		j["discr_orderq_max"] = disc_ordersq.maxCoeff();
		j["iso_parametric"] = isoparametric;
		j["problem"] = problem.name();
		j["mat_size"] = mat_size;
		j["num_bases"] = n_bases;
		j["num_pressure_bases"] = n_pressure_bases;
		j["num_non_zero"] = nn_zero;
		j["num_flipped"] = n_flipped;
		j["num_dofs"] = num_dofs;
		j["num_vertices"] = mesh.n_vertices();
		j["num_elements"] = mesh.n_elements();

		j["num_p1"] = (disc_orders.array() == 1).count();
		j["num_p2"] = (disc_orders.array() == 2).count();
		j["num_p3"] = (disc_orders.array() == 3).count();
		j["num_p4"] = (disc_orders.array() == 4).count();
		j["num_p5"] = (disc_orders.array() == 5).count();

		j["mesh_size"] = mesh_size;
		j["max_angle"] = max_angle;

		j["sigma_max"] = sigma_max;
		j["sigma_min"] = sigma_min;
		j["sigma_avg"] = sigma_avg;

		j["min_edge_length"] = min_edge_length;
		j["average_edge_length"] = average_edge_length;

		j["err_l2"] = l2_err;
		j["err_h1"] = h1_err;
		j["err_h1_semi"] = h1_semi_err;
		j["err_linf"] = linf_err;
		j["err_linf_grad"] = grad_max_err;
		j["err_lp"] = lp_err;

		j["spectrum"] = {spectrum(0), spectrum(1), spectrum(2), spectrum(3)};
		j["spectrum_condest"] = std::abs(spectrum(3)) / std::abs(spectrum(0));

		// j["errors"] = errors;

		j["time_building_basis"] = runtime.building_basis_time;
		j["time_loading_mesh"] = runtime.loading_mesh_time;
		j["time_computing_poly_basis"] = runtime.computing_poly_basis_time;
		j["time_assembling_stiffness_mat"] = runtime.assembling_stiffness_mat_time;
		j["time_assembling_mass_mat"] = runtime.assembling_mass_mat_time;
		j["time_assigning_rhs"] = runtime.assigning_rhs_time;
		j["time_solving"] = runtime.solving_time;
		// j["time_computing_errors"] = runtime.computing_errors_time;

		j["solver_info"] = solver_info;

		j["count_simplex"] = simplex_count;
		j["count_prism"] = prism_count;
		j["count_regular"] = regular_count;
		j["count_regular_boundary"] = regular_boundary_count;
		j["count_simple_singular"] = simple_singular_count;
		j["count_multi_singular"] = multi_singular_count;
		j["count_boundary"] = boundary_count;
		j["count_non_regular_boundary"] = non_regular_boundary_count;
		j["count_non_regular"] = non_regular_count;
		j["count_undefined"] = undefined_count;
		j["count_multi_singular_boundary"] = multi_singular_boundary_count;

		j["is_simplicial"] = mesh.n_elements() == simplex_count;

		j["peak_memory"] = getPeakRSS() / (1024 * 1024);

		const int actual_dim = problem.is_scalar() ? 1 : mesh.dimension();

		std::vector<double> mmin(actual_dim);
		std::vector<double> mmax(actual_dim);

		for (int d = 0; d < actual_dim; ++d)
		{
			mmin[d] = std::numeric_limits<double>::max();
			mmax[d] = -std::numeric_limits<double>::max();
		}

		for (int i = 0; i < sol.size(); i += actual_dim)
		{
			for (int d = 0; d < actual_dim; ++d)
			{
				mmin[d] = std::min(mmin[d], sol(i + d));
				mmax[d] = std::max(mmax[d], sol(i + d));
			}
		}

		std::vector<double> sol_at_node(actual_dim);

		if (sol_at_node_id >= 0)
		{
			const int node_id = sol_at_node_id;

			for (int d = 0; d < actual_dim; ++d)
			{
				sol_at_node[d] = sol(node_id * actual_dim + d);
			}
		}

		j["sol_at_node"] = sol_at_node;
		j["sol_min"] = mmin;
		j["sol_max"] = mmax;

#if defined(POLYFEM_WITH_CPP_THREADS)
		j["num_threads"] = utils::get_n_threads();
#elif defined(POLYFEM_WITH_TBB)
		j["num_threads"] = utils::get_n_threads();
#else
		j["num_threads"] = 1;
#endif

		j["formulation"] = formulation;

		logger().info("done");
	}

	EnergyCSVWriter::EnergyCSVWriter(const std::string &path, const solver::SolveData &solve_data)
		: file(path), solve_data(solve_data)
	{
		file << "i,";
		for (const auto &[name, _] : solve_data.named_forms())
		{
			file << name << ",";
		}
		file << "total_energy" << std::endl;
	}

	EnergyCSVWriter::~EnergyCSVWriter()
	{
		file.close();
	}

	void EnergyCSVWriter::write(const int i, const Eigen::MatrixXd &sol)
	{
		const double s = solve_data.time_integrator
							 ? solve_data.time_integrator->acceleration_scaling()
							 : 1;
		file << i << ",";
		for (const auto &[_, form] : solve_data.named_forms())
		{
			// Divide by acceleration scaling to get the energy (units of J)
			file << ((form && form->enabled()) ? form->value(sol) : 0) / s << ",";
		}
		file << solve_data.nl_problem->value(sol) / s << "\n";
		file.flush();
	}

	RuntimeStatsCSVWriter::RuntimeStatsCSVWriter(const std::string &path, const State &state, const double t0, const double dt)
		: file(path), state(state), t0(t0), dt(dt)
	{
		file << "step,time,forward,remeshing,global_relaxation,peak_mem,#V,#T" << std::endl;
	}

	RuntimeStatsCSVWriter::~RuntimeStatsCSVWriter()
	{
		file.close();
	}

	void RuntimeStatsCSVWriter::write(const int t, const double forward, const double remeshing, const double global_relaxation, const Eigen::MatrixXd &sol)
	{
		total_forward_solve_time += forward;
		total_remeshing_time += remeshing;
		total_global_relaxation_time += global_relaxation;

		// logger().debug(
		// 	"Forward (cur, avg, total): {} s, {} s, {} s",
		// 	forward, total_forward_solve_time / t, total_forward_solve_time);
		// logger().debug(
		// 	"Remeshing (cur, avg, total): {} s, {} s, {} s",
		// 	remeshing, total_remeshing_time / t, total_remeshing_time);
		// logger().debug(
		// 	"Global relaxation (cur, avg, total): {} s, {} s, {} s",
		// 	global_relaxation, total_global_relaxation_time / t, total_global_relaxation_time);

		const double peak_mem = getPeakRSS() / double(1 << 30);
		// logger().debug("Peak mem: {} GiB", peak_mem);

		file << fmt::format(
			"{},{},{},{},{},{},{},{}\n",
			t, t0 + dt * t, forward, remeshing, global_relaxation, peak_mem,
			state.n_bases, state.mesh->n_elements());
		file.flush();
	}

} // namespace polyfem::io<|MERGE_RESOLUTION|>--- conflicted
+++ resolved
@@ -1197,20 +1197,12 @@
 		}
 	}
 
-<<<<<<< HEAD
-	OutGeometryData::ExportOptions::ExportOptions(const json &args,
-												  const bool is_mesh_linear,
-												  const bool mesh_has_prisms,
-												  const bool is_problem_scalar,
-												  const bool solve_export_to_file)
-=======
 	bool OutGeometryData::ExportOptions::export_field(const std::string &field) const
->>>>>>> a56e201f
 	{
 		return fields.empty() || std::find(fields.begin(), fields.end(), field) != fields.end();
 	}
 
-	OutGeometryData::ExportOptions::ExportOptions(const json &args, const bool is_mesh_linear, const bool is_problem_scalar)
+	OutGeometryData::ExportOptions::ExportOptions(const json &args, const bool is_mesh_linear, const bool mesh_has_prisms, const bool is_problem_scalar)
 	{
 		fields = args["output"]["paraview"]["fields"];
 
@@ -1223,13 +1215,9 @@
 		normal_adhesion_forces = args["output"]["paraview"]["options"]["normal_adhesion_forces"] && !is_problem_scalar;
 		tangential_adhesion_forces = args["output"]["paraview"]["options"]["tangential_adhesion_forces"] && !is_problem_scalar;
 
-<<<<<<< HEAD
-		use_sampler = !(is_mesh_linear && solve_export_to_file && args["output"]["paraview"]["high_order_mesh"]);
+		use_sampler = !(is_mesh_linear && args["output"]["paraview"]["high_order_mesh"]);
 		if (mesh_has_prisms)
 			use_sampler = true;
-=======
-		use_sampler = !(is_mesh_linear && args["output"]["paraview"]["high_order_mesh"]);
->>>>>>> a56e201f
 		boundary_only = use_sampler && args["output"]["advanced"]["vis_boundary_only"];
 		material_params = args["output"]["paraview"]["options"]["material"];
 		body_ids = args["output"]["paraview"]["options"]["body_ids"];
@@ -1305,11 +1293,7 @@
 						 is_contact_enabled);
 		}
 
-<<<<<<< HEAD
-		if (save_contact)
-=======
 		if (is_contact_enabled && (opts.contact_forces || opts.friction_forces || opts.normal_adhesion_forces || opts.tangential_adhesion_forces))
->>>>>>> a56e201f
 		{
 			save_contact_surface(base_path + "_surf" + opts.file_extension(), state, sol, pressure, t, dt, opts,
 								 is_contact_enabled);
