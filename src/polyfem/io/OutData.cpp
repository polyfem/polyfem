#include "OutData.hpp"

#include "Evaluator.hpp"

#include <polyfem/State.hpp>

#include <polyfem/assembler/ElementAssemblyValues.hpp>
#include <polyfem/assembler/MatParams.hpp>
#include <polyfem/assembler/Mass.hpp>

#include <polyfem/basis/ElementBases.hpp>

#include <polyfem/mesh/MeshUtils.hpp>
#include <polyfem/mesh/mesh2D/Mesh2D.hpp>
#include <polyfem/mesh/mesh3D/Mesh3D.hpp>

#include <polyfem/time_integrator/ImplicitTimeIntegrator.hpp>

#include <polyfem/solver/forms/ContactForm.hpp>
#include <polyfem/solver/forms/FrictionForm.hpp>
#include <polyfem/solver/NLProblem.hpp>

#include <polyfem/utils/EdgeSampler.hpp>
#include <polyfem/utils/Logger.hpp>
#include <polyfem/utils/par_for.hpp>
#include <polyfem/utils/BoundarySampler.hpp>
#include <polyfem/utils/Timer.hpp>
#include <polyfem/utils/MaybeParallelFor.hpp>

#include <polyfem/autogen/auto_p_bases.hpp>
#include <polyfem/autogen/auto_q_bases.hpp>

#include <paraviewo/VTMWriter.hpp>
#include <paraviewo/PVDWriter.hpp>

#include <BVH.hpp>

#include <igl/write_triangle_mesh.h>
#include <igl/edges.h>
#include <igl/facet_adjacency_matrix.h>
#include <igl/connected_components.h>

#include <ipc/ipc.hpp>

#include <filesystem>

extern "C" size_t getPeakRSS();

namespace polyfem::io
{

	void OutGeometryData::extract_boundary_mesh(
		const mesh::Mesh &mesh,
		const int n_bases,
		const std::vector<basis::ElementBases> &bases,
		const std::vector<mesh::LocalBoundary> &total_local_boundary,
		Eigen::MatrixXd &node_positions,
		Eigen::MatrixXi &boundary_edges,
		Eigen::MatrixXi &boundary_triangles,
		std::vector<Eigen::Triplet<double>> &displacement_map_entries)
	{
		using namespace polyfem::mesh;

		displacement_map_entries.clear();

		if (mesh.is_volume())
		{
			const bool is_simplicial = mesh.is_simplicial();

			node_positions.resize(n_bases + (is_simplicial ? 0 : mesh.n_faces()), 3);
			node_positions.setZero();
			const Mesh3D &mesh3d = dynamic_cast<const Mesh3D &>(mesh);

			std::vector<std::tuple<int, int, int>> tris;

			std::vector<bool> visited_node(n_bases, false);

			std::stringstream print_warning;

			for (const LocalBoundary &lb : total_local_boundary)
			{
				const basis::ElementBases &b = bases[lb.element_id()];

				for (int j = 0; j < lb.size(); ++j)
				{
					const int eid = lb.global_primitive_id(j);
					const int lid = lb[j];
					const auto nodes = b.local_nodes_for_primitive(eid, mesh3d);

					if (mesh.is_cube(lb.element_id()))
					{
						assert(!is_simplicial);
						assert(!mesh.has_poly());
						std::vector<int> loc_nodes;
						RowVectorNd bary = RowVectorNd::Zero(3);

						for (long n = 0; n < nodes.size(); ++n)
						{
							auto &bs = b.bases[nodes(n)];
							const auto &glob = bs.global();
							if (glob.size() != 1)
								continue;

							int gindex = glob.front().index;
							node_positions.row(gindex) = glob.front().node;
							bary += glob.front().node;
							loc_nodes.push_back(gindex);
						}

						if (loc_nodes.size() != 4)
						{
							logger().trace("skipping element {} since it is not Q1", eid);
							continue;
						}

						bary /= 4;

						const int new_node = n_bases + eid;
						node_positions.row(new_node) = bary;
						tris.emplace_back(loc_nodes[1], loc_nodes[0], new_node);
						tris.emplace_back(loc_nodes[2], loc_nodes[1], new_node);
						tris.emplace_back(loc_nodes[3], loc_nodes[2], new_node);
						tris.emplace_back(loc_nodes[0], loc_nodes[3], new_node);

						for (int q = 0; q < 4; ++q)
						{
							if (!visited_node[loc_nodes[q]])
								displacement_map_entries.emplace_back(loc_nodes[q], loc_nodes[q], 1);

							visited_node[loc_nodes[q]] = true;
							displacement_map_entries.emplace_back(new_node, loc_nodes[q], 0.25);
						}

						continue;
					}

					if (!mesh.is_simplex(lb.element_id()))
					{
						logger().trace("skipping element {} since it is not a simplex or hex", eid);
						continue;
					}

					assert(mesh.is_simplex(lb.element_id()));

					std::vector<int> loc_nodes;

					bool is_follower = false;
					if (!mesh3d.is_conforming())
					{
						for (long n = 0; n < nodes.size(); ++n)
						{
							auto &bs = b.bases[nodes(n)];
							const auto &glob = bs.global();
							if (glob.size() != 1)
							{
								is_follower = true;
								break;
							}
						}
					}

					if (is_follower)
						continue;

					for (long n = 0; n < nodes.size(); ++n)
					{
						auto &bs = b.bases[nodes(n)];
						const auto &glob = bs.global();
						if (glob.size() != 1)
							continue;

						int gindex = glob.front().index;
						node_positions.row(gindex) = glob.front().node;
						loc_nodes.push_back(gindex);
					}

					if (loc_nodes.size() == 3)
					{
						tris.emplace_back(loc_nodes[0], loc_nodes[1], loc_nodes[2]);
					}
					else if (loc_nodes.size() == 6)
					{
						tris.emplace_back(loc_nodes[0], loc_nodes[3], loc_nodes[5]);
						tris.emplace_back(loc_nodes[3], loc_nodes[1], loc_nodes[4]);
						tris.emplace_back(loc_nodes[4], loc_nodes[2], loc_nodes[5]);
						tris.emplace_back(loc_nodes[3], loc_nodes[4], loc_nodes[5]);
					}
					else if (loc_nodes.size() == 10)
					{
						tris.emplace_back(loc_nodes[0], loc_nodes[3], loc_nodes[8]);
						tris.emplace_back(loc_nodes[3], loc_nodes[4], loc_nodes[9]);
						tris.emplace_back(loc_nodes[4], loc_nodes[1], loc_nodes[5]);
						tris.emplace_back(loc_nodes[5], loc_nodes[6], loc_nodes[9]);
						tris.emplace_back(loc_nodes[6], loc_nodes[2], loc_nodes[7]);
						tris.emplace_back(loc_nodes[7], loc_nodes[8], loc_nodes[9]);
						tris.emplace_back(loc_nodes[8], loc_nodes[3], loc_nodes[9]);
						tris.emplace_back(loc_nodes[9], loc_nodes[4], loc_nodes[5]);
						tris.emplace_back(loc_nodes[6], loc_nodes[7], loc_nodes[9]);
					}
					else if (loc_nodes.size() == 15)
					{
						tris.emplace_back(loc_nodes[0], loc_nodes[3], loc_nodes[11]);
						tris.emplace_back(loc_nodes[3], loc_nodes[4], loc_nodes[12]);
						tris.emplace_back(loc_nodes[3], loc_nodes[12], loc_nodes[11]);
						tris.emplace_back(loc_nodes[12], loc_nodes[10], loc_nodes[11]);
						tris.emplace_back(loc_nodes[4], loc_nodes[5], loc_nodes[13]);
						tris.emplace_back(loc_nodes[4], loc_nodes[13], loc_nodes[12]);
						tris.emplace_back(loc_nodes[12], loc_nodes[13], loc_nodes[14]);
						tris.emplace_back(loc_nodes[12], loc_nodes[14], loc_nodes[10]);
						tris.emplace_back(loc_nodes[14], loc_nodes[9], loc_nodes[10]);
						tris.emplace_back(loc_nodes[5], loc_nodes[1], loc_nodes[6]);
						tris.emplace_back(loc_nodes[5], loc_nodes[6], loc_nodes[13]);
						tris.emplace_back(loc_nodes[6], loc_nodes[7], loc_nodes[13]);
						tris.emplace_back(loc_nodes[13], loc_nodes[7], loc_nodes[14]);
						tris.emplace_back(loc_nodes[7], loc_nodes[8], loc_nodes[14]);
						tris.emplace_back(loc_nodes[14], loc_nodes[8], loc_nodes[9]);
						tris.emplace_back(loc_nodes[8], loc_nodes[2], loc_nodes[9]);
					}
					else
					{

						print_warning << loc_nodes.size() << " ";
						// assert(false);
					}

					if (!is_simplicial)
					{
						for (int k = 0; k < loc_nodes.size(); ++k)
						{
							if (!visited_node[loc_nodes[k]])
								displacement_map_entries.emplace_back(loc_nodes[k], loc_nodes[k], 1);

							visited_node[loc_nodes[k]] = true;
						}
					}
				}
			}

			if (print_warning.str().size() > 0)
				logger().warn("Skipping faces as theys have {} nodes, boundary export supported up to p4", print_warning.str());

			boundary_triangles.resize(tris.size(), 3);
			for (int i = 0; i < tris.size(); ++i)
			{
				boundary_triangles.row(i) << std::get<0>(tris[i]), std::get<2>(tris[i]), std::get<1>(tris[i]);
			}

			if (boundary_triangles.rows() > 0)
			{
				igl::edges(boundary_triangles, boundary_edges);
			}
		}
		else
		{
			node_positions.resize(n_bases, 2);
			node_positions.setZero();
			const Mesh2D &mesh2d = dynamic_cast<const Mesh2D &>(mesh);

			std::vector<std::pair<int, int>> edges;

			for (auto it = total_local_boundary.begin(); it != total_local_boundary.end(); ++it)
			{
				const auto &lb = *it;
				const basis::ElementBases &b = bases[lb.element_id()];

				for (int j = 0; j < lb.size(); ++j)
				{
					const int eid = lb.global_primitive_id(j);
					const int lid = lb[j];
					const auto nodes = b.local_nodes_for_primitive(eid, mesh2d);

					int prev_node = -1;

					for (long n = 0; n < nodes.size(); ++n)
					{
						auto &bs = b.bases[nodes(n)];
						const auto &glob = bs.global();
						if (glob.size() != 1)
							continue;

						int gindex = glob.front().index;
						node_positions.row(gindex) << glob.front().node(0), glob.front().node(1);

						if (prev_node >= 0)
							edges.emplace_back(prev_node, gindex);
						prev_node = gindex;
					}
				}
			}

			boundary_triangles.resize(0, 0);
			boundary_edges.resize(edges.size(), 2);
			for (int i = 0; i < edges.size(); ++i)
			{
				boundary_edges.row(i) << edges[i].first, edges[i].second;
			}
		}
	}

	void OutGeometryData::build_vis_boundary_mesh(
		const mesh::Mesh &mesh,
		const std::vector<basis::ElementBases> &bases,
		const std::vector<basis::ElementBases> &gbases,
		const std::vector<mesh::LocalBoundary> &total_local_boundary,
		Eigen::MatrixXd &boundary_vis_vertices,
		Eigen::MatrixXd &boundary_vis_local_vertices,
		Eigen::MatrixXi &boundary_vis_elements,
		Eigen::MatrixXi &boundary_vis_elements_ids,
		Eigen::MatrixXi &boundary_vis_primitive_ids,
		Eigen::MatrixXd &boundary_vis_normals) const
	{
		using namespace polyfem::mesh;

		std::vector<Eigen::MatrixXd> lv, vertices, allnormals;
		std::vector<int> el_ids, global_primitive_ids;
		Eigen::MatrixXd uv, local_pts, tmp_n, normals;
		assembler::ElementAssemblyValues vals;
		const auto &sampler = ref_element_sampler;
		const int n_samples = sampler.num_samples();
		int size = 0;

		std::vector<std::pair<int, int>> edges;
		std::vector<std::tuple<int, int, int>> tris;

		for (auto it = total_local_boundary.begin(); it != total_local_boundary.end(); ++it)
		{
			const auto &lb = *it;
			const auto &gbs = gbases[lb.element_id()];
			const auto &bs = bases[lb.element_id()];

			for (int k = 0; k < lb.size(); ++k)
			{
				switch (lb.type())
				{
				case BoundaryType::TRI_LINE:
					utils::BoundarySampler::normal_for_tri_edge(lb[k], tmp_n);
					utils::BoundarySampler::sample_parametric_tri_edge(lb[k], n_samples, uv, local_pts);
					break;
				case BoundaryType::QUAD_LINE:
					utils::BoundarySampler::normal_for_quad_edge(lb[k], tmp_n);
					utils::BoundarySampler::sample_parametric_quad_edge(lb[k], n_samples, uv, local_pts);
					break;
				case BoundaryType::QUAD:
					utils::BoundarySampler::normal_for_quad_face(lb[k], tmp_n);
					utils::BoundarySampler::sample_parametric_quad_face(lb[k], n_samples, uv, local_pts);
					break;
				case BoundaryType::TRI:
					utils::BoundarySampler::normal_for_tri_face(lb[k], tmp_n);
					utils::BoundarySampler::sample_parametric_tri_face(lb[k], n_samples, uv, local_pts);
					break;
				case BoundaryType::POLYGON:
					utils::BoundarySampler::normal_for_polygon_edge(lb.element_id(), lb.global_primitive_id(k), mesh, tmp_n);
					utils::BoundarySampler::sample_polygon_edge(lb.element_id(), lb.global_primitive_id(k), n_samples, mesh, uv, local_pts);
					break;
				case BoundaryType::POLYHEDRON:
					assert(false);
					break;
				case BoundaryType::INVALID:
					assert(false);
					break;
				default:
					assert(false);
				}

				vertices.emplace_back();
				lv.emplace_back(local_pts);
				el_ids.push_back(lb.element_id());
				global_primitive_ids.push_back(lb.global_primitive_id(k));
				gbs.eval_geom_mapping(local_pts, vertices.back());
				vals.compute(lb.element_id(), mesh.is_volume(), local_pts, bs, gbs);
				const int tris_start = tris.size();

				if (mesh.is_volume())
				{
					if (lb.type() == BoundaryType::QUAD)
					{
						const auto map = [n_samples, size](int i, int j) { return j * n_samples + i + size; };

						for (int j = 0; j < n_samples - 1; ++j)
						{
							for (int i = 0; i < n_samples - 1; ++i)
							{
								tris.emplace_back(map(i, j), map(i + 1, j), map(i, j + 1));
								tris.emplace_back(map(i + 1, j + 1), map(i, j + 1), map(i + 1, j));
							}
						}
					}
					else if (lb.type() == BoundaryType::TRI)
					{
						int index = 0;
						std::vector<int> mapp(n_samples * n_samples, -1);
						for (int j = 0; j < n_samples; ++j)
						{
							for (int i = 0; i < n_samples - j; ++i)
							{
								mapp[j * n_samples + i] = index;
								++index;
							}
						}
						const auto map = [mapp, n_samples](int i, int j) {
							if (j * n_samples + i >= mapp.size())
								return -1;
							return mapp[j * n_samples + i];
						};

						for (int j = 0; j < n_samples - 1; ++j)
						{
							for (int i = 0; i < n_samples - j; ++i)
							{
								if (map(i, j) >= 0 && map(i + 1, j) >= 0 && map(i, j + 1) >= 0)
									tris.emplace_back(map(i, j) + size, map(i + 1, j) + size, map(i, j + 1) + size);

								if (map(i + 1, j + 1) >= 0 && map(i, j + 1) >= 0 && map(i + 1, j) >= 0)
									tris.emplace_back(map(i + 1, j + 1) + size, map(i, j + 1) + size, map(i + 1, j) + size);
							}
						}
					}
					else
					{
						assert(false);
					}
				}
				else
				{
					for (int i = 0; i < vertices.back().rows() - 1; ++i)
						edges.emplace_back(i + size, i + size + 1);
				}

				normals.resize(vals.jac_it.size(), tmp_n.cols());

				for (int n = 0; n < vals.jac_it.size(); ++n)
				{
					normals.row(n) = tmp_n * vals.jac_it[n];
					normals.row(n).normalize();
				}

				allnormals.push_back(normals);

				tmp_n.setZero();
				for (int n = 0; n < vals.jac_it.size(); ++n)
				{
					tmp_n += normals.row(n);
				}

				if (mesh.is_volume())
				{
					Eigen::Vector3d e1 = vertices.back().row(std::get<1>(tris.back()) - size) - vertices.back().row(std::get<0>(tris.back()) - size);
					Eigen::Vector3d e2 = vertices.back().row(std::get<2>(tris.back()) - size) - vertices.back().row(std::get<0>(tris.back()) - size);

					Eigen::Vector3d n = e1.cross(e2);
					Eigen::Vector3d nn = tmp_n.transpose();

					if (n.dot(nn) < 0)
					{
						for (int i = tris_start; i < tris.size(); ++i)
						{
							tris[i] = std::tuple<int, int, int>(std::get<0>(tris[i]), std::get<2>(tris[i]), std::get<1>(tris[i]));
						}
					}
				}

				size += vertices.back().rows();
			}
		}

		boundary_vis_vertices.resize(size, vertices.front().cols());
		boundary_vis_local_vertices.resize(size, vertices.front().cols());
		boundary_vis_elements_ids.resize(size, 1);
		boundary_vis_primitive_ids.resize(size, 1);
		boundary_vis_normals.resize(size, vertices.front().cols());

		if (mesh.is_volume())
			boundary_vis_elements.resize(tris.size(), 3);
		else
			boundary_vis_elements.resize(edges.size(), 2);

		int index = 0;
		int ii = 0;
		for (const auto &v : vertices)
		{
			boundary_vis_vertices.block(index, 0, v.rows(), v.cols()) = v;
			boundary_vis_local_vertices.block(index, 0, v.rows(), v.cols()) = lv[ii];
			boundary_vis_elements_ids.block(index, 0, v.rows(), 1).setConstant(el_ids[ii]);
			boundary_vis_primitive_ids.block(index, 0, v.rows(), 1).setConstant(global_primitive_ids[ii++]);
			index += v.rows();
		}

		index = 0;
		for (const auto &n : allnormals)
		{
			boundary_vis_normals.block(index, 0, n.rows(), n.cols()) = n;
			index += n.rows();
		}

		index = 0;
		if (mesh.is_volume())
		{
			for (const auto &t : tris)
			{
				boundary_vis_elements.row(index) << std::get<0>(t), std::get<1>(t), std::get<2>(t);
				++index;
			}
		}
		else
		{
			for (const auto &e : edges)
			{
				boundary_vis_elements.row(index) << e.first, e.second;
				++index;
			}
		}
	}

	void OutGeometryData::build_vis_mesh(
		const mesh::Mesh &mesh,
		const Eigen::VectorXi &disc_orders,
		const std::vector<basis::ElementBases> &gbases,
		const std::map<int, Eigen::MatrixXd> &polys,
		const std::map<int, std::pair<Eigen::MatrixXd, Eigen::MatrixXi>> &polys_3d,
		const bool boundary_only,
		Eigen::MatrixXd &points,
		Eigen::MatrixXi &tets,
		Eigen::MatrixXi &el_id,
		Eigen::MatrixXd &discr) const
	{
		// if (!mesh)
		// {
		// 	logger().error("Load the mesh first!");
		// 	return;
		// }
		// if (n_bases <= 0)
		// {
		// 	logger().error("Build the bases first!");
		// 	return;
		// }

		const auto &sampler = ref_element_sampler;

		const auto &current_bases = gbases;
		int tet_total_size = 0;
		int pts_total_size = 0;

		Eigen::MatrixXd vis_pts_poly;
		Eigen::MatrixXi vis_faces_poly, vis_edges_poly;

		for (size_t i = 0; i < current_bases.size(); ++i)
		{
			const auto &bs = current_bases[i];

			if (boundary_only && mesh.is_volume() && !mesh.is_boundary_element(i))
				continue;

			if (mesh.is_simplex(i))
			{
				tet_total_size += sampler.simplex_volume().rows();
				pts_total_size += sampler.simplex_points().rows();
			}
			else if (mesh.is_cube(i))
			{
				tet_total_size += sampler.cube_volume().rows();
				pts_total_size += sampler.cube_points().rows();
			}
			else
			{
				if (mesh.is_volume())
				{
					sampler.sample_polyhedron(polys_3d.at(i).first, polys_3d.at(i).second, vis_pts_poly, vis_faces_poly, vis_edges_poly);

					tet_total_size += vis_faces_poly.rows();
					pts_total_size += vis_pts_poly.rows();
				}
				else
				{
					sampler.sample_polygon(polys.at(i), vis_pts_poly, vis_faces_poly, vis_edges_poly);

					tet_total_size += vis_faces_poly.rows();
					pts_total_size += vis_pts_poly.rows();
				}
			}
		}

		points.resize(pts_total_size, mesh.dimension());
		tets.resize(tet_total_size, mesh.is_volume() ? 4 : 3);

		el_id.resize(pts_total_size, 1);
		discr.resize(pts_total_size, 1);

		Eigen::MatrixXd mapped, tmp;
		int tet_index = 0, pts_index = 0;

		for (size_t i = 0; i < current_bases.size(); ++i)
		{
			const auto &bs = current_bases[i];

			if (boundary_only && mesh.is_volume() && !mesh.is_boundary_element(i))
				continue;

			if (mesh.is_simplex(i))
			{
				bs.eval_geom_mapping(sampler.simplex_points(), mapped);

				tets.block(tet_index, 0, sampler.simplex_volume().rows(), tets.cols()) = sampler.simplex_volume().array() + pts_index;
				tet_index += sampler.simplex_volume().rows();

				points.block(pts_index, 0, mapped.rows(), points.cols()) = mapped;
				discr.block(pts_index, 0, mapped.rows(), 1).setConstant(disc_orders(i));
				el_id.block(pts_index, 0, mapped.rows(), 1).setConstant(i);
				pts_index += mapped.rows();
			}
			else if (mesh.is_cube(i))
			{
				bs.eval_geom_mapping(sampler.cube_points(), mapped);

				tets.block(tet_index, 0, sampler.cube_volume().rows(), tets.cols()) = sampler.cube_volume().array() + pts_index;
				tet_index += sampler.cube_volume().rows();

				points.block(pts_index, 0, mapped.rows(), points.cols()) = mapped;
				discr.block(pts_index, 0, mapped.rows(), 1).setConstant(disc_orders(i));
				el_id.block(pts_index, 0, mapped.rows(), 1).setConstant(i);
				pts_index += mapped.rows();
			}
			else
			{
				if (mesh.is_volume())
				{
					sampler.sample_polyhedron(polys_3d.at(i).first, polys_3d.at(i).second, vis_pts_poly, vis_faces_poly, vis_edges_poly);
					bs.eval_geom_mapping(vis_pts_poly, mapped);

					tets.block(tet_index, 0, vis_faces_poly.rows(), tets.cols()) = vis_faces_poly.array() + pts_index;
					tet_index += vis_faces_poly.rows();

					points.block(pts_index, 0, mapped.rows(), points.cols()) = mapped;
					discr.block(pts_index, 0, mapped.rows(), 1).setConstant(-1);
					el_id.block(pts_index, 0, mapped.rows(), 1).setConstant(i);
					pts_index += mapped.rows();
				}
				else
				{
					sampler.sample_polygon(polys.at(i), vis_pts_poly, vis_faces_poly, vis_edges_poly);
					bs.eval_geom_mapping(vis_pts_poly, mapped);

					tets.block(tet_index, 0, vis_faces_poly.rows(), tets.cols()) = vis_faces_poly.array() + pts_index;
					tet_index += vis_faces_poly.rows();

					points.block(pts_index, 0, mapped.rows(), points.cols()) = mapped;
					discr.block(pts_index, 0, mapped.rows(), 1).setConstant(-1);
					el_id.block(pts_index, 0, mapped.rows(), 1).setConstant(i);
					pts_index += mapped.rows();
				}
			}
		}

		assert(pts_index == points.rows());
		assert(tet_index == tets.rows());
	}

	void OutGeometryData::build_high_order_vis_mesh(
		const mesh::Mesh &mesh,
		const Eigen::VectorXi &disc_orders,
		const std::vector<basis::ElementBases> &bases,
		Eigen::MatrixXd &points,
		std::vector<std::vector<int>> &elements,
		Eigen::MatrixXi &el_id,
		Eigen::MatrixXd &discr) const
	{
		// if (!mesh)
		// {
		// 	logger().error("Load the mesh first!");
		// 	return;
		// }
		// if (n_bases <= 0)
		// {
		// 	logger().error("Build the bases first!");
		// 	return;
		// }
		assert(mesh.is_linear());

		std::vector<RowVectorNd> nodes;
		int pts_total_size = 0;
		elements.resize(bases.size());
		Eigen::MatrixXd ref_pts;

		for (size_t i = 0; i < bases.size(); ++i)
		{
			const auto &bs = bases[i];
			if (mesh.is_volume())
			{
				if (mesh.is_simplex(i))
					autogen::p_nodes_3d(disc_orders(i), ref_pts);
				else if (mesh.is_cube(i))
					autogen::q_nodes_3d(disc_orders(i), ref_pts);
				else
					continue;
			}
			else
			{
				if (mesh.is_simplex(i))
					autogen::p_nodes_2d(disc_orders(i), ref_pts);
				else if (mesh.is_cube(i))
					autogen::q_nodes_2d(disc_orders(i), ref_pts);
				else
				{
					const int n_v = static_cast<const mesh::Mesh2D &>(mesh).n_face_vertices(i);
					ref_pts.resize(n_v, 2);
				}
			}

			pts_total_size += ref_pts.rows();
		}

		points.resize(pts_total_size, mesh.dimension());

		el_id.resize(pts_total_size, 1);
		discr.resize(pts_total_size, 1);

		Eigen::MatrixXd mapped;
		int pts_index = 0;

		std::string error_msg = "";

		for (size_t i = 0; i < bases.size(); ++i)
		{
			const auto &bs = bases[i];
			if (mesh.is_volume())
			{
				if (mesh.is_simplex(i))
					autogen::p_nodes_3d(disc_orders(i), ref_pts);
				else if (mesh.is_cube(i))
					autogen::q_nodes_3d(disc_orders(i), ref_pts);
				else
					continue;
			}
			else
			{
				if (mesh.is_simplex(i))
					autogen::p_nodes_2d(disc_orders(i), ref_pts);
				else if (mesh.is_cube(i))
					autogen::q_nodes_2d(disc_orders(i), ref_pts);
				else
					continue;
			}

			bs.eval_geom_mapping(ref_pts, mapped);

			for (int j = 0; j < mapped.rows(); ++j)
			{
				points.row(pts_index) = mapped.row(j);
				el_id(pts_index) = i;
				discr(pts_index) = disc_orders(i);
				elements[i].push_back(pts_index);

				pts_index++;
			}

			if (mesh.is_simplex(i))
			{
				if (mesh.is_volume())
				{
					const int n_nodes = elements[i].size();
					if (disc_orders(i) >= 3)
					{
						std::swap(elements[i][16], elements[i][17]);
						std::swap(elements[i][17], elements[i][18]);
						std::swap(elements[i][18], elements[i][19]);
					}
					if (disc_orders(i) > 4)
						error_msg = "Saving high-order meshes not implemented for P5+ elements!";
				}
				else
				{
					if (disc_orders(i) == 4)
					{
						const int n_nodes = elements[i].size();
						std::swap(elements[i][n_nodes - 1], elements[i][n_nodes - 2]);
					}
					if (disc_orders(i) > 4)
						error_msg = "Saving high-order meshes not implemented for P5+ elements!";
				}
			}
			else if (disc_orders(i) > 1)
				error_msg = "Saving high-order meshes not implemented for Q2+ elements!";
		}

		if (!error_msg.empty())
			logger().warn(error_msg);

		for (size_t i = 0; i < bases.size(); ++i)
		{
			if (mesh.is_volume() || !mesh.is_polytope(i))
				continue;

			const auto &mesh2d = static_cast<const mesh::Mesh2D &>(mesh);
			const int n_v = mesh2d.n_face_vertices(i);

			for (int j = 0; j < n_v; ++j)
			{
				points.row(pts_index) = mesh2d.point(mesh2d.face_vertex(i, j));
				el_id(pts_index) = i;
				discr(pts_index) = disc_orders(i);
				elements[i].push_back(pts_index);

				pts_index++;
			}
		}

		assert(pts_index == points.rows());
	}

	void OutGeometryData::export_data(
		const State &state,
		const Eigen::MatrixXd &sol,
		const Eigen::MatrixXd &pressure,
		const bool is_time_dependent,
		const double tend_in,
		const double dt,
		const ExportOptions &opts,
		const std::string &vis_mesh_path,
		const std::string &nodes_path,
		const std::string &solution_path,
		const std::string &stress_path,
		const std::string &mises_path,
		const bool is_contact_enabled,
		std::vector<SolutionFrame> &solution_frames) const
	{
		if (!state.mesh)
		{
			logger().error("Load the mesh first!");
			return;
		}
		const int n_bases = state.n_bases;
		const std::vector<basis::ElementBases> &bases = state.bases;
		const std::vector<basis::ElementBases> &gbases = state.geom_bases();
		const mesh::Mesh &mesh = *state.mesh;
		const Eigen::VectorXi &in_node_to_node = state.in_node_to_node;
		const Eigen::MatrixXd &rhs = state.rhs;
		const assembler::Problem &problem = *state.problem;

		if (n_bases <= 0)
		{
			logger().error("Build the bases first!");
			return;
		}
		if (rhs.size() <= 0)
		{
			logger().error("Assemble the rhs first!");
			return;
		}
		if (sol.size() <= 0)
		{
			logger().error("Solve the problem first!");
			return;
		}

		if (!solution_path.empty())
		{
			std::ofstream out(solution_path);
			out.precision(100);
			out << std::scientific;
			if (opts.reorder_output)
			{
				int problem_dim = (problem.is_scalar() ? 1 : mesh.dimension());
				Eigen::VectorXi reordering(n_bases);
				reordering.setConstant(-1);

				for (int i = 0; i < in_node_to_node.size(); ++i)
				{
					reordering[in_node_to_node[i]] = i;
				}
				Eigen::MatrixXd tmp_sol = utils::unflatten(sol, problem_dim);
				Eigen::MatrixXd tmp(tmp_sol.rows(), tmp_sol.cols());

				for (int i = 0; i < reordering.size(); ++i)
				{
					if (reordering[i] < 0)
						continue;

					tmp.row(reordering[i]) = tmp_sol.row(i);
				}

				for (int i = 0; i < tmp.rows(); ++i)
				{
					for (int j = 0; j < tmp.cols(); ++j)
						out << tmp(i, j) << " ";

					out << std::endl;
				}
			}
			else
				out << sol << std::endl;
			out.close();
		}

		double tend = tend_in;
		if (tend <= 0)
			tend = 1;

		if (!vis_mesh_path.empty() && !is_time_dependent)
		{
			save_vtu(
				vis_mesh_path, state, sol, pressure,
				tend, dt, opts,
				is_contact_enabled, solution_frames);
		}
		if (!nodes_path.empty())
		{
			Eigen::MatrixXd nodes(n_bases, mesh.dimension());
			for (const basis::ElementBases &eb : bases)
			{
				for (const basis::Basis &b : eb.bases)
				{
					// for(const auto &lg : b.global())
					for (size_t ii = 0; ii < b.global().size(); ++ii)
					{
						const auto &lg = b.global()[ii];
						nodes.row(lg.index) = lg.node;
					}
				}
			}
			std::ofstream out(nodes_path);
			out.precision(100);
			out << nodes;
			out.close();
		}
		if (!stress_path.empty())
		{
			Eigen::MatrixXd result;
			Eigen::VectorXd mises;
			Evaluator::compute_stress_at_quadrature_points(
				mesh, problem.is_scalar(),
				bases, gbases, state.disc_orders, *state.assembler,
				sol, result, mises);
			std::ofstream out(stress_path);
			out.precision(20);
			out << result;
		}
		if (!mises_path.empty())
		{
			Eigen::MatrixXd result;
			Eigen::VectorXd mises;
			Evaluator::compute_stress_at_quadrature_points(
				mesh, problem.is_scalar(),
				bases, gbases, state.disc_orders, *state.assembler,
				sol, result, mises);
			std::ofstream out(mises_path);
			out.precision(20);
			out << mises;
		}
	}

	OutGeometryData::ExportOptions::ExportOptions(const json &args, const bool is_mesh_linear, const bool is_problem_scalar, const bool solve_export_to_file)
	{
		volume = args["output"]["paraview"]["volume"];
		surface = args["output"]["paraview"]["surface"];
		wire = args["output"]["paraview"]["wireframe"];
		points = args["output"]["paraview"]["points"];
		contact_forces = args["output"]["paraview"]["options"]["contact_forces"] && !is_problem_scalar;
		friction_forces = args["output"]["paraview"]["options"]["friction_forces"] && !is_problem_scalar;

		use_sampler = !(is_mesh_linear && solve_export_to_file && args["output"]["paraview"]["high_order_mesh"]);
		boundary_only = use_sampler && args["output"]["advanced"]["vis_boundary_only"];
		material_params = args["output"]["paraview"]["options"]["material"];
		body_ids = args["output"]["paraview"]["options"]["body_ids"];
		sol_on_grid = args["output"]["advanced"]["sol_on_grid"] > 0;
		velocity = args["output"]["paraview"]["options"]["velocity"];
		acceleration = args["output"]["paraview"]["options"]["acceleration"];

		scalar_values = args["output"]["paraview"]["options"]["scalar_values"];
		tensor_values = args["output"]["paraview"]["options"]["tensor_values"] && !is_problem_scalar;
		discretization_order = args["output"]["paraview"]["options"]["discretization_order"] && !is_problem_scalar;
		nodes = args["output"]["paraview"]["options"]["nodes"] && !is_problem_scalar;

		use_spline = args["space"]["basis_type"] == "Spline";

		reorder_output = args["output"]["data"]["advanced"]["reorder_nodes"];

		use_hdf5 = args["output"]["paraview"]["options"]["use_hdf5"];

		this->solve_export_to_file = solve_export_to_file;
	}

	void OutGeometryData::save_vtu(
		const std::string &path,
		const State &state,
		const Eigen::MatrixXd &sol,
		const Eigen::MatrixXd &pressure,
		const double t,
		const double dt,
		const ExportOptions &opts,
		const bool is_contact_enabled,
		std::vector<SolutionFrame> &solution_frames) const
	{
		if (!state.mesh)
		{
			logger().error("Load the mesh first!");
			return;
		}
		const mesh::Mesh &mesh = *state.mesh;
		const Eigen::MatrixXd &rhs = state.rhs;

		if (state.n_bases <= 0)
		{
			logger().error("Build the bases first!");
			return;
		}
		if (rhs.size() <= 0)
		{
			logger().error("Assemble the rhs first!");
			return;
		}
		if (sol.size() <= 0)
		{
			logger().error("Solve the problem first!");
			return;
		}

		const std::filesystem::path fs_path(path);
		const std::string path_stem = fs_path.stem().string();
		const std::string base_path = (fs_path.parent_path() / path_stem).string();

		if (opts.volume)
		{
			save_volume(base_path + opts.file_extension(), state, sol, pressure, t, opts, solution_frames);
		}

		if (opts.surface)
		{
			save_surface(base_path + "_surf" + opts.file_extension(), state, sol, pressure, t, dt, opts,
						 is_contact_enabled, solution_frames);
		}

		if (is_contact_enabled && (opts.contact_forces || opts.friction_forces))
		{
			save_contact_surface(base_path + "_surf" + opts.file_extension(), state, sol, pressure, t, dt, opts,
								 is_contact_enabled, solution_frames);
		}

		if (opts.wire)
		{
			save_wire(base_path + "_wire" + opts.file_extension(), state, sol, t, opts, solution_frames);
		}

		if (opts.points)
		{
			save_points(base_path + "_points" + opts.file_extension(), state, sol, opts, solution_frames);
		}

		if (!opts.solve_export_to_file)
			return;

		paraviewo::VTMWriter vtm(t);
		if (opts.volume)
			vtm.add_dataset("Volume", "data", path_stem + opts.file_extension());
		if (opts.surface)
			vtm.add_dataset("Surface", "data", path_stem + "_surf" + opts.file_extension());
		if (is_contact_enabled && (opts.contact_forces || opts.friction_forces))
			vtm.add_dataset("Contact", "data", path_stem + "_surf_contact" + opts.file_extension());
		if (opts.wire)
			vtm.add_dataset("Wireframe", "data", path_stem + "_wire" + opts.file_extension());
		if (opts.points)
			vtm.add_dataset("Points", "data", path_stem + "_points" + opts.file_extension());
		vtm.save(base_path + ".vtm");
	}

	void OutGeometryData::save_volume(
		const std::string &path,
		const State &state,
		const Eigen::MatrixXd &sol,
		const Eigen::MatrixXd &pressure,
		const double t,
		const ExportOptions &opts,
		std::vector<SolutionFrame> &solution_frames) const
	{
		const Eigen::VectorXi &disc_orders = state.disc_orders;
		const auto &density = state.mass_matrix_assembler->density();
		const std::vector<basis::ElementBases> &bases = state.bases;
		const std::vector<basis::ElementBases> &pressure_bases = state.pressure_bases;
		const std::vector<basis::ElementBases> &gbases = state.geom_bases();
		const std::map<int, Eigen::MatrixXd> &polys = state.polys;
		const std::map<int, std::pair<Eigen::MatrixXd, Eigen::MatrixXi>> &polys_3d = state.polys_3d;
		const assembler::Assembler &assembler = *state.assembler;
		const std::shared_ptr<time_integrator::ImplicitTimeIntegrator> time_integrator = state.solve_data.time_integrator;
		const mesh::Mesh &mesh = *state.mesh;
		const mesh::Obstacle &obstacle = state.obstacle;
		const assembler::Problem &problem = *state.problem;

		Eigen::MatrixXd points;
		Eigen::MatrixXi tets;
		Eigen::MatrixXi el_id;
		Eigen::MatrixXd discr;
		std::vector<std::vector<int>> elements;

		if (opts.use_sampler)
			build_vis_mesh(mesh, disc_orders, gbases,
						   state.polys, state.polys_3d, opts.boundary_only,
						   points, tets, el_id, discr);
		else
			build_high_order_vis_mesh(mesh, disc_orders, bases,
									  points, elements, el_id, discr);

		Eigen::MatrixXd fun, exact_fun, err, node_fun;

		if (opts.sol_on_grid)
		{
			const int problem_dim = problem.is_scalar() ? 1 : mesh.dimension();
			Eigen::MatrixXd tmp, tmp_grad;
			Eigen::MatrixXd tmp_p, tmp_grad_p;
			Eigen::MatrixXd res(grid_points_to_elements.size(), problem_dim);
			res.setConstant(std::numeric_limits<double>::quiet_NaN());
			Eigen::MatrixXd res_grad(grid_points_to_elements.size(), problem_dim * problem_dim);
			res_grad.setConstant(std::numeric_limits<double>::quiet_NaN());

			Eigen::MatrixXd res_p(grid_points_to_elements.size(), 1);
			res_p.setConstant(std::numeric_limits<double>::quiet_NaN());
			Eigen::MatrixXd res_grad_p(grid_points_to_elements.size(), problem_dim);
			res_grad_p.setConstant(std::numeric_limits<double>::quiet_NaN());

			for (int i = 0; i < grid_points_to_elements.size(); ++i)
			{
				const int el_id = grid_points_to_elements(i);
				if (el_id < 0)
					continue;
				assert(mesh.is_simplex(el_id));
				const Eigen::MatrixXd bc = grid_points_bc.row(i);
				Eigen::MatrixXd pt(1, bc.cols() - 1);
				for (int d = 1; d < bc.cols(); ++d)
					pt(d - 1) = bc(d);
				Evaluator::interpolate_at_local_vals(
					mesh, problem.is_scalar(), bases, gbases,
					el_id, pt, sol, tmp, tmp_grad);

				res.row(i) = tmp;
				res_grad.row(i) = tmp_grad;

				if (state.mixed_assembler != nullptr)
				{
					Evaluator::interpolate_at_local_vals(
						mesh, 1, pressure_bases, gbases,
						el_id, pt, pressure, tmp_p, tmp_grad_p);
					res_p.row(i) = tmp_p;
					res_grad_p.row(i) = tmp_grad_p;
				}
			}

			std::ofstream os(path + "_sol.txt");
			os << res;

			std::ofstream osg(path + "_grad.txt");
			osg << res_grad;

			std::ofstream osgg(path + "_grid.txt");
			osgg << grid_points;

			if (state.mixed_assembler != nullptr)
			{
				std::ofstream osp(path + "_p_sol.txt");
				osp << res_p;

				std::ofstream osgp(path + "_p_grad.txt");
				osgp << res_grad_p;
			}
		}

		Evaluator::interpolate_function(
			mesh, problem.is_scalar(), bases, state.disc_orders,
			state.polys, state.polys_3d, ref_element_sampler,
			points.rows(), sol, fun, opts.use_sampler, opts.boundary_only);

		{
			Eigen::MatrixXd tmp = Eigen::VectorXd::LinSpaced(sol.size(), 0, sol.size() - 1);

			Evaluator::interpolate_function(
				mesh, problem.is_scalar(), bases, state.disc_orders,
				state.polys, state.polys_3d, ref_element_sampler,
				points.rows(), tmp, node_fun, opts.use_sampler, opts.boundary_only);
		}

		if (obstacle.n_vertices() > 0)
		{
			fun.conservativeResize(fun.rows() + obstacle.n_vertices(), fun.cols());
			node_fun.conservativeResize(node_fun.rows() + obstacle.n_vertices(), node_fun.cols());
			node_fun.bottomRows(obstacle.n_vertices()).setZero();
			// obstacle.update_displacement(t, fun);
			// NOTE: Assuming the obstacle displacement is the last part of the solution
			fun.bottomRows(obstacle.n_vertices()) = utils::unflatten(sol.bottomRows(obstacle.ndof()), fun.cols());
		}

		if (problem.has_exact_sol())
		{
			problem.exact(points, t, exact_fun);
			err = (fun - exact_fun).eval().rowwise().norm();

			if (obstacle.n_vertices() > 0)
			{
				exact_fun.conservativeResize(exact_fun.rows() + obstacle.n_vertices(), exact_fun.cols());
				// obstacle.update_displacement(t, exact_fun);
				exact_fun.bottomRows(obstacle.n_vertices()) = utils::unflatten(sol.bottomRows(obstacle.ndof()), fun.cols());

				err.conservativeResize(err.rows() + obstacle.n_vertices(), 1);
				err.bottomRows(obstacle.n_vertices()).setZero();
			}
		}

		std::shared_ptr<paraviewo::ParaviewWriter> tmpw;
		if (opts.use_hdf5)
			tmpw = std::make_shared<paraviewo::HDF5VTUWriter>();
		else
			tmpw = std::make_shared<paraviewo::VTUWriter>();
		paraviewo::ParaviewWriter &writer = *tmpw;

		if (opts.solve_export_to_file && opts.nodes)
			writer.add_field("nodes", node_fun);

		if (problem.is_time_dependent())
		{
			bool is_time_integrator_valid = time_integrator != nullptr;

			if (opts.velocity)
			{
				const Eigen::VectorXd velocity =
					is_time_integrator_valid ? (time_integrator->v_prev()) : Eigen::VectorXd::Zero(sol.size());
				save_volume_vector_field(state, points, opts, "velocity", velocity, writer);
			}

			if (opts.acceleration)
			{
				const Eigen::VectorXd acceleration =
					is_time_integrator_valid ? (time_integrator->a_prev()) : Eigen::VectorXd::Zero(sol.size());
				save_volume_vector_field(state, points, opts, "acceleration", acceleration, writer);
			}
		}

		// TODO: wrap this in an if (opts.all_forces)
		// for (const auto &[name, form] : state.solve_data.named_forms())
		// {
		// 	// NOTE: Assumes this form will be null for the entire sim
		// 	if (form == nullptr)
		// 		continue;

		// 	Eigen::VectorXd force;
		// 	if (form->enabled())
		// 	{
		// 		form->first_derivative(sol, force);
		// 		force *= -1.0;
		// 	}
		// 	else
		// 	{
		// 		force.setZero(sol.size());
		// 	}

		// 	save_volume_vector_field(state, points, opts, name + "_forces", force, writer);
		// }

		// if(problem->is_mixed())
		if (state.mixed_assembler != nullptr)
		{
			Eigen::MatrixXd interp_p;
			Evaluator::interpolate_function(
				mesh, 1, // FIXME: state.disc_orders should use pressure discr orders, works only with sampler
				pressure_bases, state.disc_orders, state.polys, state.polys_3d, ref_element_sampler,
				points.rows(), pressure, interp_p, opts.use_sampler, opts.boundary_only);

			if (obstacle.n_vertices() > 0)
			{
				interp_p.conservativeResize(interp_p.size() + obstacle.n_vertices(), 1);
				interp_p.bottomRows(obstacle.n_vertices()).setZero();
			}

			if (opts.solve_export_to_file)
				writer.add_field("pressure", interp_p);
			else
				solution_frames.back().pressure = interp_p;
		}

		if (obstacle.n_vertices() > 0)
		{
			discr.conservativeResize(discr.size() + obstacle.n_vertices(), 1);
			discr.bottomRows(obstacle.n_vertices()).setZero();
		}

		if (opts.solve_export_to_file && opts.discretization_order)
			writer.add_field("discr", discr);

		if (problem.has_exact_sol())
		{
			if (opts.solve_export_to_file)
			{
				writer.add_field("exact", exact_fun);
				writer.add_field("error", err);
			}
			else
			{
				solution_frames.back().exact = exact_fun;
				solution_frames.back().error = err;
			}
		}

		if (fun.cols() != 1)
		{
			std::vector<assembler::Assembler::NamedMatrix> vals, tvals;
			Evaluator::compute_scalar_value(
				mesh, problem.is_scalar(), bases, gbases,
				state.disc_orders, state.polys, state.polys_3d,
				*state.assembler,
				ref_element_sampler, points.rows(), sol, vals, opts.use_sampler, opts.boundary_only);

			for (auto &[_, v] : vals)
				utils::append_rows_of_zeros(v, obstacle.n_vertices());

<<<<<<< HEAD
			if (opts.scalar_values)
			{
				if (opts.solve_export_to_file)
					writer.add_field("scalar_value", vals);
				else
					solution_frames.back().scalar_value = vals;
			}
=======
			if (opts.solve_export_to_file)
			{
				for (const auto &[name, v] : vals)
					writer.add_field(name, v);
			}
			else if (vals.size() > 0)
				solution_frames.back().scalar_value = vals[0].second;
>>>>>>> 908ce3a4

			if (opts.solve_export_to_file && opts.tensor_values)
			{
				Evaluator::compute_tensor_value(
					mesh, problem.is_scalar(), bases, gbases, state.disc_orders,
					state.polys, state.polys_3d, *state.assembler, ref_element_sampler,
					points.rows(), sol, tvals, opts.use_sampler, opts.boundary_only);

				for (auto &[_, v] : tvals)
					utils::append_rows_of_zeros(v, obstacle.n_vertices());

				for (const auto &[name, v] : tvals)
				{
					const int stride = mesh.dimension();
					assert(v.cols() % stride == 0);

					for (int i = 0; i < v.cols(); i += stride)
					{
						const Eigen::MatrixXd tmp = v.middleCols(i, stride);
						assert(tmp.cols() == stride);

						const int ii = (i / stride) + 1;
						writer.add_field(fmt::format("{:s}_{:d}", name, ii), tmp);
					}
				}
			}

			if (!opts.use_spline)
			{
				Evaluator::average_grad_based_function(
					mesh, problem.is_scalar(), state.n_bases, bases, gbases,
					state.disc_orders, state.polys, state.polys_3d, *state.assembler,
					ref_element_sampler, points.rows(), sol, vals, tvals,
					opts.use_sampler, opts.boundary_only);

				if (obstacle.n_vertices() > 0)
				{
					for (auto &v : vals)
					{
						v.second.conservativeResize(v.second.size() + obstacle.n_vertices(), 1);
						v.second.bottomRows(obstacle.n_vertices()).setZero();
					}
				}

<<<<<<< HEAD
				if (opts.scalar_values)
				{
					if (opts.solve_export_to_file)
						writer.add_field("scalar_value_avg", vals);
					else
						solution_frames.back().scalar_value_avg = vals;
				}
=======
				if (opts.solve_export_to_file)
				{
					for (const auto &v : vals)
						writer.add_field(fmt::format("{:s}_avg", v.first), v.second);
				}
				else if (vals.size() > 0)
					solution_frames.back().scalar_value_avg = vals[0].second;
>>>>>>> 908ce3a4
				// for(int i = 0; i < tvals.cols(); ++i){
				// 	const int ii = (i / mesh.dimension()) + 1;
				// 	const int jj = (i % mesh.dimension()) + 1;
				// 	writer.add_field("tensor_value_avg_" + std::to_string(ii) + std::to_string(jj), tvals.col(i));
				// }
			}
		}

		if (opts.material_params)
		{
			const auto &params = assembler.parameters();

			std::map<std::string, Eigen::MatrixXd> param_val;
			for (const auto &[p, _] : params)
				param_val[p] = Eigen::MatrixXd(points.rows(), 1);
			Eigen::MatrixXd rhos(points.rows(), 1);

			Eigen::MatrixXd local_pts;
			Eigen::MatrixXi vis_faces_poly, vis_edges_poly;

			int index = 0;
			const auto &sampler = ref_element_sampler;
			for (int e = 0; e < int(bases.size()); ++e)
			{
				const basis::ElementBases &gbs = gbases[e];
				const basis::ElementBases &bs = bases[e];

				if (opts.use_sampler)
				{
					if (mesh.is_simplex(e))
						local_pts = sampler.simplex_points();
					else if (mesh.is_cube(e))
						local_pts = sampler.cube_points();
					else
					{
						if (mesh.is_volume())
							sampler.sample_polyhedron(polys_3d.at(e).first, polys_3d.at(e).second, local_pts, vis_faces_poly, vis_edges_poly);
						else
							sampler.sample_polygon(polys.at(e), local_pts, vis_faces_poly, vis_edges_poly);
					}
				}
				else
				{
					if (mesh.is_volume())
					{
						if (mesh.is_simplex(e))
							autogen::p_nodes_3d(disc_orders(e), local_pts);
						else if (mesh.is_cube(e))
							autogen::q_nodes_3d(disc_orders(e), local_pts);
						else
							continue;
					}
					else
					{
						if (mesh.is_simplex(e))
							autogen::p_nodes_2d(disc_orders(e), local_pts);
						else if (mesh.is_cube(e))
							autogen::q_nodes_2d(disc_orders(e), local_pts);
						else
						{
							const auto &mesh2d = static_cast<const mesh::Mesh2D &>(mesh);
							const int n_v = mesh2d.n_face_vertices(e);
							local_pts.resize(n_v, 2);

							for (int j = 0; j < n_v; ++j)
							{
								local_pts.row(j) = mesh2d.point(mesh2d.face_vertex(e, j));
							}
						}
					}
				}

				assembler::ElementAssemblyValues vals;
				vals.compute(e, mesh.is_volume(), local_pts, bs, gbs);

				for (int j = 0; j < vals.val.rows(); ++j)
				{
					for (const auto &[p, func] : params)
						param_val.at(p)(index) = func(local_pts.row(j), vals.val.row(j), t, e);

					rhos(index) = density(local_pts.row(j), vals.val.row(j), e);

					++index;
				}
			}

			assert(index == points.rows());

			if (obstacle.n_vertices() > 0)
			{
				for (auto &[_, tmp] : param_val)
				{
					tmp.conservativeResize(tmp.size() + obstacle.n_vertices(), 1);
					tmp.bottomRows(obstacle.n_vertices()).setZero();
				}

				rhos.conservativeResize(rhos.size() + obstacle.n_vertices(), 1);
				rhos.bottomRows(obstacle.n_vertices()).setZero();
			}
			for (const auto &[p, tmp] : param_val)
				writer.add_field(p, tmp);
			writer.add_field("rho", rhos);
		}

		if (opts.body_ids)
		{

			Eigen::MatrixXd ids(points.rows(), 1);

			for (int i = 0; i < points.rows(); ++i)
			{
				ids(i) = mesh.get_body_id(el_id(i));
			}

			if (obstacle.n_vertices() > 0)
			{
				ids.conservativeResize(ids.size() + obstacle.n_vertices(), 1);
				ids.bottomRows(obstacle.n_vertices()).setZero();
			}

			writer.add_field("body_ids", ids);
		}

		// interpolate_function(pts_index, rhs, fun, opts.boundary_only);
		// writer.add_field("rhs", fun);

		// Write the solution last so it is the default for warp-by-vector
		if (opts.solve_export_to_file)
			writer.add_field("solution", fun);
		else
			solution_frames.back().solution = fun;

		if (opts.solve_export_to_file)
		{
			if (obstacle.n_vertices() > 0)
			{
				const int orig_p = points.rows();
				points.conservativeResize(points.rows() + obstacle.n_vertices(), points.cols());
				points.bottomRows(obstacle.n_vertices()) = obstacle.v();

				if (elements.empty())
				{
					for (int i = 0; i < tets.rows(); ++i)
					{
						elements.emplace_back();
						for (int j = 0; j < tets.cols(); ++j)
							elements.back().push_back(tets(i, j));
					}
				}

				for (int i = 0; i < obstacle.get_face_connectivity().rows(); ++i)
				{
					elements.emplace_back();
					for (int j = 0; j < obstacle.get_face_connectivity().cols(); ++j)
						elements.back().push_back(obstacle.get_face_connectivity()(i, j) + orig_p);
				}

				for (int i = 0; i < obstacle.get_edge_connectivity().rows(); ++i)
				{
					elements.emplace_back();
					for (int j = 0; j < obstacle.get_edge_connectivity().cols(); ++j)
						elements.back().push_back(obstacle.get_edge_connectivity()(i, j) + orig_p);
				}

				for (int i = 0; i < obstacle.get_vertex_connectivity().size(); ++i)
				{
					elements.emplace_back();
					elements.back().push_back(obstacle.get_vertex_connectivity()(i) + orig_p);
				}
			}

			if (elements.empty())
				writer.write_mesh(path, points, tets);
			else
				writer.write_mesh(path, points, elements, true, disc_orders.maxCoeff() == 1);
		}
		else
		{
			solution_frames.back().name = path;
			solution_frames.back().points = points;
			solution_frames.back().connectivity = tets;
		}
	}

	void OutGeometryData::save_volume_vector_field(
		const State &state,
		const Eigen::MatrixXd &points,
		const ExportOptions &opts,
		const std::string &name,
		const Eigen::VectorXd &field,
		paraviewo::ParaviewWriter &writer) const
	{
		Eigen::MatrixXd inerpolated_field;
		Evaluator::interpolate_function(
			*state.mesh, state.problem->is_scalar(), state.bases, state.disc_orders,
			state.polys, state.polys_3d, ref_element_sampler,
			points.rows(), field, inerpolated_field, opts.use_sampler, opts.boundary_only);

		if (state.obstacle.n_vertices() > 0)
		{
			inerpolated_field.conservativeResize(
				inerpolated_field.rows() + state.obstacle.n_vertices(), inerpolated_field.cols());
			inerpolated_field.bottomRows(state.obstacle.n_vertices()) =
				utils::unflatten(field.tail(state.obstacle.ndof()), inerpolated_field.cols());
		}

		if (opts.solve_export_to_file)
		{
			writer.add_field(name, inerpolated_field);
		}
		// TODO: else save to solution frames
	}

	void OutGeometryData::save_surface(
		const std::string &export_surface,
		const State &state,
		const Eigen::MatrixXd &sol,
		const Eigen::MatrixXd &pressure,
		const double t,
		const double dt_in,
		const ExportOptions &opts,
		const bool is_contact_enabled,
		std::vector<SolutionFrame> &solution_frames) const
	{

		const Eigen::VectorXi &disc_orders = state.disc_orders;
		const auto &density = state.mass_matrix_assembler->density();
		const std::vector<basis::ElementBases> &bases = state.bases;
		const std::vector<basis::ElementBases> &pressure_bases = state.pressure_bases;
		const std::vector<basis::ElementBases> &gbases = state.geom_bases();
		const assembler::Assembler &assembler = *state.assembler;
		const assembler::Problem &problem = *state.problem;
		const mesh::Mesh &mesh = *state.mesh;

		Eigen::MatrixXd boundary_vis_vertices;
		Eigen::MatrixXd boundary_vis_local_vertices;
		Eigen::MatrixXi boundary_vis_elements;
		Eigen::MatrixXi boundary_vis_elements_ids;
		Eigen::MatrixXi boundary_vis_primitive_ids;
		Eigen::MatrixXd boundary_vis_normals;

		build_vis_boundary_mesh(mesh, bases, gbases, state.total_local_boundary,
								boundary_vis_vertices, boundary_vis_local_vertices, boundary_vis_elements,
								boundary_vis_elements_ids, boundary_vis_primitive_ids, boundary_vis_normals);

		Eigen::MatrixXd fun, interp_p, discr, vect, b_sidesets;

		Eigen::MatrixXd lsol, lp, lgrad, lpgrad;

		int actual_dim = 1;
		if (!problem.is_scalar())
			actual_dim = mesh.dimension();

		discr.resize(boundary_vis_vertices.rows(), 1);
		fun.resize(boundary_vis_vertices.rows(), actual_dim);
		interp_p.resize(boundary_vis_vertices.rows(), 1);
		vect.resize(boundary_vis_vertices.rows(), mesh.dimension());

		b_sidesets.resize(boundary_vis_vertices.rows(), 1);
		b_sidesets.setZero();

		for (int i = 0; i < boundary_vis_vertices.rows(); ++i)
		{
			const auto s_id = mesh.get_boundary_id(boundary_vis_primitive_ids(i));
			if (s_id > 0)
			{
				b_sidesets(i) = s_id;
			}

			const int el_index = boundary_vis_elements_ids(i);
			Evaluator::interpolate_at_local_vals(
				mesh, problem.is_scalar(), bases, gbases,
				el_index, boundary_vis_local_vertices.row(i), sol, lsol, lgrad);
			assert(lsol.size() == actual_dim);
			if (state.mixed_assembler != nullptr)
			{
				Evaluator::interpolate_at_local_vals(
					mesh, 1, pressure_bases, gbases,
					el_index, boundary_vis_local_vertices.row(i), pressure, lp, lpgrad);
				assert(lp.size() == 1);
				interp_p(i) = lp(0);
			}

			discr(i) = disc_orders(el_index);
			for (int j = 0; j < actual_dim; ++j)
			{
				fun(i, j) = lsol(j);
			}

			if (actual_dim == 1)
			{
				assert(lgrad.size() == mesh.dimension());
				for (int j = 0; j < mesh.dimension(); ++j)
				{
					vect(i, j) = lgrad(j);
				}
			}
			else
			{
				assert(lgrad.size() == actual_dim * actual_dim);
				std::vector<assembler::Assembler::NamedMatrix> tensor_flat;
				const basis::ElementBases &gbs = gbases[el_index];
				const basis::ElementBases &bs = bases[el_index];
				assembler.compute_tensor_value(el_index, bs, gbs, boundary_vis_local_vertices.row(i), sol, tensor_flat);
				// TF computed only from cauchy stress
				assert(tensor_flat[0].first == "cauchy_stess");
				assert(tensor_flat[0].second.size() == actual_dim * actual_dim);

				Eigen::Map<Eigen::MatrixXd> tensor(tensor_flat[0].second.data(), actual_dim, actual_dim);
				vect.row(i) = boundary_vis_normals.row(i) * tensor;

				assembler::ElementAssemblyValues vals;
				vals.compute(i, actual_dim == 3, bs, gbs);
				const quadrature::Quadrature &quadrature = vals.quadrature;
				const double area = (vals.det.array() * quadrature.weights.array()).sum();
				vect.row(i) *= area;
			}
		}

		std::shared_ptr<paraviewo::ParaviewWriter> tmpw;
		if (opts.use_hdf5)
			tmpw = std::make_shared<paraviewo::HDF5VTUWriter>();
		else
			tmpw = std::make_shared<paraviewo::VTUWriter>();
		paraviewo::ParaviewWriter &writer = *tmpw;

		if (opts.solve_export_to_file)
		{

			writer.add_field("normals", boundary_vis_normals);
			if (state.mixed_assembler != nullptr)
				writer.add_field("pressure", interp_p);
			writer.add_field("discr", discr);
			writer.add_field("sidesets", b_sidesets);

			if (actual_dim == 1)
				writer.add_field("solution_grad", vect);
			else
				writer.add_field("traction_force", vect);
		}
		else
		{
			if (state.mixed_assembler != nullptr)
				solution_frames.back().pressure = interp_p;
		}

		if (opts.material_params)
		{
			const auto &params = assembler.parameters();

			std::map<std::string, Eigen::MatrixXd> param_val;
			for (const auto &[p, _] : params)
				param_val[p] = Eigen::MatrixXd(boundary_vis_vertices.rows(), 1);
			Eigen::MatrixXd rhos(boundary_vis_vertices.rows(), 1);

			for (int i = 0; i < boundary_vis_vertices.rows(); ++i)
			{
				double lambda, mu;

				for (const auto &[p, func] : params)
					param_val.at(p)(i) = func(boundary_vis_local_vertices.row(i), boundary_vis_vertices.row(i), t, boundary_vis_elements_ids(i));

				rhos(i) = density(boundary_vis_local_vertices.row(i), boundary_vis_vertices.row(i), boundary_vis_elements_ids(i));
			}

			for (const auto &[p, tmp] : param_val)
				writer.add_field(p, tmp);
			writer.add_field("rho", rhos);
		}

		if (opts.body_ids)
		{

			Eigen::MatrixXd ids(boundary_vis_vertices.rows(), 1);

			for (int i = 0; i < boundary_vis_vertices.rows(); ++i)
			{
				ids(i) = mesh.get_body_id(boundary_vis_elements_ids(i));
			}

			writer.add_field("body_ids", ids);
		}

		// Write the solution last so it is the default for warp-by-vector
		if (opts.solve_export_to_file)
			writer.add_field("solution", fun);
		else
			solution_frames.back().solution = fun;

		if (opts.solve_export_to_file)
			writer.write_mesh(export_surface, boundary_vis_vertices, boundary_vis_elements);
		else
		{
			solution_frames.back().name = export_surface;
			solution_frames.back().points = boundary_vis_vertices;
			solution_frames.back().connectivity = boundary_vis_elements;
		}
	}

	void OutGeometryData::save_contact_surface(
		const std::string &export_surface,
		const State &state,
		const Eigen::MatrixXd &sol,
		const Eigen::MatrixXd &pressure,
		const double t,
		const double dt_in,
		const ExportOptions &opts,
		const bool is_contact_enabled,
		std::vector<SolutionFrame> &solution_frames) const
	{
		const mesh::Mesh &mesh = *state.mesh;
		const ipc::CollisionMesh &collision_mesh = state.collision_mesh;
		const double dhat = state.args["contact"]["dhat"];
		const double friction_coefficient = state.args["contact"]["friction_coefficient"];
		const double epsv = state.args["contact"]["epsv"];
		const std::shared_ptr<solver::ContactForm> &contact_form = state.solve_data.contact_form;
		const std::shared_ptr<solver::FrictionForm> &friction_form = state.solve_data.friction_form;

		if (opts.solve_export_to_file)
		{
			std::shared_ptr<paraviewo::ParaviewWriter> tmpw;
			if (opts.use_hdf5)
				tmpw = std::make_shared<paraviewo::HDF5VTUWriter>();
			else
				tmpw = std::make_shared<paraviewo::VTUWriter>();
			paraviewo::ParaviewWriter &writer = *tmpw;

			const int problem_dim = mesh.dimension();
			const Eigen::MatrixXd full_displacements = utils::unflatten(sol, problem_dim);
			const Eigen::MatrixXd surface_displacements = collision_mesh.map_displacements(full_displacements);

			const Eigen::MatrixXd displaced_surface = collision_mesh.displace_vertices(full_displacements);

			ipc::CollisionConstraints constraint_set;
			constraint_set.set_use_convergent_formulation(state.args["contact"]["use_convergent_formulation"]);
			constraint_set.build(
				collision_mesh, displaced_surface, dhat,
				/*dmin=*/0, state.args["solver"]["contact"]["CCD"]["broad_phase"]);

			const double barrier_stiffness = contact_form != nullptr ? contact_form->barrier_stiffness() : 1;

			if (opts.contact_forces)
			{
				Eigen::MatrixXd forces = -barrier_stiffness * constraint_set.compute_potential_gradient(collision_mesh, displaced_surface, dhat);

				Eigen::MatrixXd forces_reshaped = utils::unflatten(forces, problem_dim);

				assert(forces_reshaped.rows() == surface_displacements.rows());
				assert(forces_reshaped.cols() == surface_displacements.cols());
				writer.add_field("contact_forces", forces_reshaped);
			}

			if (opts.friction_forces)
			{
				ipc::FrictionConstraints friction_constraint_set;
				friction_constraint_set.build(
					collision_mesh, displaced_surface, constraint_set,
					dhat, barrier_stiffness, friction_coefficient);

				Eigen::MatrixXd velocities;
				if (state.solve_data.time_integrator != nullptr)
					velocities = state.solve_data.time_integrator->v_prev();
				else
					velocities = sol;
				velocities = collision_mesh.map_displacements(utils::unflatten(velocities, collision_mesh.dim()));

				Eigen::MatrixXd forces = -friction_constraint_set.compute_potential_gradient(
					collision_mesh, velocities, epsv);

				Eigen::MatrixXd forces_reshaped = utils::unflatten(forces, problem_dim);

				assert(forces_reshaped.rows() == surface_displacements.rows());
				assert(forces_reshaped.cols() == surface_displacements.cols());
				writer.add_field("friction_forces", forces_reshaped);
			}

			assert(collision_mesh.rest_positions().rows() == surface_displacements.rows());
			assert(collision_mesh.rest_positions().cols() == surface_displacements.cols());

			// Write the solution last so it is the default for warp-by-vector
			writer.add_field("solution", surface_displacements);

			writer.write_mesh(
				export_surface.substr(0, export_surface.length() - 4) + "_contact.vtu",
				collision_mesh.rest_positions(),
				problem_dim == 3 ? collision_mesh.faces() : collision_mesh.edges());
		}
	}

	void OutGeometryData::save_wire(
		const std::string &name,
		const State &state,
		const Eigen::MatrixXd &sol,
		const double t,
		const ExportOptions &opts,
		std::vector<SolutionFrame> &solution_frames) const
	{
		const std::vector<basis::ElementBases> &gbases = state.geom_bases();
		const mesh::Mesh &mesh = *state.mesh;
		const assembler::Problem &problem = *state.problem;

		if (!opts.solve_export_to_file) // TODO?
			return;
		const auto &sampler = ref_element_sampler;

		Eigen::MatrixXi vis_faces_poly, vis_edges_poly;
		Eigen::MatrixXd vis_pts_poly;

		const auto &current_bases = gbases;
		int seg_total_size = 0;
		int pts_total_size = 0;
		int faces_total_size = 0;

		for (size_t i = 0; i < current_bases.size(); ++i)
		{
			const auto &bs = current_bases[i];

			if (mesh.is_simplex(i))
			{
				pts_total_size += sampler.simplex_points().rows();
				seg_total_size += sampler.simplex_edges().rows();
				faces_total_size += sampler.simplex_faces().rows();
			}
			else if (mesh.is_cube(i))
			{
				pts_total_size += sampler.cube_points().rows();
				seg_total_size += sampler.cube_edges().rows();
				faces_total_size += sampler.cube_faces().rows();
			}
			else
			{
				if (mesh.is_volume())
					sampler.sample_polyhedron(state.polys_3d.at(i).first, state.polys_3d.at(i).second, vis_pts_poly, vis_faces_poly, vis_edges_poly);
				else
					sampler.sample_polygon(state.polys.at(i), vis_pts_poly, vis_faces_poly, vis_edges_poly);

				pts_total_size += vis_pts_poly.rows();
				seg_total_size += vis_edges_poly.rows();
				faces_total_size += vis_faces_poly.rows();
			}
		}

		Eigen::MatrixXd points(pts_total_size, mesh.dimension());
		Eigen::MatrixXi edges(seg_total_size, 2);
		Eigen::MatrixXi faces(faces_total_size, 3);
		points.setZero();

		Eigen::MatrixXd mapped, tmp;
		int seg_index = 0, pts_index = 0, face_index = 0;
		for (size_t i = 0; i < current_bases.size(); ++i)
		{
			const auto &bs = current_bases[i];

			if (mesh.is_simplex(i))
			{
				bs.eval_geom_mapping(sampler.simplex_points(), mapped);
				edges.block(seg_index, 0, sampler.simplex_edges().rows(), edges.cols()) = sampler.simplex_edges().array() + pts_index;
				seg_index += sampler.simplex_edges().rows();

				faces.block(face_index, 0, sampler.simplex_faces().rows(), 3) = sampler.simplex_faces().array() + pts_index;
				face_index += sampler.simplex_faces().rows();

				points.block(pts_index, 0, mapped.rows(), points.cols()) = mapped;
				pts_index += mapped.rows();
			}
			else if (mesh.is_cube(i))
			{
				bs.eval_geom_mapping(sampler.cube_points(), mapped);
				edges.block(seg_index, 0, sampler.cube_edges().rows(), edges.cols()) = sampler.cube_edges().array() + pts_index;
				seg_index += sampler.cube_edges().rows();

				faces.block(face_index, 0, sampler.cube_faces().rows(), 3) = sampler.cube_faces().array() + pts_index;
				face_index += sampler.cube_faces().rows();

				points.block(pts_index, 0, mapped.rows(), points.cols()) = mapped;
				pts_index += mapped.rows();
			}
			else
			{
				if (mesh.is_volume())
					sampler.sample_polyhedron(state.polys_3d.at(i).first, state.polys_3d.at(i).second, vis_pts_poly, vis_faces_poly, vis_edges_poly);
				else
					sampler.sample_polygon(state.polys.at(i), vis_pts_poly, vis_faces_poly, vis_edges_poly);

				edges.block(seg_index, 0, vis_edges_poly.rows(), edges.cols()) = vis_edges_poly.array() + pts_index;
				seg_index += vis_edges_poly.rows();

				faces.block(face_index, 0, vis_faces_poly.rows(), 3) = vis_faces_poly.array() + pts_index;
				face_index += vis_faces_poly.rows();

				points.block(pts_index, 0, vis_pts_poly.rows(), points.cols()) = vis_pts_poly;
				pts_index += vis_pts_poly.rows();
			}
		}

		assert(pts_index == points.rows());
		assert(face_index == faces.rows());

		if (mesh.is_volume())
		{
			// reverse all faces
			for (long i = 0; i < faces.rows(); ++i)
			{
				const int v0 = faces(i, 0);
				const int v1 = faces(i, 1);
				const int v2 = faces(i, 2);

				int tmpc = faces(i, 2);
				faces(i, 2) = faces(i, 1);
				faces(i, 1) = tmpc;
			}
		}
		else
		{
			Eigen::Matrix2d mmat;
			for (long i = 0; i < faces.rows(); ++i)
			{
				const int v0 = faces(i, 0);
				const int v1 = faces(i, 1);
				const int v2 = faces(i, 2);

				mmat.row(0) = points.row(v2) - points.row(v0);
				mmat.row(1) = points.row(v1) - points.row(v0);

				if (mmat.determinant() > 0)
				{
					int tmpc = faces(i, 2);
					faces(i, 2) = faces(i, 1);
					faces(i, 1) = tmpc;
				}
			}
		}

		Eigen::MatrixXd fun;
		Evaluator::interpolate_function(
			mesh, problem.is_scalar(), state.bases, state.disc_orders,
			state.polys, state.polys_3d, ref_element_sampler,
			pts_index, sol, fun, /*use_sampler*/ true, false);

		Eigen::MatrixXd exact_fun, err;

		if (problem.has_exact_sol())
		{
			problem.exact(points, t, exact_fun);
			err = (fun - exact_fun).eval().rowwise().norm();
		}

		std::shared_ptr<paraviewo::ParaviewWriter> tmpw;
		if (opts.use_hdf5)
			tmpw = std::make_shared<paraviewo::HDF5VTUWriter>();
		else
			tmpw = std::make_shared<paraviewo::VTUWriter>();
		paraviewo::ParaviewWriter &writer = *tmpw;

		if (problem.has_exact_sol())
		{
			writer.add_field("exact", exact_fun);
			writer.add_field("error", err);
		}

		if (fun.cols() != 1)
		{
			std::vector<assembler::Assembler::NamedMatrix> scalar_val;
			Evaluator::compute_scalar_value(
				mesh, problem.is_scalar(), state.bases, gbases,
				state.disc_orders, state.polys, state.polys_3d,
				*state.assembler,
				ref_element_sampler, pts_index, sol, scalar_val, /*use_sampler*/ true, false);
			for (const auto &v : scalar_val)
				writer.add_field(v.first, v.second);
		}
		// Write the solution last so it is the default for warp-by-vector
		writer.add_field("solution", fun);

		writer.write_mesh(name, points, edges);
	}

	void OutGeometryData::save_points(
		const std::string &path,
		const State &state,
		const Eigen::MatrixXd &sol,
		const ExportOptions &opts,
		std::vector<SolutionFrame> &solution_frames) const
	{
		const auto &dirichlet_nodes = state.dirichlet_nodes;
		const auto &dirichlet_nodes_position = state.dirichlet_nodes_position;
		const mesh::Mesh &mesh = *state.mesh;
		const assembler::Problem &problem = *state.problem;

		int actual_dim = 1;
		if (!problem.is_scalar())
			actual_dim = mesh.dimension();

		Eigen::MatrixXd fun(dirichlet_nodes_position.size(), actual_dim);
		Eigen::MatrixXd b_sidesets(dirichlet_nodes_position.size(), 1);
		b_sidesets.setZero();
		Eigen::MatrixXd points(dirichlet_nodes_position.size(), mesh.dimension());
		std::vector<std::vector<int>> cells(dirichlet_nodes_position.size());

		for (int i = 0; i < dirichlet_nodes_position.size(); ++i)
		{
			const int n_id = dirichlet_nodes[i];
			const auto s_id = mesh.get_node_id(n_id);
			if (s_id > 0)
			{
				b_sidesets(i) = s_id;
			}

			for (int j = 0; j < actual_dim; ++j)
			{
				fun(i, j) = sol(n_id * actual_dim + j);
			}

			points.row(i) = dirichlet_nodes_position[i];
			cells[i].push_back(i);
		}

		std::shared_ptr<paraviewo::ParaviewWriter> tmpw;
		if (opts.use_hdf5)
			tmpw = std::make_shared<paraviewo::HDF5VTUWriter>();
		else
			tmpw = std::make_shared<paraviewo::VTUWriter>();
		paraviewo::ParaviewWriter &writer = *tmpw;

		if (opts.solve_export_to_file)
		{
			writer.add_field("sidesets", b_sidesets);
			// Write the solution last so it is the default for warp-by-vector
			writer.add_field("solution", fun);
			writer.write_mesh(path, points, cells, false, false);
		}
	}

	void OutGeometryData::save_pvd(
		const std::string &name,
		const std::function<std::string(int)> &vtu_names,
		int time_steps, double t0, double dt, int skip_frame) const
	{
		paraviewo::PVDWriter::save_pvd(name, vtu_names, time_steps, t0, dt, skip_frame);
	}

	void OutGeometryData::init_sampler(const polyfem::mesh::Mesh &mesh, const double vismesh_rel_area)
	{
		ref_element_sampler.init(mesh.is_volume(), mesh.n_elements(), vismesh_rel_area);
	}

	void OutGeometryData::build_grid(const polyfem::mesh::Mesh &mesh, const double spacing)
	{
		if (spacing <= 0)
			return;

		RowVectorNd min, max;
		mesh.bounding_box(min, max);
		const RowVectorNd delta = max - min;
		const int nx = delta[0] / spacing + 1;
		const int ny = delta[1] / spacing + 1;
		const int nz = delta.cols() >= 3 ? (delta[2] / spacing + 1) : 1;
		const int n = nx * ny * nz;

		grid_points.resize(n, delta.cols());
		int index = 0;
		for (int i = 0; i < nx; ++i)
		{
			const double x = (delta[0] / (nx - 1)) * i + min[0];

			for (int j = 0; j < ny; ++j)
			{
				const double y = (delta[1] / (ny - 1)) * j + min[1];

				if (delta.cols() <= 2)
				{
					grid_points.row(index++) << x, y;
				}
				else
				{
					for (int k = 0; k < nz; ++k)
					{
						const double z = (delta[2] / (nz - 1)) * k + min[2];
						grid_points.row(index++) << x, y, z;
					}
				}
			}
		}

		assert(index == n);

		std::vector<std::array<Eigen::Vector3d, 2>> boxes;
		mesh.elements_boxes(boxes);

		BVH::BVH bvh;
		bvh.init(boxes);

		const double eps = 1e-6;

		grid_points_to_elements.resize(grid_points.rows(), 1);
		grid_points_to_elements.setConstant(-1);

		grid_points_bc.resize(grid_points.rows(), mesh.is_volume() ? 4 : 3);

		for (int i = 0; i < grid_points.rows(); ++i)
		{
			const Eigen::Vector3d min(
				grid_points(i, 0) - eps,
				grid_points(i, 1) - eps,
				(mesh.is_volume() ? grid_points(i, 2) : 0) - eps);

			const Eigen::Vector3d max(
				grid_points(i, 0) + eps,
				grid_points(i, 1) + eps,
				(mesh.is_volume() ? grid_points(i, 2) : 0) + eps);

			std::vector<unsigned int> candidates;

			bvh.intersect_box(min, max, candidates);

			for (const auto cand : candidates)
			{
				if (!mesh.is_simplex(cand))
				{
					logger().warn("Element {} is not simplex, skipping", cand);
					continue;
				}

				Eigen::MatrixXd coords;
				mesh.barycentric_coords(grid_points.row(i), cand, coords);

				for (int d = 0; d < coords.size(); ++d)
				{
					if (fabs(coords(d)) < 1e-8)
						coords(d) = 0;
					else if (fabs(coords(d) - 1) < 1e-8)
						coords(d) = 1;
				}

				if (coords.array().minCoeff() >= 0 && coords.array().maxCoeff() <= 1)
				{
					grid_points_to_elements(i) = cand;
					grid_points_bc.row(i) = coords;
					break;
				}
			}
		}
	}

	void OutStatsData::compute_mesh_size(const polyfem::mesh::Mesh &mesh_in, const std::vector<polyfem::basis::ElementBases> &bases_in, const int n_samples, const bool use_curved_mesh_size)
	{
		Eigen::MatrixXd samples_simplex, samples_cube, mapped, p0, p1, p;

		mesh_size = 0;
		average_edge_length = 0;
		min_edge_length = std::numeric_limits<double>::max();

		if (!use_curved_mesh_size)
		{
			mesh_in.get_edges(p0, p1);
			p = p0 - p1;
			min_edge_length = p.rowwise().norm().minCoeff();
			average_edge_length = p.rowwise().norm().mean();
			mesh_size = p.rowwise().norm().maxCoeff();

			logger().info("hmin: {}", min_edge_length);
			logger().info("hmax: {}", mesh_size);
			logger().info("havg: {}", average_edge_length);

			return;
		}

		if (mesh_in.is_volume())
		{
			utils::EdgeSampler::sample_3d_simplex(n_samples, samples_simplex);
			utils::EdgeSampler::sample_3d_cube(n_samples, samples_cube);
		}
		else
		{
			utils::EdgeSampler::sample_2d_simplex(n_samples, samples_simplex);
			utils::EdgeSampler::sample_2d_cube(n_samples, samples_cube);
		}

		int n = 0;
		for (size_t i = 0; i < bases_in.size(); ++i)
		{
			if (mesh_in.is_polytope(i))
				continue;
			int n_edges;

			if (mesh_in.is_simplex(i))
			{
				n_edges = mesh_in.is_volume() ? 6 : 3;
				bases_in[i].eval_geom_mapping(samples_simplex, mapped);
			}
			else
			{
				n_edges = mesh_in.is_volume() ? 12 : 4;
				bases_in[i].eval_geom_mapping(samples_cube, mapped);
			}

			for (int j = 0; j < n_edges; ++j)
			{
				double current_edge = 0;
				for (int k = 0; k < n_samples - 1; ++k)
				{
					p0 = mapped.row(j * n_samples + k);
					p1 = mapped.row(j * n_samples + k + 1);
					p = p0 - p1;

					current_edge += p.norm();
				}

				mesh_size = std::max(current_edge, mesh_size);
				min_edge_length = std::min(current_edge, min_edge_length);
				average_edge_length += current_edge;
				++n;
			}
		}

		average_edge_length /= n;

		logger().info("hmin: {}", min_edge_length);
		logger().info("hmax: {}", mesh_size);
		logger().info("havg: {}", average_edge_length);
	}

	void OutStatsData::reset()
	{
		sigma_avg = 0;
		sigma_max = 0;
		sigma_min = 0;

		n_flipped = 0;
	}

	void OutStatsData::count_flipped_elements(const polyfem::mesh::Mesh &mesh, const std::vector<polyfem::basis::ElementBases> &gbases)
	{
		using namespace mesh;

		logger().info("Counting flipped elements...");
		const auto &els_tag = mesh.elements_tag();

		// flipped_elements.clear();
		for (size_t i = 0; i < gbases.size(); ++i)
		{
			if (mesh.is_polytope(i))
				continue;

			polyfem::assembler::ElementAssemblyValues vals;
			if (!vals.is_geom_mapping_positive(mesh.is_volume(), gbases[i]))
			{
				++n_flipped;

				static const std::vector<std::string> element_type_names{{
					"Simplex",
					"RegularInteriorCube",
					"RegularBoundaryCube",
					"SimpleSingularInteriorCube",
					"MultiSingularInteriorCube",
					"SimpleSingularBoundaryCube",
					"InterfaceCube",
					"MultiSingularBoundaryCube",
					"BoundaryPolytope",
					"InteriorPolytope",
					"Undefined",
				}};

				log_and_throw_error("element {} is flipped, type {}", i, element_type_names[static_cast<int>(els_tag[i])]);
			}
		}

		logger().info(" done");

		// dynamic_cast<Mesh3D *>(mesh.get())->save({56}, 1, "mesh.HYBRID");

		// std::sort(flipped_elements.begin(), flipped_elements.end());
		// auto it = std::unique(flipped_elements.begin(), flipped_elements.end());
		// flipped_elements.resize(std::distance(flipped_elements.begin(), it));
	}

	void OutStatsData::compute_errors(
		const int n_bases,
		const std::vector<polyfem::basis::ElementBases> &bases,
		const std::vector<polyfem::basis::ElementBases> &gbases,
		const polyfem::mesh::Mesh &mesh,
		const assembler::Problem &problem,
		const double tend,
		const Eigen::MatrixXd &sol)
	{
		if (n_bases <= 0)
		{
			logger().error("Build the bases first!");
			return;
		}
		if (sol.size() <= 0)
		{
			logger().error("Solve the problem first!");
			return;
		}

		int actual_dim = 1;
		if (!problem.is_scalar())
			actual_dim = mesh.dimension();

		igl::Timer timer;
		timer.start();
		logger().info("Computing errors...");
		using std::max;

		const int n_el = int(bases.size());

		Eigen::MatrixXd v_exact, v_approx;
		Eigen::MatrixXd v_exact_grad(0, 0), v_approx_grad;

		l2_err = 0;
		h1_err = 0;
		grad_max_err = 0;
		h1_semi_err = 0;
		linf_err = 0;
		lp_err = 0;
		// double pred_norm = 0;

		static const int p = 8;

		// Eigen::MatrixXd err_per_el(n_el, 5);
		polyfem::assembler::ElementAssemblyValues vals;

		for (int e = 0; e < n_el; ++e)
		{
			vals.compute(e, mesh.is_volume(), bases[e], gbases[e]);

			if (problem.has_exact_sol())
			{
				problem.exact(vals.val, tend, v_exact);
				problem.exact_grad(vals.val, tend, v_exact_grad);
			}

			v_approx.resize(vals.val.rows(), actual_dim);
			v_approx.setZero();

			v_approx_grad.resize(vals.val.rows(), mesh.dimension() * actual_dim);
			v_approx_grad.setZero();

			const int n_loc_bases = int(vals.basis_values.size());

			for (int i = 0; i < n_loc_bases; ++i)
			{
				const auto &val = vals.basis_values[i];

				for (size_t ii = 0; ii < val.global.size(); ++ii)
				{
					for (int d = 0; d < actual_dim; ++d)
					{
						v_approx.col(d) += val.global[ii].val * sol(val.global[ii].index * actual_dim + d) * val.val;
						v_approx_grad.block(0, d * val.grad_t_m.cols(), v_approx_grad.rows(), val.grad_t_m.cols()) += val.global[ii].val * sol(val.global[ii].index * actual_dim + d) * val.grad_t_m;
					}
				}
			}

			const auto err = problem.has_exact_sol() ? (v_exact - v_approx).eval().rowwise().norm().eval() : (v_approx).eval().rowwise().norm().eval();
			const auto err_grad = problem.has_exact_sol() ? (v_exact_grad - v_approx_grad).eval().rowwise().norm().eval() : (v_approx_grad).eval().rowwise().norm().eval();

			// for(long i = 0; i < err.size(); ++i)
			// errors.push_back(err(i));

			linf_err = std::max(linf_err, err.maxCoeff());
			grad_max_err = std::max(linf_err, err_grad.maxCoeff());

			// {
			// 	const auto &mesh3d = *dynamic_cast<Mesh3D *>(mesh.get());
			// 	const auto v0 = mesh3d.point(mesh3d.cell_vertex(e, 0));
			// 	const auto v1 = mesh3d.point(mesh3d.cell_vertex(e, 1));
			// 	const auto v2 = mesh3d.point(mesh3d.cell_vertex(e, 2));
			// 	const auto v3 = mesh3d.point(mesh3d.cell_vertex(e, 3));

			// 	Eigen::Matrix<double, 6, 3> ee;
			// 	ee.row(0) = v0 - v1;
			// 	ee.row(1) = v1 - v2;
			// 	ee.row(2) = v2 - v0;

			// 	ee.row(3) = v0 - v3;
			// 	ee.row(4) = v1 - v3;
			// 	ee.row(5) = v2 - v3;

			// 	Eigen::Matrix<double, 6, 1> en = ee.rowwise().norm();

			// 	// Eigen::Matrix<double, 3*4, 1> alpha;
			// 	// alpha(0) = angle3(e.row(0), -e.row(1));	 	alpha(1) = angle3(e.row(1), -e.row(2));	 	alpha(2) = angle3(e.row(2), -e.row(0));
			// 	// alpha(3) = angle3(e.row(0), -e.row(4));	 	alpha(4) = angle3(e.row(4), e.row(3));	 	alpha(5) = angle3(-e.row(3), -e.row(0));
			// 	// alpha(6) = angle3(-e.row(4), -e.row(1));	alpha(7) = angle3(e.row(1), -e.row(5));	 	alpha(8) = angle3(e.row(5), e.row(4));
			// 	// alpha(9) = angle3(-e.row(2), -e.row(5));	alpha(10) = angle3(e.row(5), e.row(3));		alpha(11) = angle3(-e.row(3), e.row(2));

			// 	const double S = (ee.row(0).cross(ee.row(1)).norm() + ee.row(0).cross(ee.row(4)).norm() + ee.row(4).cross(ee.row(1)).norm() + ee.row(2).cross(ee.row(5)).norm()) / 2;
			// 	const double V = std::abs(ee.row(3).dot(ee.row(2).cross(-ee.row(0))))/6;
			// 	const double rho = 3 * V / S;
			// 	const double hp = en.maxCoeff();
			// 	const int pp = disc_orders(e);
			// 	const int p_ref = args["space"]["discr_order"];

			// 	err_per_el(e, 0) = err.mean();
			// 	err_per_el(e, 1) = err.maxCoeff();
			// 	err_per_el(e, 2) = std::pow(hp, pp+1)/(rho/hp); // /std::pow(average_edge_length, p_ref+1) * (sqrt(6)/12);
			// 	err_per_el(e, 3) = rho/hp;
			// 	err_per_el(e, 4) = (vals.det.array() * vals.quadrature.weights.array()).sum();

			// 	// pred_norm += (pow(std::pow(hp, pp+1)/(rho/hp),p) * vals.det.array() * vals.quadrature.weights.array()).sum();
			// }

			l2_err += (err.array() * err.array() * vals.det.array() * vals.quadrature.weights.array()).sum();
			h1_err += (err_grad.array() * err_grad.array() * vals.det.array() * vals.quadrature.weights.array()).sum();
			lp_err += (err.array().pow(p) * vals.det.array() * vals.quadrature.weights.array()).sum();
		}

		h1_semi_err = sqrt(fabs(h1_err));
		h1_err = sqrt(fabs(l2_err) + fabs(h1_err));
		l2_err = sqrt(fabs(l2_err));

		lp_err = pow(fabs(lp_err), 1. / p);

		// pred_norm = pow(fabs(pred_norm), 1./p);

		timer.stop();
		const double computing_errors_time = timer.getElapsedTime();
		logger().info(" took {}s", computing_errors_time);

		logger().info("-- L2 error: {}", l2_err);
		logger().info("-- Lp error: {}", lp_err);
		logger().info("-- H1 error: {}", h1_err);
		logger().info("-- H1 semi error: {}", h1_semi_err);
		// logger().info("-- Perd norm: {}", pred_norm);

		logger().info("-- Linf error: {}", linf_err);
		logger().info("-- grad max error: {}", grad_max_err);

		// {
		// 	std::ofstream out("errs.txt");
		// 	out<<err_per_el;
		// 	out.close();
		// }
	}

	void OutStatsData::compute_mesh_stats(const polyfem::mesh::Mesh &mesh)
	{
		using namespace polyfem::mesh;

		simplex_count = 0;
		regular_count = 0;
		regular_boundary_count = 0;
		simple_singular_count = 0;
		multi_singular_count = 0;
		boundary_count = 0;
		non_regular_boundary_count = 0;
		non_regular_count = 0;
		undefined_count = 0;
		multi_singular_boundary_count = 0;

		const auto &els_tag = mesh.elements_tag();

		for (size_t i = 0; i < els_tag.size(); ++i)
		{
			const ElementType type = els_tag[i];

			switch (type)
			{
			case ElementType::SIMPLEX:
				simplex_count++;
				break;
			case ElementType::REGULAR_INTERIOR_CUBE:
				regular_count++;
				break;
			case ElementType::REGULAR_BOUNDARY_CUBE:
				regular_boundary_count++;
				break;
			case ElementType::SIMPLE_SINGULAR_INTERIOR_CUBE:
				simple_singular_count++;
				break;
			case ElementType::MULTI_SINGULAR_INTERIOR_CUBE:
				multi_singular_count++;
				break;
			case ElementType::SIMPLE_SINGULAR_BOUNDARY_CUBE:
				boundary_count++;
				break;
			case ElementType::INTERFACE_CUBE:
			case ElementType::MULTI_SINGULAR_BOUNDARY_CUBE:
				multi_singular_boundary_count++;
				break;
			case ElementType::BOUNDARY_POLYTOPE:
				non_regular_boundary_count++;
				break;
			case ElementType::INTERIOR_POLYTOPE:
				non_regular_count++;
				break;
			case ElementType::UNDEFINED:
				undefined_count++;
				break;
			default:
				throw std::runtime_error("Unknown element type");
			}
		}

		logger().info("simplex_count: \t{}", simplex_count);
		logger().info("regular_count: \t{}", regular_count);
		logger().info("regular_boundary_count: \t{}", regular_boundary_count);
		logger().info("simple_singular_count: \t{}", simple_singular_count);
		logger().info("multi_singular_count: \t{}", multi_singular_count);
		logger().info("boundary_count: \t{}", boundary_count);
		logger().info("multi_singular_boundary_count: \t{}", multi_singular_boundary_count);
		logger().info("non_regular_count: \t{}", non_regular_count);
		logger().info("non_regular_boundary_count: \t{}", non_regular_boundary_count);
		logger().info("undefined_count: \t{}", undefined_count);
		logger().info("total count:\t {}", mesh.n_elements());
	}

	void OutStatsData::save_json(
		const nlohmann::json &args,
		const int n_bases, const int n_pressure_bases,
		const Eigen::MatrixXd &sol,
		const mesh::Mesh &mesh,
		const Eigen::VectorXi &disc_orders,
		const assembler::Problem &problem,
		const OutRuntimeData &runtime,
		const std::string &formulation,
		const bool isoparametric,
		const int sol_at_node_id,
		nlohmann::json &j)
	{

		j["args"] = args;

		j["geom_order"] = mesh.orders().size() > 0 ? mesh.orders().maxCoeff() : 1;
		j["geom_order_min"] = mesh.orders().size() > 0 ? mesh.orders().minCoeff() : 1;
		j["discr_order_min"] = disc_orders.minCoeff();
		j["discr_order_max"] = disc_orders.maxCoeff();
		j["iso_parametric"] = isoparametric;
		j["problem"] = problem.name();
		j["mat_size"] = mat_size;
		j["num_bases"] = n_bases;
		j["num_pressure_bases"] = n_pressure_bases;
		j["num_non_zero"] = nn_zero;
		j["num_flipped"] = n_flipped;
		j["num_dofs"] = num_dofs;
		j["num_vertices"] = mesh.n_vertices();
		j["num_elements"] = mesh.n_elements();

		j["num_p1"] = (disc_orders.array() == 1).count();
		j["num_p2"] = (disc_orders.array() == 2).count();
		j["num_p3"] = (disc_orders.array() == 3).count();
		j["num_p4"] = (disc_orders.array() == 4).count();
		j["num_p5"] = (disc_orders.array() == 5).count();

		j["mesh_size"] = mesh_size;
		j["max_angle"] = max_angle;

		j["sigma_max"] = sigma_max;
		j["sigma_min"] = sigma_min;
		j["sigma_avg"] = sigma_avg;

		j["min_edge_length"] = min_edge_length;
		j["average_edge_length"] = average_edge_length;

		j["err_l2"] = l2_err;
		j["err_h1"] = h1_err;
		j["err_h1_semi"] = h1_semi_err;
		j["err_linf"] = linf_err;
		j["err_linf_grad"] = grad_max_err;
		j["err_lp"] = lp_err;

		j["spectrum"] = {spectrum(0), spectrum(1), spectrum(2), spectrum(3)};
		j["spectrum_condest"] = std::abs(spectrum(3)) / std::abs(spectrum(0));

		// j["errors"] = errors;

		j["time_building_basis"] = runtime.building_basis_time;
		j["time_loading_mesh"] = runtime.loading_mesh_time;
		j["time_computing_poly_basis"] = runtime.computing_poly_basis_time;
		j["time_assembling_stiffness_mat"] = runtime.assembling_stiffness_mat_time;
		j["time_assembling_mass_mat"] = runtime.assembling_mass_mat_time;
		j["time_assigning_rhs"] = runtime.assigning_rhs_time;
		j["time_solving"] = runtime.solving_time;
		// j["time_computing_errors"] = runtime.computing_errors_time;

		j["solver_info"] = solver_info;

		j["count_simplex"] = simplex_count;
		j["count_regular"] = regular_count;
		j["count_regular_boundary"] = regular_boundary_count;
		j["count_simple_singular"] = simple_singular_count;
		j["count_multi_singular"] = multi_singular_count;
		j["count_boundary"] = boundary_count;
		j["count_non_regular_boundary"] = non_regular_boundary_count;
		j["count_non_regular"] = non_regular_count;
		j["count_undefined"] = undefined_count;
		j["count_multi_singular_boundary"] = multi_singular_boundary_count;

		j["is_simplicial"] = mesh.n_elements() == simplex_count;

		j["peak_memory"] = getPeakRSS() / (1024 * 1024);

		const int actual_dim = problem.is_scalar() ? 1 : mesh.dimension();

		std::vector<double> mmin(actual_dim);
		std::vector<double> mmax(actual_dim);

		for (int d = 0; d < actual_dim; ++d)
		{
			mmin[d] = std::numeric_limits<double>::max();
			mmax[d] = -std::numeric_limits<double>::max();
		}

		for (int i = 0; i < sol.size(); i += actual_dim)
		{
			for (int d = 0; d < actual_dim; ++d)
			{
				mmin[d] = std::min(mmin[d], sol(i + d));
				mmax[d] = std::max(mmax[d], sol(i + d));
			}
		}

		std::vector<double> sol_at_node(actual_dim);

		if (sol_at_node_id >= 0)
		{
			const int node_id = sol_at_node_id;

			for (int d = 0; d < actual_dim; ++d)
			{
				sol_at_node[d] = sol(node_id * actual_dim + d);
			}
		}

		j["sol_at_node"] = sol_at_node;
		j["sol_min"] = mmin;
		j["sol_max"] = mmax;

#if defined(POLYFEM_WITH_CPP_THREADS)
		j["num_threads"] = utils::get_n_threads();
#elif defined(POLYFEM_WITH_TBB)
		j["num_threads"] = utils::get_n_threads();
#else
		j["num_threads"] = 1;
#endif

		j["formulation"] = formulation;

		logger().info("done");
	}

} // namespace polyfem::io<|MERGE_RESOLUTION|>--- conflicted
+++ resolved
@@ -1306,23 +1306,16 @@
 			for (auto &[_, v] : vals)
 				utils::append_rows_of_zeros(v, obstacle.n_vertices());
 
-<<<<<<< HEAD
 			if (opts.scalar_values)
 			{
 				if (opts.solve_export_to_file)
-					writer.add_field("scalar_value", vals);
-				else
-					solution_frames.back().scalar_value = vals;
-			}
-=======
-			if (opts.solve_export_to_file)
-			{
-				for (const auto &[name, v] : vals)
-					writer.add_field(name, v);
-			}
-			else if (vals.size() > 0)
-				solution_frames.back().scalar_value = vals[0].second;
->>>>>>> 908ce3a4
+				{
+					for (const auto &[name, v] : vals)
+						writer.add_field(name, v);
+				}
+				else if (vals.size() > 0)
+					solution_frames.back().scalar_value = vals[0].second;
+			}
 
 			if (opts.solve_export_to_file && opts.tensor_values)
 			{
@@ -1367,23 +1360,16 @@
 					}
 				}
 
-<<<<<<< HEAD
 				if (opts.scalar_values)
 				{
 					if (opts.solve_export_to_file)
-						writer.add_field("scalar_value_avg", vals);
-					else
-						solution_frames.back().scalar_value_avg = vals;
-				}
-=======
-				if (opts.solve_export_to_file)
-				{
-					for (const auto &v : vals)
-						writer.add_field(fmt::format("{:s}_avg", v.first), v.second);
-				}
-				else if (vals.size() > 0)
-					solution_frames.back().scalar_value_avg = vals[0].second;
->>>>>>> 908ce3a4
+					{
+						for (const auto &v : vals)
+							writer.add_field(fmt::format("{:s}_avg", v.first), v.second);
+					}
+					else if (vals.size() > 0)
+						solution_frames.back().scalar_value_avg = vals[0].second;
+				}
 				// for(int i = 0; i < tvals.cols(); ++i){
 				// 	const int ii = (i / mesh.dimension()) + 1;
 				// 	const int jj = (i % mesh.dimension()) + 1;
