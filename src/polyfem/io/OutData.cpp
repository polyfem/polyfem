#include "OutData.hpp"

#include "Evaluator.hpp"

#include <polyfem/State.hpp>

#include <polyfem/assembler/ElementAssemblyValues.hpp>

#include <polyfem/basis/ElementBases.hpp>

#include <polyfem/mesh/MeshUtils.hpp>
#include <polyfem/mesh/mesh2D/Mesh2D.hpp>
#include <polyfem/mesh/mesh3D/Mesh3D.hpp>

#include <polyfem/time_integrator/ImplicitTimeIntegrator.hpp>

#include <polyfem/solver/forms/ContactForm.hpp>
#include <polyfem/solver/forms/FrictionForm.hpp>
#include <polyfem/solver/NLProblem.hpp>

#include <polyfem/utils/EdgeSampler.hpp>
#include <polyfem/utils/Logger.hpp>
#include <polyfem/utils/par_for.hpp>
#include <polyfem/utils/BoundarySampler.hpp>
#include <polyfem/utils/Timer.hpp>
#include <polyfem/utils/MaybeParallelFor.hpp>

#include <polyfem/autogen/auto_p_bases.hpp>
#include <polyfem/autogen/auto_q_bases.hpp>

#include <BVH.hpp>

#include <igl/write_triangle_mesh.h>
#include <igl/edges.h>
#include <igl/facet_adjacency_matrix.h>
#include <igl/connected_components.h>

#include <ipc/ipc.hpp>

#include <tinyxml2.h>

#include <filesystem>

extern "C" size_t getPeakRSS();

namespace polyfem::io
{

	void OutGeometryData::extract_boundary_mesh(
		const mesh::Mesh &mesh,
		const int n_bases,
		const std::vector<basis::ElementBases> &bases,
		const std::vector<mesh::LocalBoundary> &total_local_boundary,
		Eigen::MatrixXd &node_positions,
		Eigen::MatrixXi &boundary_edges,
		Eigen::MatrixXi &boundary_triangles,
		Eigen::SparseMatrix<double> &displacement_map)
	{
		using namespace polyfem::mesh;

		displacement_map.resize(0, 0);

		if (mesh.is_volume())
		{
<<<<<<< HEAD
			node_positions.resize(n_bases, 3);
			node_positions.setZero();
=======
			std::vector<Eigen::Triplet<double>> displacement_map_entries;
			const bool is_simplicial = mesh.is_simplicial();

			boundary_nodes_pos.resize(n_bases + (is_simplicial ? 0 : mesh.n_faces()), 3);
			boundary_nodes_pos.setZero();
>>>>>>> 3a174a82
			const Mesh3D &mesh3d = dynamic_cast<const Mesh3D &>(mesh);

			std::vector<std::tuple<int, int, int>> tris;

			std::vector<bool> visited_node(n_bases, false);

			std::stringstream print_warning;

			for (const LocalBoundary &lb : total_local_boundary)
			{
				const basis::ElementBases &b = bases[lb.element_id()];

				for (int j = 0; j < lb.size(); ++j)
				{
					const int eid = lb.global_primitive_id(j);
					const int lid = lb[j];
					const auto nodes = b.local_nodes_for_primitive(eid, mesh3d);

					if (mesh.is_cube(lb.element_id()))
					{
						assert(!is_simplicial);
						assert(!mesh.has_poly());
						std::vector<int> loc_nodes;
						RowVectorNd bary = RowVectorNd::Zero(3);

						for (long n = 0; n < nodes.size(); ++n)
						{
							auto &bs = b.bases[nodes(n)];
							const auto &glob = bs.global();
							if (glob.size() != 1)
								continue;

							int gindex = glob.front().index;
							boundary_nodes_pos.row(gindex) = glob.front().node;
							bary += glob.front().node;
							loc_nodes.push_back(gindex);
						}

						if (loc_nodes.size() != 4)
						{
							logger().trace("skipping element {} since it is not Q1", eid);
							continue;
						}

						bary /= 4;

						const int new_node = n_bases + eid;
						boundary_nodes_pos.row(new_node) = bary;
						tris.emplace_back(loc_nodes[1], loc_nodes[0], new_node);
						tris.emplace_back(loc_nodes[2], loc_nodes[1], new_node);
						tris.emplace_back(loc_nodes[3], loc_nodes[2], new_node);
						tris.emplace_back(loc_nodes[0], loc_nodes[3], new_node);

						for (int q = 0; q < 4; ++q)
						{
							if (!visited_node[loc_nodes[q]])
								displacement_map_entries.emplace_back(loc_nodes[q], loc_nodes[q], 1);

							visited_node[loc_nodes[q]] = true;
							displacement_map_entries.emplace_back(new_node, loc_nodes[q], 0.25);
						}

						continue;
					}

					if (!mesh.is_simplex(lb.element_id()))
					{
						logger().trace("skipping element {} since it is not a simplex or hex", eid);
						continue;
					}

					assert(is_simplicial);

					std::vector<int> loc_nodes;

					bool is_follower = false;
					if (!mesh3d.is_conforming())
					{
						for (long n = 0; n < nodes.size(); ++n)
						{
							auto &bs = b.bases[nodes(n)];
							const auto &glob = bs.global();
							if (glob.size() != 1)
							{
								is_follower = true;
								break;
							}
						}
					}

					if (is_follower)
						continue;

					for (long n = 0; n < nodes.size(); ++n)
					{
						auto &bs = b.bases[nodes(n)];
						const auto &glob = bs.global();
						if (glob.size() != 1)
							continue;

						int gindex = glob.front().index;
						node_positions.row(gindex) = glob.front().node;
						loc_nodes.push_back(gindex);
					}

					if (loc_nodes.size() == 3)
					{
						tris.emplace_back(loc_nodes[0], loc_nodes[1], loc_nodes[2]);
					}
					else if (loc_nodes.size() == 6)
					{
						tris.emplace_back(loc_nodes[0], loc_nodes[3], loc_nodes[5]);
						tris.emplace_back(loc_nodes[3], loc_nodes[1], loc_nodes[4]);
						tris.emplace_back(loc_nodes[4], loc_nodes[2], loc_nodes[5]);
						tris.emplace_back(loc_nodes[3], loc_nodes[4], loc_nodes[5]);
					}
					else if (loc_nodes.size() == 10)
					{
						tris.emplace_back(loc_nodes[0], loc_nodes[3], loc_nodes[8]);
						tris.emplace_back(loc_nodes[3], loc_nodes[4], loc_nodes[9]);
						tris.emplace_back(loc_nodes[4], loc_nodes[1], loc_nodes[5]);
						tris.emplace_back(loc_nodes[5], loc_nodes[6], loc_nodes[9]);
						tris.emplace_back(loc_nodes[6], loc_nodes[2], loc_nodes[7]);
						tris.emplace_back(loc_nodes[7], loc_nodes[8], loc_nodes[9]);
						tris.emplace_back(loc_nodes[8], loc_nodes[3], loc_nodes[9]);
						tris.emplace_back(loc_nodes[9], loc_nodes[4], loc_nodes[5]);
						tris.emplace_back(loc_nodes[6], loc_nodes[7], loc_nodes[9]);
					}
					else if (loc_nodes.size() == 15)
					{
						tris.emplace_back(loc_nodes[0], loc_nodes[3], loc_nodes[11]);
						tris.emplace_back(loc_nodes[3], loc_nodes[4], loc_nodes[12]);
						tris.emplace_back(loc_nodes[3], loc_nodes[12], loc_nodes[11]);
						tris.emplace_back(loc_nodes[12], loc_nodes[10], loc_nodes[11]);
						tris.emplace_back(loc_nodes[4], loc_nodes[5], loc_nodes[13]);
						tris.emplace_back(loc_nodes[4], loc_nodes[13], loc_nodes[12]);
						tris.emplace_back(loc_nodes[12], loc_nodes[13], loc_nodes[14]);
						tris.emplace_back(loc_nodes[12], loc_nodes[14], loc_nodes[10]);
						tris.emplace_back(loc_nodes[14], loc_nodes[9], loc_nodes[10]);
						tris.emplace_back(loc_nodes[5], loc_nodes[1], loc_nodes[6]);
						tris.emplace_back(loc_nodes[5], loc_nodes[6], loc_nodes[13]);
						tris.emplace_back(loc_nodes[6], loc_nodes[7], loc_nodes[13]);
						tris.emplace_back(loc_nodes[13], loc_nodes[7], loc_nodes[14]);
						tris.emplace_back(loc_nodes[7], loc_nodes[8], loc_nodes[14]);
						tris.emplace_back(loc_nodes[14], loc_nodes[8], loc_nodes[9]);
						tris.emplace_back(loc_nodes[8], loc_nodes[2], loc_nodes[9]);
					}
					else
					{

						print_warning << loc_nodes.size() << " ";
						// assert(false);
					}
				}
			}

			if (print_warning.str().size() > 0)
				logger().warn("Skipping faces as theys have {} nodes, boundary export supported up to p4", print_warning.str());

			boundary_triangles.resize(tris.size(), 3);
			for (int i = 0; i < tris.size(); ++i)
			{
				boundary_triangles.row(i) << std::get<0>(tris[i]), std::get<2>(tris[i]), std::get<1>(tris[i]);
			}

			if (boundary_triangles.rows() > 0)
			{
				igl::edges(boundary_triangles, boundary_edges);
			}

			if (!displacement_map_entries.empty())
			{
				displacement_map.resize(boundary_nodes_pos.rows(), n_bases);
				displacement_map.setFromTriplets(displacement_map_entries.begin(), displacement_map_entries.end());
			}
		}
		else
		{
			node_positions.resize(n_bases, 2);
			node_positions.setZero();
			const Mesh2D &mesh2d = dynamic_cast<const Mesh2D &>(mesh);

			std::vector<std::pair<int, int>> edges;

			for (auto it = total_local_boundary.begin(); it != total_local_boundary.end(); ++it)
			{
				const auto &lb = *it;
				const basis::ElementBases &b = bases[lb.element_id()];

				for (int j = 0; j < lb.size(); ++j)
				{
					const int eid = lb.global_primitive_id(j);
					const int lid = lb[j];
					const auto nodes = b.local_nodes_for_primitive(eid, mesh2d);

					int prev_node = -1;

					for (long n = 0; n < nodes.size(); ++n)
					{
						auto &bs = b.bases[nodes(n)];
						const auto &glob = bs.global();
						if (glob.size() != 1)
							continue;

						int gindex = glob.front().index;
						node_positions.row(gindex) << glob.front().node(0), glob.front().node(1);

						if (prev_node >= 0)
							edges.emplace_back(prev_node, gindex);
						prev_node = gindex;
					}
				}
			}

			boundary_triangles.resize(0, 0);
			boundary_edges.resize(edges.size(), 2);
			for (int i = 0; i < edges.size(); ++i)
			{
				boundary_edges.row(i) << edges[i].first, edges[i].second;
			}
		}
	}

	void OutGeometryData::build_vis_boundary_mesh(
		const mesh::Mesh &mesh,
		const std::vector<basis::ElementBases> &bases,
		const std::vector<basis::ElementBases> &gbases,
		const std::vector<mesh::LocalBoundary> &total_local_boundary,
		Eigen::MatrixXd &boundary_vis_vertices,
		Eigen::MatrixXd &boundary_vis_local_vertices,
		Eigen::MatrixXi &boundary_vis_elements,
		Eigen::MatrixXi &boundary_vis_elements_ids,
		Eigen::MatrixXi &boundary_vis_primitive_ids,
		Eigen::MatrixXd &boundary_vis_normals) const
	{
		using namespace polyfem::mesh;

		std::vector<Eigen::MatrixXd> lv, vertices, allnormals;
		std::vector<int> el_ids, global_primitive_ids;
		Eigen::MatrixXd uv, local_pts, tmp_n, normals;
		assembler::ElementAssemblyValues vals;
		const auto &sampler = ref_element_sampler;
		const int n_samples = sampler.num_samples();
		int size = 0;

		std::vector<std::pair<int, int>> edges;
		std::vector<std::tuple<int, int, int>> tris;

		for (auto it = total_local_boundary.begin(); it != total_local_boundary.end(); ++it)
		{
			const auto &lb = *it;
			const auto &gbs = gbases[lb.element_id()];
			const auto &bs = bases[lb.element_id()];

			for (int k = 0; k < lb.size(); ++k)
			{
				switch (lb.type())
				{
				case BoundaryType::TRI_LINE:
					utils::BoundarySampler::normal_for_tri_edge(lb[k], tmp_n);
					utils::BoundarySampler::sample_parametric_tri_edge(lb[k], n_samples, uv, local_pts);
					break;
				case BoundaryType::QUAD_LINE:
					utils::BoundarySampler::normal_for_quad_edge(lb[k], tmp_n);
					utils::BoundarySampler::sample_parametric_quad_edge(lb[k], n_samples, uv, local_pts);
					break;
				case BoundaryType::QUAD:
					utils::BoundarySampler::normal_for_quad_face(lb[k], tmp_n);
					utils::BoundarySampler::sample_parametric_quad_face(lb[k], n_samples, uv, local_pts);
					break;
				case BoundaryType::TRI:
					utils::BoundarySampler::normal_for_tri_face(lb[k], tmp_n);
					utils::BoundarySampler::sample_parametric_tri_face(lb[k], n_samples, uv, local_pts);
					break;
				case BoundaryType::POLYGON:
					utils::BoundarySampler::normal_for_polygon_edge(lb[k], lb.global_primitive_id(k), mesh, tmp_n);
					utils::BoundarySampler::sample_polygon_edge(lb.element_id(), lb.global_primitive_id(k), n_samples, mesh, uv, local_pts);
					break;
				case BoundaryType::POLYHEDRON:
					assert(false);
					break;
				case BoundaryType::INVALID:
					assert(false);
					break;
				default:
					assert(false);
				}

				vertices.emplace_back();
				lv.emplace_back(local_pts);
				el_ids.push_back(lb.element_id());
				global_primitive_ids.push_back(lb.global_primitive_id(k));
				gbs.eval_geom_mapping(local_pts, vertices.back());
				vals.compute(lb.element_id(), mesh.is_volume(), local_pts, bs, gbs);
				const int tris_start = tris.size();

				if (mesh.is_volume())
				{
					if (lb.type() == BoundaryType::QUAD)
					{
						const auto map = [n_samples, size](int i, int j) { return j * n_samples + i + size; };

						for (int j = 0; j < n_samples - 1; ++j)
						{
							for (int i = 0; i < n_samples - 1; ++i)
							{
								tris.emplace_back(map(i, j), map(i + 1, j), map(i, j + 1));
								tris.emplace_back(map(i + 1, j + 1), map(i, j + 1), map(i + 1, j));
							}
						}
					}
					else if (lb.type() == BoundaryType::TRI)
					{
						int index = 0;
						std::vector<int> mapp(n_samples * n_samples, -1);
						for (int j = 0; j < n_samples; ++j)
						{
							for (int i = 0; i < n_samples - j; ++i)
							{
								mapp[j * n_samples + i] = index;
								++index;
							}
						}
						const auto map = [mapp, n_samples](int i, int j) {
							if (j * n_samples + i >= mapp.size())
								return -1;
							return mapp[j * n_samples + i];
						};

						for (int j = 0; j < n_samples - 1; ++j)
						{
							for (int i = 0; i < n_samples - j; ++i)
							{
								if (map(i, j) >= 0 && map(i + 1, j) >= 0 && map(i, j + 1) >= 0)
									tris.emplace_back(map(i, j) + size, map(i + 1, j) + size, map(i, j + 1) + size);

								if (map(i + 1, j + 1) >= 0 && map(i, j + 1) >= 0 && map(i + 1, j) >= 0)
									tris.emplace_back(map(i + 1, j + 1) + size, map(i, j + 1) + size, map(i + 1, j) + size);
							}
						}
					}
					else
					{
						assert(false);
					}
				}
				else
				{
					for (int i = 0; i < vertices.back().rows() - 1; ++i)
						edges.emplace_back(i + size, i + size + 1);
				}

				normals.resize(vals.jac_it.size(), tmp_n.cols());

				for (int n = 0; n < vals.jac_it.size(); ++n)
				{
					normals.row(n) = tmp_n * vals.jac_it[n];
					normals.row(n).normalize();
				}

				allnormals.push_back(normals);

				tmp_n.setZero();
				for (int n = 0; n < vals.jac_it.size(); ++n)
				{
					tmp_n += normals.row(n);
				}

				if (mesh.is_volume())
				{
					Eigen::Vector3d e1 = vertices.back().row(std::get<1>(tris.back()) - size) - vertices.back().row(std::get<0>(tris.back()) - size);
					Eigen::Vector3d e2 = vertices.back().row(std::get<2>(tris.back()) - size) - vertices.back().row(std::get<0>(tris.back()) - size);

					Eigen::Vector3d n = e1.cross(e2);
					Eigen::Vector3d nn = tmp_n.transpose();

					if (n.dot(nn) < 0)
					{
						for (int i = tris_start; i < tris.size(); ++i)
						{
							tris[i] = std::tuple<int, int, int>(std::get<0>(tris[i]), std::get<2>(tris[i]), std::get<1>(tris[i]));
						}
					}
				}

				size += vertices.back().rows();
			}
		}

		boundary_vis_vertices.resize(size, vertices.front().cols());
		boundary_vis_local_vertices.resize(size, vertices.front().cols());
		boundary_vis_elements_ids.resize(size, 1);
		boundary_vis_primitive_ids.resize(size, 1);
		boundary_vis_normals.resize(size, vertices.front().cols());

		if (mesh.is_volume())
			boundary_vis_elements.resize(tris.size(), 3);
		else
			boundary_vis_elements.resize(edges.size(), 2);

		int index = 0;
		int ii = 0;
		for (const auto &v : vertices)
		{
			boundary_vis_vertices.block(index, 0, v.rows(), v.cols()) = v;
			boundary_vis_local_vertices.block(index, 0, v.rows(), v.cols()) = lv[ii];
			boundary_vis_elements_ids.block(index, 0, v.rows(), 1).setConstant(el_ids[ii]);
			boundary_vis_primitive_ids.block(index, 0, v.rows(), 1).setConstant(global_primitive_ids[ii++]);
			index += v.rows();
		}

		index = 0;
		for (const auto &n : allnormals)
		{
			boundary_vis_normals.block(index, 0, n.rows(), n.cols()) = n;
			index += n.rows();
		}

		index = 0;
		if (mesh.is_volume())
		{
			for (const auto &t : tris)
			{
				boundary_vis_elements.row(index) << std::get<0>(t), std::get<1>(t), std::get<2>(t);
				++index;
			}
		}
		else
		{
			for (const auto &e : edges)
			{
				boundary_vis_elements.row(index) << e.first, e.second;
				++index;
			}
		}
	}

	void OutGeometryData::build_vis_mesh(
		const mesh::Mesh &mesh,
		const Eigen::VectorXi &disc_orders,
		const std::vector<basis::ElementBases> &gbases,
		const std::map<int, Eigen::MatrixXd> &polys,
		const std::map<int, std::pair<Eigen::MatrixXd, Eigen::MatrixXi>> &polys_3d,
		const bool boundary_only,
		Eigen::MatrixXd &points,
		Eigen::MatrixXi &tets,
		Eigen::MatrixXi &el_id,
		Eigen::MatrixXd &discr) const
	{
		// if (!mesh)
		// {
		// 	logger().error("Load the mesh first!");
		// 	return;
		// }
		// if (n_bases <= 0)
		// {
		// 	logger().error("Build the bases first!");
		// 	return;
		// }

		const auto &sampler = ref_element_sampler;

		const auto &current_bases = gbases;
		int tet_total_size = 0;
		int pts_total_size = 0;

		Eigen::MatrixXd vis_pts_poly;
		Eigen::MatrixXi vis_faces_poly;

		for (size_t i = 0; i < current_bases.size(); ++i)
		{
			const auto &bs = current_bases[i];

			if (boundary_only && mesh.is_volume() && !mesh.is_boundary_element(i))
				continue;

			if (mesh.is_simplex(i))
			{
				tet_total_size += sampler.simplex_volume().rows();
				pts_total_size += sampler.simplex_points().rows();
			}
			else if (mesh.is_cube(i))
			{
				tet_total_size += sampler.cube_volume().rows();
				pts_total_size += sampler.cube_points().rows();
			}
			else
			{
				if (mesh.is_volume())
				{
					sampler.sample_polyhedron(polys_3d.at(i).first, polys_3d.at(i).second, vis_pts_poly, vis_faces_poly);

					tet_total_size += vis_faces_poly.rows();
					pts_total_size += vis_pts_poly.rows();
				}
				else
				{
					sampler.sample_polygon(polys.at(i), vis_pts_poly, vis_faces_poly);

					tet_total_size += vis_faces_poly.rows();
					pts_total_size += vis_pts_poly.rows();
				}
			}
		}

		points.resize(pts_total_size, mesh.dimension());
		tets.resize(tet_total_size, mesh.is_volume() ? 4 : 3);

		el_id.resize(pts_total_size, 1);
		discr.resize(pts_total_size, 1);

		Eigen::MatrixXd mapped, tmp;
		int tet_index = 0, pts_index = 0;

		for (size_t i = 0; i < current_bases.size(); ++i)
		{
			const auto &bs = current_bases[i];

			if (boundary_only && mesh.is_volume() && !mesh.is_boundary_element(i))
				continue;

			if (mesh.is_simplex(i))
			{
				bs.eval_geom_mapping(sampler.simplex_points(), mapped);

				tets.block(tet_index, 0, sampler.simplex_volume().rows(), tets.cols()) = sampler.simplex_volume().array() + pts_index;
				tet_index += sampler.simplex_volume().rows();

				points.block(pts_index, 0, mapped.rows(), points.cols()) = mapped;
				discr.block(pts_index, 0, mapped.rows(), 1).setConstant(disc_orders(i));
				el_id.block(pts_index, 0, mapped.rows(), 1).setConstant(i);
				pts_index += mapped.rows();
			}
			else if (mesh.is_cube(i))
			{
				bs.eval_geom_mapping(sampler.cube_points(), mapped);

				tets.block(tet_index, 0, sampler.cube_volume().rows(), tets.cols()) = sampler.cube_volume().array() + pts_index;
				tet_index += sampler.cube_volume().rows();

				points.block(pts_index, 0, mapped.rows(), points.cols()) = mapped;
				discr.block(pts_index, 0, mapped.rows(), 1).setConstant(disc_orders(i));
				el_id.block(pts_index, 0, mapped.rows(), 1).setConstant(i);
				pts_index += mapped.rows();
			}
			else
			{
				if (mesh.is_volume())
				{
					sampler.sample_polyhedron(polys_3d.at(i).first, polys_3d.at(i).second, vis_pts_poly, vis_faces_poly);
					bs.eval_geom_mapping(vis_pts_poly, mapped);

					tets.block(tet_index, 0, vis_faces_poly.rows(), tets.cols()) = vis_faces_poly.array() + pts_index;
					tet_index += vis_faces_poly.rows();

					points.block(pts_index, 0, mapped.rows(), points.cols()) = mapped;
					discr.block(pts_index, 0, mapped.rows(), 1).setConstant(-1);
					el_id.block(pts_index, 0, mapped.rows(), 1).setConstant(i);
					pts_index += mapped.rows();
				}
				else
				{
					sampler.sample_polygon(polys.at(i), vis_pts_poly, vis_faces_poly);
					bs.eval_geom_mapping(vis_pts_poly, mapped);

					tets.block(tet_index, 0, vis_faces_poly.rows(), tets.cols()) = vis_faces_poly.array() + pts_index;
					tet_index += vis_faces_poly.rows();

					points.block(pts_index, 0, mapped.rows(), points.cols()) = mapped;
					discr.block(pts_index, 0, mapped.rows(), 1).setConstant(-1);
					el_id.block(pts_index, 0, mapped.rows(), 1).setConstant(i);
					pts_index += mapped.rows();
				}
			}
		}

		assert(pts_index == points.rows());
		assert(tet_index == tets.rows());
	}

	void OutGeometryData::build_high_oder_vis_mesh(
		const mesh::Mesh &mesh,
		const Eigen::VectorXi &disc_orders,
		const std::vector<basis::ElementBases> &bases,
		Eigen::MatrixXd &points,
		std::vector<std::vector<int>> &elements,
		Eigen::MatrixXi &el_id,
		Eigen::MatrixXd &discr) const
	{
		// if (!mesh)
		// {
		// 	logger().error("Load the mesh first!");
		// 	return;
		// }
		// if (n_bases <= 0)
		// {
		// 	logger().error("Build the bases first!");
		// 	return;
		// }
		assert(mesh.is_linear());

		std::vector<RowVectorNd> nodes;
		int pts_total_size = 0;
		elements.resize(bases.size());
		Eigen::MatrixXd ref_pts;

		for (size_t i = 0; i < bases.size(); ++i)
		{
			const auto &bs = bases[i];
			if (mesh.is_volume())
			{
				if (mesh.is_simplex(i))
					autogen::p_nodes_3d(disc_orders(i), ref_pts);
				else if (mesh.is_cube(i))
					autogen::q_nodes_3d(disc_orders(i), ref_pts);
				else
					continue;
			}
			else
			{
				if (mesh.is_simplex(i))
					autogen::p_nodes_2d(disc_orders(i), ref_pts);
				else if (mesh.is_cube(i))
					autogen::q_nodes_2d(disc_orders(i), ref_pts);
				else
					continue;
			}

			pts_total_size += ref_pts.rows();
		}

		points.resize(pts_total_size, mesh.dimension());

		el_id.resize(pts_total_size, 1);
		discr.resize(pts_total_size, 1);

		Eigen::MatrixXd mapped;
		int pts_index = 0;

		std::string error_msg = "";

		for (size_t i = 0; i < bases.size(); ++i)
		{
			const auto &bs = bases[i];
			if (mesh.is_volume())
			{
				if (mesh.is_simplex(i))
					autogen::p_nodes_3d(disc_orders(i), ref_pts);
				else if (mesh.is_cube(i))
					autogen::q_nodes_3d(disc_orders(i), ref_pts);
				else
					continue;
			}
			else
			{
				if (mesh.is_simplex(i))
					autogen::p_nodes_2d(disc_orders(i), ref_pts);
				else if (mesh.is_cube(i))
					autogen::q_nodes_2d(disc_orders(i), ref_pts);
				else
					continue;
			}

			bs.eval_geom_mapping(ref_pts, mapped);

			for (int j = 0; j < mapped.rows(); ++j)
			{
				points.row(pts_index) = mapped.row(j);
				el_id(pts_index) = i;
				discr(pts_index) = disc_orders(i);
				elements[i].push_back(pts_index);

				pts_index++;
			}

			if (mesh.is_simplex(i))
			{
				if (mesh.is_volume())
				{
					const int n_nodes = elements[i].size();
					if (disc_orders(i) >= 3)
					{

						std::swap(elements[i][16], elements[i][17]);
						std::swap(elements[i][17], elements[i][18]);
						std::swap(elements[i][18], elements[i][19]);
					}
					if (disc_orders(i) > 4)
						error_msg = ">P4 implementd!!!"; // TODO: higher than 3
				}
				else
				{
					if (disc_orders(i) == 4)
					{
						const int n_nodes = elements[i].size();
						std::swap(elements[i][n_nodes - 1], elements[i][n_nodes - 2]);
					}
					if (disc_orders(i) > 4)
						error_msg = ">P4 implementd!!!"; // TODO: higher than 3
				}
			}
			else if (disc_orders(i) > 1)
				error_msg = ">Q1 not implementd!!!";
		}

		if (!error_msg.empty())
			logger().warn(error_msg);

		assert(pts_index == points.rows());
	}

	void OutGeometryData::export_data(
		const State &state,
		const Eigen::MatrixXd &sol,
		const Eigen::MatrixXd &pressure,
		const bool is_time_dependent,
		const double tend_in,
		const double dt,
		const ExportOptions &opts,
		const std::string &vis_mesh_path,
		const std::string &nodes_path,
		const std::string &solution_path,
		const std::string &stress_path,
		const std::string &mises_path,
		const bool is_contact_enabled,
		std::vector<SolutionFrame> &solution_frames) const
	{
		if (!state.mesh)
		{
			logger().error("Load the mesh first!");
			return;
		}
		const int n_bases = state.n_bases;
		const std::vector<basis::ElementBases> &bases = state.bases;
		const std::vector<basis::ElementBases> &gbases = state.geom_bases();
		const mesh::Mesh &mesh = *state.mesh;
		const Eigen::VectorXi &in_node_to_node = state.in_node_to_node;
		const Eigen::MatrixXd &rhs = state.rhs;
		const assembler::Problem &problem = *state.problem;

		if (n_bases <= 0)
		{
			logger().error("Build the bases first!");
			return;
		}
		// if (stiffness.rows() <= 0) { logger().error("Assemble the stiffness matrix first!"); return; }
		if (rhs.size() <= 0)
		{
			logger().error("Assemble the rhs first!");
			return;
		}
		if (sol.size() <= 0)
		{
			logger().error("Solve the problem first!");
			return;
		}

		if (!solution_path.empty())
		{
			std::ofstream out(solution_path);
			out.precision(100);
			out << std::scientific;
			if (opts.reorder_output)
			{
				int problem_dim = (problem.is_scalar() ? 1 : mesh.dimension());
				Eigen::VectorXi reordering(n_bases);
				reordering.setConstant(-1);

				for (int i = 0; i < in_node_to_node.size(); ++i)
				{
					reordering[in_node_to_node[i]] = i;
				}
				Eigen::MatrixXd tmp_sol = utils::unflatten(sol, problem_dim);
				Eigen::MatrixXd tmp(tmp_sol.rows(), tmp_sol.cols());

				for (int i = 0; i < reordering.size(); ++i)
				{
					if (reordering[i] < 0)
						continue;

					tmp.row(reordering[i]) = tmp_sol.row(i);
				}

				for (int i = 0; i < tmp.rows(); ++i)
				{
					for (int j = 0; j < tmp.cols(); ++j)
						out << tmp(i, j) << " ";

					out << std::endl;
				}
			}
			else
				out << sol << std::endl;
			out.close();
		}

		double tend = tend_in;
		if (tend <= 0)
			tend = 1;

		if (!vis_mesh_path.empty() && !is_time_dependent)
		{
			save_vtu(
				vis_mesh_path, state, sol, pressure,
				tend, dt, opts,
				is_contact_enabled, solution_frames);
		}
		if (!nodes_path.empty())
		{
			Eigen::MatrixXd nodes(n_bases, mesh.dimension());
			for (const basis::ElementBases &eb : bases)
			{
				for (const basis::Basis &b : eb.bases)
				{
					// for(const auto &lg : b.global())
					for (size_t ii = 0; ii < b.global().size(); ++ii)
					{
						const auto &lg = b.global()[ii];
						nodes.row(lg.index) = lg.node;
					}
				}
			}
			std::ofstream out(nodes_path);
			out.precision(100);
			out << nodes;
			out.close();
		}
		if (!stress_path.empty())
		{
			Eigen::MatrixXd result;
			Eigen::VectorXd mises;
			Evaluator::compute_stress_at_quadrature_points(
				mesh, problem.is_scalar(),
				bases, gbases, state.disc_orders, state.assembler, state.formulation(),
				sol, result, mises);
			std::ofstream out(stress_path);
			out.precision(20);
			out << result;
		}
		if (!mises_path.empty())
		{
			Eigen::MatrixXd result;
			Eigen::VectorXd mises;
			Evaluator::compute_stress_at_quadrature_points(
				mesh, problem.is_scalar(),
				bases, gbases, state.disc_orders, state.assembler, state.formulation(),
				sol, result, mises);
			std::ofstream out(mises_path);
			out.precision(20);
			out << mises;
		}
	}

	OutGeometryData::ExportOptions::ExportOptions(const json &args, const bool is_mesh_linear, const bool is_problem_scalar, const bool solve_export_to_file)
	{
		volume = args["output"]["paraview"]["volume"];
		surface = args["output"]["paraview"]["surface"];
		wire = args["output"]["paraview"]["wireframe"];
		points = args["output"]["paraview"]["points"];
		contact_forces = args["output"]["paraview"]["options"]["contact_forces"] && !is_problem_scalar;
		friction_forces = args["output"]["paraview"]["options"]["friction_forces"] && !is_problem_scalar;

		use_sampler = !(is_mesh_linear && solve_export_to_file && args["output"]["paraview"]["high_order_mesh"]);
		boundary_only = use_sampler && args["output"]["advanced"]["vis_boundary_only"];
		material_params = args["output"]["paraview"]["options"]["material"];
		body_ids = args["output"]["paraview"]["options"]["body_ids"];
		sol_on_grid = args["output"]["advanced"]["sol_on_grid"] > 0;
		velocity = args["output"]["paraview"]["options"]["velocity"];
		acceleration = args["output"]["paraview"]["options"]["acceleration"];

		use_spline = args["space"]["basis_type"] == "Spline";

		reorder_output = args["output"]["data"]["advanced"]["reorder_nodes"];

		this->solve_export_to_file = solve_export_to_file;
	}

	void OutGeometryData::save_vtu(
		const std::string &path,
		const State &state,
		const Eigen::MatrixXd &sol,
		const Eigen::MatrixXd &pressure,
		const double t,
		const double dt,
		const ExportOptions &opts,
		const bool is_contact_enabled,
		std::vector<SolutionFrame> &solution_frames) const
	{
		if (!state.mesh)
		{
			logger().error("Load the mesh first!");
			return;
		}
		const mesh::Mesh &mesh = *state.mesh;
		const Eigen::MatrixXd &rhs = state.rhs;

		if (state.n_bases <= 0)
		{
			logger().error("Build the bases first!");
			return;
		}
		// if (stiffness.rows() <= 0) { logger().error("Assemble the stiffness matrix first!"); return; }
		if (rhs.size() <= 0)
		{
			logger().error("Assemble the rhs first!");
			return;
		}
		if (sol.size() <= 0)
		{
			logger().error("Solve the problem first!");
			return;
		}

		const std::filesystem::path fs_path(path);
		const std::string path_stem = fs_path.stem().string();
		const std::string base_path = (fs_path.parent_path() / path_stem).string();

		if (opts.volume)
		{
			save_volume(path, state, sol, pressure, t, opts, solution_frames);
		}

		if (opts.surface)
		{
			save_surface(base_path + "_surf.vtu", state, sol, pressure, t, dt, opts,
						 is_contact_enabled, solution_frames);
		}

		if (opts.wire)
		{
			save_wire(base_path + "_wire.vtu", state, sol, t, opts, solution_frames);
		}

		if (opts.points)
		{
			save_points(base_path + "_points.vtu", state, sol, opts, solution_frames);
		}

		if (!opts.solve_export_to_file)
			return;

		tinyxml2::XMLDocument vtm;
		vtm.InsertEndChild(vtm.NewDeclaration());

		tinyxml2::XMLElement *root = vtm.NewElement("VTKFile");
		vtm.InsertEndChild(root);
		root->SetAttribute("type", "vtkMultiBlockDataSet");
		root->SetAttribute("version", "1.0");

		tinyxml2::XMLElement *multiblock = root->InsertNewChildElement("vtkMultiBlockDataSet");

		if (opts.volume)
		{
			tinyxml2::XMLElement *block = multiblock->InsertNewChildElement("Block");
			block->SetAttribute("name", "Volume");
			tinyxml2::XMLElement *dataset = block->InsertNewChildElement("DataSet");
			dataset->SetAttribute("name", "data");
			const std::string tmp(fs_path.filename().string());
			dataset->SetAttribute("file", tmp.c_str());
		}

		if (opts.surface)
		{
			tinyxml2::XMLElement *block = multiblock->InsertNewChildElement("Block");
			block->SetAttribute("name", "Surface");

			tinyxml2::XMLElement *dataset = block->InsertNewChildElement("DataSet");
			dataset->SetAttribute("name", "surface");
			dataset->SetAttribute("file", (path_stem + "_surf.vtu").c_str());

			if (opts.contact_forces || opts.friction_forces)
			{
				tinyxml2::XMLElement *dataset = block->InsertNewChildElement("DataSet");
				dataset->SetAttribute("name", "contact");
				dataset->SetAttribute("file", (path_stem + "_surf_contact.vtu").c_str());
			}
		}

		if (opts.wire)
		{
			tinyxml2::XMLElement *block = multiblock->InsertNewChildElement("Block");
			block->SetAttribute("name", "Wireframe");

			tinyxml2::XMLElement *dataset = block->InsertNewChildElement("DataSet");
			dataset->SetAttribute("name", "data");
			dataset->SetAttribute("file", (path_stem + "_wire.vtu").c_str());
		}

		if (opts.points)
		{
			tinyxml2::XMLElement *block = multiblock->InsertNewChildElement("Block");
			block->SetAttribute("name", "Points");

			tinyxml2::XMLElement *dataset = block->InsertNewChildElement("DataSet");
			dataset->SetAttribute("name", "data");
			dataset->SetAttribute("file", (path_stem + "_points.vtu").c_str());
		}

		tinyxml2::XMLElement *data_array = root->InsertNewChildElement("FieldData")->InsertNewChildElement("DataArray");
		data_array->SetAttribute("type", "Float32");
		data_array->SetAttribute("Name", "TimeValue");
		data_array->InsertNewText(std::to_string(t).c_str());

		vtm.SaveFile((base_path + ".vtm").c_str());
	}

	void OutGeometryData::save_volume(
		const std::string &path,
		const State &state,
		const Eigen::MatrixXd &sol,
		const Eigen::MatrixXd &pressure,
		const double t,
		const ExportOptions &opts,
		std::vector<SolutionFrame> &solution_frames) const
	{
		const Eigen::VectorXi &disc_orders = state.disc_orders;
		const auto &density = state.assembler.density();
		const std::vector<basis::ElementBases> &bases = state.bases;
		const std::vector<basis::ElementBases> &pressure_bases = state.pressure_bases;
		const std::vector<basis::ElementBases> &gbases = state.geom_bases();
		const std::map<int, Eigen::MatrixXd> &polys = state.polys;
		const std::map<int, std::pair<Eigen::MatrixXd, Eigen::MatrixXi>> &polys_3d = state.polys_3d;
		const assembler::AssemblerUtils &assembler = state.assembler;
		const std::shared_ptr<time_integrator::ImplicitTimeIntegrator> time_integrator = state.solve_data.time_integrator;
		const std::string &formulation = state.formulation();
		const mesh::Mesh &mesh = *state.mesh;
		const mesh::Obstacle &obstacle = state.obstacle;
		const assembler::Problem &problem = *state.problem;

		Eigen::MatrixXd points;
		Eigen::MatrixXi tets;
		Eigen::MatrixXi el_id;
		Eigen::MatrixXd discr;
		std::vector<std::vector<int>> elements;

		if (opts.use_sampler)
			build_vis_mesh(mesh, disc_orders, gbases,
						   state.polys, state.polys_3d, opts.boundary_only,
						   points, tets, el_id, discr);
		else
			build_high_oder_vis_mesh(mesh, disc_orders, bases,
									 points, elements, el_id, discr);

		Eigen::MatrixXd fun, exact_fun, err, node_fun;

		if (opts.sol_on_grid)
		{
			const int problem_dim = problem.is_scalar() ? 1 : mesh.dimension();
			Eigen::MatrixXd tmp, tmp_grad;
			Eigen::MatrixXd tmp_p, tmp_grad_p;
			Eigen::MatrixXd res(grid_points_to_elements.size(), problem_dim);
			res.setConstant(std::numeric_limits<double>::quiet_NaN());
			Eigen::MatrixXd res_grad(grid_points_to_elements.size(), problem_dim * problem_dim);
			res_grad.setConstant(std::numeric_limits<double>::quiet_NaN());

			Eigen::MatrixXd res_p(grid_points_to_elements.size(), 1);
			res_p.setConstant(std::numeric_limits<double>::quiet_NaN());
			Eigen::MatrixXd res_grad_p(grid_points_to_elements.size(), problem_dim);
			res_grad_p.setConstant(std::numeric_limits<double>::quiet_NaN());

			for (int i = 0; i < grid_points_to_elements.size(); ++i)
			{
				const int el_id = grid_points_to_elements(i);
				if (el_id < 0)
					continue;
				assert(mesh.is_simplex(el_id));
				const Eigen::MatrixXd bc = grid_points_bc.row(i);
				Eigen::MatrixXd pt(1, bc.cols() - 1);
				for (int d = 1; d < bc.cols(); ++d)
					pt(d - 1) = bc(d);
				Evaluator::interpolate_at_local_vals(
					mesh, problem.is_scalar(), bases, gbases,
					el_id, pt, sol, tmp, tmp_grad);

				res.row(i) = tmp;
				res_grad.row(i) = tmp_grad;

				if (assembler.is_mixed(formulation))
				{
					Evaluator::interpolate_at_local_vals(
						mesh, 1, pressure_bases, gbases,
						el_id, pt, pressure, tmp_p, tmp_grad_p);
					res_p.row(i) = tmp_p;
					res_grad_p.row(i) = tmp_grad_p;
				}
			}

			std::ofstream os(path + "_sol.txt");
			os << res;

			std::ofstream osg(path + "_grad.txt");
			osg << res_grad;

			std::ofstream osgg(path + "_grid.txt");
			osgg << grid_points;

			if (assembler.is_mixed(formulation))
			{
				std::ofstream osp(path + "_p_sol.txt");
				osp << res_p;

				std::ofstream osgp(path + "_p_grad.txt");
				osgp << res_grad_p;
			}
		}

		Evaluator::interpolate_function(
			mesh, problem.is_scalar(), bases, state.disc_orders,
			state.polys, state.polys_3d, ref_element_sampler,
			points.rows(), sol, fun, opts.use_sampler, opts.boundary_only);

		{
			Eigen::MatrixXd tmp = Eigen::VectorXd::LinSpaced(sol.size(), 0, sol.size());

			Evaluator::interpolate_function(
				mesh, problem.is_scalar(), bases, state.disc_orders,
				state.polys, state.polys_3d, ref_element_sampler,
				points.rows(), tmp, node_fun, opts.use_sampler, opts.boundary_only);
		}

		if (obstacle.n_vertices() > 0)
		{
			fun.conservativeResize(fun.rows() + obstacle.n_vertices(), fun.cols());
<<<<<<< HEAD
			// obstacle.update_displacement(t, fun);
			fun.bottomRows(obstacle.n_vertices()) = utils::unflatten(sol.bottomRows(obstacle.ndof()), fun.cols());
=======
			node_fun.conservativeResize(node_fun.rows() + obstacle.n_vertices(), node_fun.cols());
			obstacle.update_displacement(t, fun);
>>>>>>> 3a174a82
		}

		if (problem.has_exact_sol())
		{
			problem.exact(points, t, exact_fun);
			err = (fun - exact_fun).eval().rowwise().norm();

			if (obstacle.n_vertices() > 0)
			{
				exact_fun.conservativeResize(exact_fun.rows() + obstacle.n_vertices(), exact_fun.cols());
				// obstacle.update_displacement(t, exact_fun);
				exact_fun.bottomRows(obstacle.n_vertices()) = utils::unflatten(sol.bottomRows(obstacle.ndof()), fun.cols());

				err.conservativeResize(err.rows() + obstacle.n_vertices(), 1);
				err.bottomRows(obstacle.n_vertices()).setZero();
			}
		}

		VTUWriter writer;

		if (opts.solve_export_to_file)
		{
			writer.add_field("solution", fun);
			writer.add_field("nodes", node_fun);
		}
		else
			solution_frames.back().solution = fun;

		if (problem.is_time_dependent())
		{
			bool is_time_integrator_valid = time_integrator != nullptr;

			if (opts.velocity)
			{
				const Eigen::VectorXd velocity =
					is_time_integrator_valid ? (time_integrator->v_prev()) : Eigen::VectorXd::Zero(sol.size());
				save_volume_vector_field(state, points, opts, "velocity", velocity, writer);
			}

			if (opts.acceleration)
			{
				const Eigen::VectorXd acceleration =
					is_time_integrator_valid ? (time_integrator->a_prev()) : Eigen::VectorXd::Zero(sol.size());
				save_volume_vector_field(state, points, opts, "acceleration", acceleration, writer);
			}
		}

		// TODO: wrap this in an if (opts.all_forces)
		// for (const auto &[name, form] : state.solve_data.named_forms())
		// {
		// 	// NOTE: Assumes this form will be null for the entire sim
		// 	if (form == nullptr)
		// 		continue;

		// 	Eigen::VectorXd force;
		// 	if (form->enabled())
		// 	{
		// 		form->first_derivative(sol, force);
		// 		force *= -1.0;
		// 	}
		// 	else
		// 	{
		// 		force.setZero(sol.size());
		// 	}

		// 	save_volume_vector_field(state, points, opts, name + "_forces", force, writer);
		// }

		// if(problem->is_mixed())
		if (assembler.is_mixed(formulation))
		{
			Eigen::MatrixXd interp_p;
			Evaluator::interpolate_function(
				mesh, 1, // FIXME: state.disc_orders should use pressure discr orders, works only with sampler
				pressure_bases, state.disc_orders, state.polys, state.polys_3d, ref_element_sampler,
				points.rows(), pressure, interp_p, opts.use_sampler, opts.boundary_only);

			if (obstacle.n_vertices() > 0)
			{
				interp_p.conservativeResize(interp_p.size() + obstacle.n_vertices(), 1);
				interp_p.bottomRows(obstacle.n_vertices()).setZero();
			}

			if (opts.solve_export_to_file)
				writer.add_field("pressure", interp_p);
			else
				solution_frames.back().pressure = interp_p;
		}

		if (obstacle.n_vertices() > 0)
		{
			discr.conservativeResize(discr.size() + obstacle.n_vertices(), 1);
			discr.bottomRows(obstacle.n_vertices()).setZero();
		}

		if (opts.solve_export_to_file)
			writer.add_field("discr", discr);
		if (problem.has_exact_sol())
		{
			if (opts.solve_export_to_file)
			{
				writer.add_field("exact", exact_fun);
				writer.add_field("error", err);
			}
			else
			{
				solution_frames.back().exact = exact_fun;
				solution_frames.back().error = err;
			}
		}

		if (fun.cols() != 1)
		{
			Eigen::MatrixXd vals, tvals;
			Evaluator::compute_scalar_value(
				mesh, problem.is_scalar(), bases, gbases,
				state.disc_orders, state.polys, state.polys_3d,
				state.assembler, state.formulation(),
				ref_element_sampler, points.rows(), sol, vals, opts.use_sampler, opts.boundary_only);

			if (obstacle.n_vertices() > 0)
			{
				vals.conservativeResize(vals.size() + obstacle.n_vertices(), 1);
				vals.bottomRows(obstacle.n_vertices()).setZero();
			}

			if (opts.solve_export_to_file)
				writer.add_field("scalar_value", vals);
			else
				solution_frames.back().scalar_value = vals;

			if (opts.solve_export_to_file)
			{
				Evaluator::compute_tensor_value(
					mesh, problem.is_scalar(), bases, gbases,
					state.disc_orders, state.polys, state.polys_3d,
					state.assembler, state.formulation(),
					ref_element_sampler, points.rows(), sol, tvals, opts.use_sampler, opts.boundary_only);
				for (int i = 0; i < tvals.cols(); ++i)
				{
					Eigen::MatrixXd tmp = tvals.col(i);
					if (obstacle.n_vertices() > 0)
					{
						tmp.conservativeResize(tmp.size() + obstacle.n_vertices(), 1);
						tmp.bottomRows(obstacle.n_vertices()).setZero();
					}

					const int ii = (i / mesh.dimension()) + 1;
					const int jj = (i % mesh.dimension()) + 1;
					writer.add_field(fmt::format("tensor_value_{:d}{:d}", ii, jj), tmp);
				}
			}

			if (!opts.use_spline)
			{
				Evaluator::average_grad_based_function(
					mesh, problem.is_scalar(), state.n_bases, bases, gbases,
					state.disc_orders, state.polys, state.polys_3d,
					state.assembler, state.formulation(),
					ref_element_sampler, points.rows(), sol, vals, tvals, opts.use_sampler, opts.boundary_only);
				if (obstacle.n_vertices() > 0)
				{
					vals.conservativeResize(vals.size() + obstacle.n_vertices(), 1);
					vals.bottomRows(obstacle.n_vertices()).setZero();
				}

				if (opts.solve_export_to_file)
					writer.add_field("scalar_value_avg", vals);
				else
					solution_frames.back().scalar_value_avg = vals;
				// for(int i = 0; i < tvals.cols(); ++i){
				// 	const int ii = (i / mesh.dimension()) + 1;
				// 	const int jj = (i % mesh.dimension()) + 1;
				// 	writer.add_field("tensor_value_avg_" + std::to_string(ii) + std::to_string(jj), tvals.col(i));
				// }
			}
		}

		if (opts.material_params)
		{
			const auto &params = assembler.parameters(formulation);

			std::map<std::string, Eigen::MatrixXd> param_val;
			for (const auto &[p, _] : params)
				param_val[p] = Eigen::MatrixXd(points.rows(), 1);
			Eigen::MatrixXd rhos(points.rows(), 1);

			Eigen::MatrixXd local_pts;
			Eigen::MatrixXi vis_faces_poly;

			int index = 0;
			const auto &sampler = ref_element_sampler;
			for (int e = 0; e < int(bases.size()); ++e)
			{
				const basis::ElementBases &gbs = gbases[e];
				const basis::ElementBases &bs = bases[e];

				if (opts.use_sampler)
				{
					if (mesh.is_simplex(e))
						local_pts = sampler.simplex_points();
					else if (mesh.is_cube(e))
						local_pts = sampler.cube_points();
					else
					{
						if (mesh.is_volume())
							sampler.sample_polyhedron(polys_3d.at(e).first, polys_3d.at(e).second, local_pts, vis_faces_poly);
						else
							sampler.sample_polygon(polys.at(e), local_pts, vis_faces_poly);
					}
				}
				else
				{
					if (mesh.is_volume())
					{
						if (mesh.is_simplex(e))
							autogen::p_nodes_3d(disc_orders(e), local_pts);
						else if (mesh.is_cube(e))
							autogen::q_nodes_3d(disc_orders(e), local_pts);
						else
							continue;
					}
					else
					{
						if (mesh.is_simplex(e))
							autogen::p_nodes_2d(disc_orders(e), local_pts);
						else if (mesh.is_cube(e))
							autogen::q_nodes_2d(disc_orders(e), local_pts);
						else
							continue;
					}
				}

				assembler::ElementAssemblyValues vals;
				vals.compute(e, mesh.is_volume(), local_pts, bs, gbs);

				for (int j = 0; j < vals.val.rows(); ++j)
				{
					for (const auto &[p, func] : params)
						param_val.at(p)(index) = func(local_pts.row(j), vals.val.row(j), t, e);

					rhos(index) = density(local_pts.row(j), vals.val.row(j), e);

					++index;
				}
			}

			assert(index == points.rows());

			if (obstacle.n_vertices() > 0)
			{
				for (auto &[_, tmp] : param_val)
				{
					tmp.conservativeResize(tmp.size() + obstacle.n_vertices(), 1);
					tmp.bottomRows(obstacle.n_vertices()).setZero();
				}

				rhos.conservativeResize(rhos.size() + obstacle.n_vertices(), 1);
				rhos.bottomRows(obstacle.n_vertices()).setZero();
			}
			for (const auto &[p, tmp] : param_val)
				writer.add_field(p, tmp);
			writer.add_field("rho", rhos);
		}

		if (opts.body_ids)
		{

			Eigen::MatrixXd ids(points.rows(), 1);

			for (int i = 0; i < points.rows(); ++i)
			{
				ids(i) = mesh.get_body_id(el_id(i));
			}

			if (obstacle.n_vertices() > 0)
			{
				ids.conservativeResize(ids.size() + obstacle.n_vertices(), 1);
				ids.bottomRows(obstacle.n_vertices()).setZero();
			}

			writer.add_field("body_ids", ids);
		}

		// interpolate_function(pts_index, rhs, fun, opts.boundary_only);
		// writer.add_field("rhs", fun);
		if (opts.solve_export_to_file)
		{
			if (obstacle.n_vertices() > 0)
			{
				const int orig_p = points.rows();
				points.conservativeResize(points.rows() + obstacle.n_vertices(), points.cols());
				points.bottomRows(obstacle.n_vertices()) = obstacle.v();

				if (elements.empty())
				{
					for (int i = 0; i < tets.rows(); ++i)
					{
						elements.emplace_back();
						for (int j = 0; j < tets.cols(); ++j)
							elements.back().push_back(tets(i, j));
					}
				}

				for (int i = 0; i < obstacle.get_face_connectivity().rows(); ++i)
				{
					elements.emplace_back();
					for (int j = 0; j < obstacle.get_face_connectivity().cols(); ++j)
						elements.back().push_back(obstacle.get_face_connectivity()(i, j) + orig_p);
				}

				for (int i = 0; i < obstacle.get_edge_connectivity().rows(); ++i)
				{
					elements.emplace_back();
					for (int j = 0; j < obstacle.get_edge_connectivity().cols(); ++j)
						elements.back().push_back(obstacle.get_edge_connectivity()(i, j) + orig_p);
				}

				for (int i = 0; i < obstacle.get_vertex_connectivity().size(); ++i)
				{
					elements.emplace_back();
					elements.back().push_back(obstacle.get_vertex_connectivity()(i) + orig_p);
				}
			}

			if (elements.empty())
				writer.write_mesh(path, points, tets);
			else
				writer.write_mesh(path, points, elements, true);
		}
		else
		{
			solution_frames.back().name = path;
			solution_frames.back().points = points;
			solution_frames.back().connectivity = tets;
		}
	}

	void OutGeometryData::save_volume_vector_field(
		const State &state,
		const Eigen::MatrixXd &points,
		const ExportOptions &opts,
		const std::string &name,
		const Eigen::VectorXd &field,
		VTUWriter &writer) const
	{
		Eigen::MatrixXd inerpolated_field;
		Evaluator::interpolate_function(
			*state.mesh, state.problem->is_scalar(), state.bases, state.disc_orders,
			state.polys, state.polys_3d, ref_element_sampler,
			points.rows(), field, inerpolated_field, opts.use_sampler, opts.boundary_only);

		if (state.obstacle.n_vertices() > 0)
		{
			inerpolated_field.conservativeResize(
				inerpolated_field.rows() + state.obstacle.n_vertices(), inerpolated_field.cols());
			inerpolated_field.bottomRows(state.obstacle.n_vertices()) =
				utils::unflatten(field.tail(state.obstacle.ndof()), inerpolated_field.cols());
		}

		if (opts.solve_export_to_file)
		{
			writer.add_field(name, inerpolated_field);
		}
		// TODO: else save to solution frames
	}

	void OutGeometryData::save_surface(
		const std::string &export_surface,
		const State &state,
		const Eigen::MatrixXd &sol,
		const Eigen::MatrixXd &pressure,
		const double t,
		const double dt_in,
		const ExportOptions &opts,
		const bool is_contact_enabled,
		std::vector<SolutionFrame> &solution_frames) const
	{

		const Eigen::VectorXi &disc_orders = state.disc_orders;
		const auto &density = state.assembler.density();
		const std::vector<basis::ElementBases> &bases = state.bases;
		const std::vector<basis::ElementBases> &pressure_bases = state.pressure_bases;
		const std::vector<basis::ElementBases> &gbases = state.geom_bases();
		const assembler::AssemblerUtils &assembler = state.assembler;
		const std::string &formulation = state.formulation();
		const mesh::Mesh &mesh = *state.mesh;
		const ipc::CollisionMesh &collision_mesh = state.collision_mesh;
		const double dhat = state.args["contact"]["dhat"];
		const double friction_coefficient = state.args["contact"]["friction_coefficient"];
		const double epsv = state.args["contact"]["epsv"];
		const std::shared_ptr<solver::ContactForm> &contact_form = state.solve_data.contact_form;
		const std::shared_ptr<solver::FrictionForm> &friction_form = state.solve_data.friction_form;
		const assembler::Problem &problem = *state.problem;

		Eigen::MatrixXd boundary_vis_vertices;
		Eigen::MatrixXd boundary_vis_local_vertices;
		Eigen::MatrixXi boundary_vis_elements;
		Eigen::MatrixXi boundary_vis_elements_ids;
		Eigen::MatrixXi boundary_vis_primitive_ids;
		Eigen::MatrixXd boundary_vis_normals;

		build_vis_boundary_mesh(mesh, bases, gbases, state.total_local_boundary,
								boundary_vis_vertices, boundary_vis_local_vertices, boundary_vis_elements,
								boundary_vis_elements_ids, boundary_vis_primitive_ids, boundary_vis_normals);

		Eigen::MatrixXd fun, interp_p, discr, vect, b_sidesets;

		Eigen::MatrixXd lsol, lp, lgrad, lpgrad;

		int actual_dim = 1;
		if (!problem.is_scalar())
			actual_dim = mesh.dimension();

		discr.resize(boundary_vis_vertices.rows(), 1);
		fun.resize(boundary_vis_vertices.rows(), actual_dim);
		interp_p.resize(boundary_vis_vertices.rows(), 1);
		vect.resize(boundary_vis_vertices.rows(), mesh.dimension());

		b_sidesets.resize(boundary_vis_vertices.rows(), 1);
		b_sidesets.setZero();

		for (int i = 0; i < boundary_vis_vertices.rows(); ++i)
		{
			const auto s_id = mesh.get_boundary_id(boundary_vis_primitive_ids(i));
			if (s_id > 0)
			{
				b_sidesets(i) = s_id;
			}

			const int el_index = boundary_vis_elements_ids(i);
			Evaluator::interpolate_at_local_vals(
				mesh, problem.is_scalar(), bases, gbases,
				el_index, boundary_vis_local_vertices.row(i), sol, lsol, lgrad);
			assert(lsol.size() == actual_dim);
			if (assembler.is_mixed(formulation))
			{
				Evaluator::interpolate_at_local_vals(
					mesh, 1, pressure_bases, gbases,
					el_index, boundary_vis_local_vertices.row(i), pressure, lp, lpgrad);
				assert(lp.size() == 1);
				interp_p(i) = lp(0);
			}

			discr(i) = disc_orders(el_index);
			for (int j = 0; j < actual_dim; ++j)
			{
				fun(i, j) = lsol(j);
			}

			if (actual_dim == 1)
			{
				assert(lgrad.size() == mesh.dimension());
				for (int j = 0; j < mesh.dimension(); ++j)
				{
					vect(i, j) = lgrad(j);
				}
			}
			else
			{
				assert(lgrad.size() == actual_dim * actual_dim);
				Eigen::MatrixXd tensor_flat;
				const basis::ElementBases &gbs = gbases[el_index];
				const basis::ElementBases &bs = bases[el_index];
				assembler.compute_tensor_value(formulation, el_index, bs, gbs, boundary_vis_local_vertices.row(i), sol, tensor_flat);
				assert(tensor_flat.size() == actual_dim * actual_dim);
				Eigen::Map<Eigen::MatrixXd> tensor(tensor_flat.data(), actual_dim, actual_dim);
				vect.row(i) = boundary_vis_normals.row(i) * tensor;
			}
		}

		if (is_contact_enabled && (opts.contact_forces || opts.friction_forces) && opts.solve_export_to_file)
		{
			VTUWriter writer;

			const int problem_dim = mesh.dimension();
			const Eigen::MatrixXd full_displacements = utils::unflatten(sol, problem_dim);
			const Eigen::MatrixXd surface_displacements = collision_mesh.map_displacements(full_displacements);
			writer.add_field("solution", surface_displacements);

			const Eigen::MatrixXd displaced_surface = collision_mesh.displace_vertices(full_displacements);

			ipc::Constraints constraint_set;
			constraint_set.build(
				collision_mesh, displaced_surface, dhat,
				/*dmin=*/0, state.args["solver"]["contact"]["CCD"]["broad_phase"]);

			const double barrier_stiffness = contact_form != nullptr ? contact_form->barrier_stiffness() : 1;

			if (opts.contact_forces)
			{
				Eigen::MatrixXd forces = -barrier_stiffness * ipc::compute_barrier_potential_gradient(collision_mesh, displaced_surface, constraint_set, dhat);
				// forces = collision_mesh.to_full_dof(forces);
				// assert(forces.size() == sol.size());

				Eigen::MatrixXd forces_reshaped = utils::unflatten(forces, problem_dim);

				assert(forces_reshaped.rows() == surface_displacements.rows());
				assert(forces_reshaped.cols() == surface_displacements.cols());
				writer.add_field("contact_forces", forces_reshaped);
			}

			if (opts.friction_forces)
			{
				Eigen::MatrixXd displaced_surface_prev;
				if (friction_form != nullptr)
					displaced_surface_prev = friction_form->displaced_surface_prev();
				if (displaced_surface_prev.size() == 0)
					displaced_surface_prev = displaced_surface;

				ipc::FrictionConstraints friction_constraint_set;
				ipc::construct_friction_constraint_set(
					collision_mesh, displaced_surface, constraint_set,
					dhat, barrier_stiffness, friction_coefficient,
					friction_constraint_set);

				double dt = 1;
				if (dt_in > 0)
					dt = dt_in;
				Eigen::MatrixXd forces = -ipc::compute_friction_potential_gradient(
					collision_mesh, displaced_surface_prev, displaced_surface,
					friction_constraint_set, epsv * dt);
				// forces = collision_mesh.to_full_dof(forces);
				// assert(forces.size() == sol.size());

				Eigen::MatrixXd forces_reshaped = utils::unflatten(forces, problem_dim);

				assert(forces_reshaped.rows() == surface_displacements.rows());
				assert(forces_reshaped.cols() == surface_displacements.cols());
				writer.add_field("friction_forces", forces_reshaped);
			}

			assert(collision_mesh.vertices_at_rest().rows() == surface_displacements.rows());
			assert(collision_mesh.vertices_at_rest().cols() == surface_displacements.cols());

			writer.write_mesh(
				export_surface.substr(0, export_surface.length() - 4) + "_contact.vtu",
				collision_mesh.vertices_at_rest(),
				problem_dim == 3 ? collision_mesh.faces() : collision_mesh.edges());
		}

		VTUWriter writer;

		if (opts.solve_export_to_file)
		{

			writer.add_field("normals", boundary_vis_normals);
			writer.add_field("solution", fun);
			if (assembler.is_mixed(formulation))
				writer.add_field("pressure", interp_p);
			writer.add_field("discr", discr);
			writer.add_field("sidesets", b_sidesets);

			if (actual_dim == 1)
				writer.add_field("solution_grad", vect);
			else
				writer.add_field("traction_force", vect);
		}
		else
		{
			solution_frames.back().solution = fun;
			if (assembler.is_mixed(formulation))
				solution_frames.back().pressure = interp_p;
		}

		if (opts.material_params)
		{
			const auto &params = assembler.parameters(formulation);

			std::map<std::string, Eigen::MatrixXd> param_val;
			for (const auto &[p, _] : params)
				param_val[p] = Eigen::MatrixXd(boundary_vis_vertices.rows(), 1);
			Eigen::MatrixXd rhos(boundary_vis_vertices.rows(), 1);

			for (int i = 0; i < boundary_vis_vertices.rows(); ++i)
			{
				double lambda, mu;

				for (const auto &[p, func] : params)
					param_val.at(p)(i) = func(boundary_vis_local_vertices.row(i), boundary_vis_vertices.row(i), t, boundary_vis_elements_ids(i));

				rhos(i) = density(boundary_vis_local_vertices.row(i), boundary_vis_vertices.row(i), boundary_vis_elements_ids(i));
			}

			for (const auto &[p, tmp] : param_val)
				writer.add_field(p, tmp);
			writer.add_field("rho", rhos);
		}

		if (opts.body_ids)
		{

			Eigen::MatrixXd ids(boundary_vis_vertices.rows(), 1);

			for (int i = 0; i < boundary_vis_vertices.rows(); ++i)
			{
				ids(i) = mesh.get_body_id(boundary_vis_elements_ids(i));
			}

			writer.add_field("body_ids", ids);
		}
		if (opts.solve_export_to_file)
			writer.write_mesh(export_surface, boundary_vis_vertices, boundary_vis_elements);
		else
		{
			solution_frames.back().name = export_surface;
			solution_frames.back().points = boundary_vis_vertices;
			solution_frames.back().connectivity = boundary_vis_elements;
		}
	}

	void OutGeometryData::save_wire(
		const std::string &name,
		const State &state,
		const Eigen::MatrixXd &sol,
		const double t,
		const ExportOptions &opts,
		std::vector<SolutionFrame> &solution_frames) const
	{
		const std::vector<basis::ElementBases> &gbases = state.geom_bases();
		const mesh::Mesh &mesh = *state.mesh;
		const assembler::Problem &problem = *state.problem;

		if (!opts.solve_export_to_file) // TODO?
			return;
		const auto &sampler = ref_element_sampler;

		const auto &current_bases = gbases;
		int seg_total_size = 0;
		int pts_total_size = 0;
		int faces_total_size = 0;

		for (size_t i = 0; i < current_bases.size(); ++i)
		{
			const auto &bs = current_bases[i];

			if (mesh.is_simplex(i))
			{
				pts_total_size += sampler.simplex_points().rows();
				seg_total_size += sampler.simplex_edges().rows();
				faces_total_size += sampler.simplex_faces().rows();
			}
			else if (mesh.is_cube(i))
			{
				pts_total_size += sampler.cube_points().rows();
				seg_total_size += sampler.cube_edges().rows();
			}
			// TODO add edges for poly
		}

		Eigen::MatrixXd points(pts_total_size, mesh.dimension());
		Eigen::MatrixXi edges(seg_total_size, 2);
		Eigen::MatrixXi faces(faces_total_size, 3);
		points.setZero();

		Eigen::MatrixXd mapped, tmp;
		int seg_index = 0, pts_index = 0, face_index = 0;
		for (size_t i = 0; i < current_bases.size(); ++i)
		{
			const auto &bs = current_bases[i];

			if (mesh.is_simplex(i))
			{
				bs.eval_geom_mapping(sampler.simplex_points(), mapped);
				edges.block(seg_index, 0, sampler.simplex_edges().rows(), edges.cols()) = sampler.simplex_edges().array() + pts_index;
				seg_index += sampler.simplex_edges().rows();

				faces.block(face_index, 0, sampler.simplex_faces().rows(), 3) = sampler.simplex_faces().array() + pts_index;
				face_index += sampler.simplex_faces().rows();

				points.block(pts_index, 0, mapped.rows(), points.cols()) = mapped;
				pts_index += mapped.rows();
			}
			else if (mesh.is_cube(i))
			{
				bs.eval_geom_mapping(sampler.cube_points(), mapped);
				edges.block(seg_index, 0, sampler.cube_edges().rows(), edges.cols()) = sampler.cube_edges().array() + pts_index;
				seg_index += sampler.cube_edges().rows();

				points.block(pts_index, 0, mapped.rows(), points.cols()) = mapped;
				pts_index += mapped.rows();
			}
		}

		assert(pts_index == points.rows());
		assert(face_index == faces.rows());

		if (mesh.is_volume())
		{
			// reverse all faces
			for (long i = 0; i < faces.rows(); ++i)
			{
				const int v0 = faces(i, 0);
				const int v1 = faces(i, 1);
				const int v2 = faces(i, 2);

				int tmpc = faces(i, 2);
				faces(i, 2) = faces(i, 1);
				faces(i, 1) = tmpc;
			}
		}
		else
		{
			Eigen::Matrix2d mmat;
			for (long i = 0; i < faces.rows(); ++i)
			{
				const int v0 = faces(i, 0);
				const int v1 = faces(i, 1);
				const int v2 = faces(i, 2);

				mmat.row(0) = points.row(v2) - points.row(v0);
				mmat.row(1) = points.row(v1) - points.row(v0);

				if (mmat.determinant() > 0)
				{
					int tmpc = faces(i, 2);
					faces(i, 2) = faces(i, 1);
					faces(i, 1) = tmpc;
				}
			}
		}

		Eigen::MatrixXd fun;
		Evaluator::interpolate_function(
			mesh, problem.is_scalar(), state.bases, state.disc_orders,
			state.polys, state.polys_3d, ref_element_sampler,
			pts_index, sol, fun, /*use_sampler*/ true, false);

		Eigen::MatrixXd exact_fun, err;

		if (problem.has_exact_sol())
		{
			problem.exact(points, t, exact_fun);
			err = (fun - exact_fun).eval().rowwise().norm();
		}

		VTUWriter writer;
		writer.add_field("solution", fun);
		if (problem.has_exact_sol())
		{
			writer.add_field("exact", exact_fun);
			writer.add_field("error", err);
		}

		if (fun.cols() != 1)
		{
			Eigen::MatrixXd scalar_val;
			Evaluator::compute_scalar_value(
				mesh, problem.is_scalar(), state.bases, gbases,
				state.disc_orders, state.polys, state.polys_3d,
				state.assembler, state.formulation(),
				ref_element_sampler, pts_index, sol, scalar_val, /*use_sampler*/ true, false);
			writer.add_field("scalar_value", scalar_val);
		}

		writer.write_mesh(name, points, edges);
	}

	void OutGeometryData::save_points(
		const std::string &path,
		const State &state,
		const Eigen::MatrixXd &sol,
		const ExportOptions &opts,
		std::vector<SolutionFrame> &solution_frames) const
	{
		const auto &dirichlet_nodes = state.dirichlet_nodes;
		const auto &dirichlet_nodes_position = state.dirichlet_nodes_position;
		const mesh::Mesh &mesh = *state.mesh;
		const assembler::Problem &problem = *state.problem;

		int actual_dim = 1;
		if (!problem.is_scalar())
			actual_dim = mesh.dimension();

		Eigen::MatrixXd fun(dirichlet_nodes_position.size(), actual_dim);
		Eigen::MatrixXd b_sidesets(dirichlet_nodes_position.size(), 1);
		b_sidesets.setZero();
		Eigen::MatrixXd points(dirichlet_nodes_position.size(), mesh.dimension());
		std::vector<std::vector<int>> cells(dirichlet_nodes_position.size());

		for (int i = 0; i < dirichlet_nodes_position.size(); ++i)
		{
			const int n_id = dirichlet_nodes[i];
			const auto s_id = mesh.get_node_id(n_id);
			if (s_id > 0)
			{
				b_sidesets(i) = s_id;
			}

			for (int j = 0; j < actual_dim; ++j)
			{
				fun(i, j) = sol(n_id * actual_dim + j);
			}

			points.row(i) = dirichlet_nodes_position[i];
			cells[i].push_back(i);
		}

		VTUWriter writer;

		if (opts.solve_export_to_file)
		{
			writer.add_field("solution", fun);
			writer.add_field("sidesets", b_sidesets);
			writer.write_mesh(path, points, cells, false);
		}
	}

	void OutGeometryData::save_pvd(
		const std::string &name,
		const std::function<std::string(int)> &vtu_names,
		int time_steps, double t0, double dt, int skip_frame) const
	{
		// https://www.paraview.org/Wiki/ParaView/Data_formats#PVD_File_Format

		tinyxml2::XMLDocument pvd;
		pvd.InsertEndChild(pvd.NewDeclaration());

		tinyxml2::XMLElement *root = pvd.NewElement("VTKFile");
		pvd.InsertEndChild(root);
		root->SetAttribute("type", "Collection");
		root->SetAttribute("version", "0.1");
		root->SetAttribute("byte_order", "LittleEndian");
		root->SetAttribute("compressor", "vtkZLibDataCompressor");

		tinyxml2::XMLElement *collection = root->InsertNewChildElement("Collection");

		for (int i = 0; i <= time_steps; i += skip_frame)
		{
			tinyxml2::XMLElement *dataset = collection->InsertNewChildElement("DataSet");
			dataset->SetAttribute("timestep", fmt::format("{:g}", t0 + i * dt).c_str());
			dataset->SetAttribute("group", "");
			dataset->SetAttribute("part", "0");
			dataset->SetAttribute("file", vtu_names(i).c_str());
		}

		pvd.SaveFile(name.c_str());
	}

	void OutGeometryData::init_sampler(const polyfem::mesh::Mesh &mesh, const double vismesh_rel_area)
	{
		ref_element_sampler.init(mesh.is_volume(), mesh.n_elements(), vismesh_rel_area);
	}

	void OutGeometryData::build_grid(const polyfem::mesh::Mesh &mesh, const double spacing)
	{
		if (spacing <= 0)
			return;

		RowVectorNd min, max;
		mesh.bounding_box(min, max);
		const RowVectorNd delta = max - min;
		const int nx = delta[0] / spacing + 1;
		const int ny = delta[1] / spacing + 1;
		const int nz = delta.cols() >= 3 ? (delta[2] / spacing + 1) : 1;
		const int n = nx * ny * nz;

		grid_points.resize(n, delta.cols());
		int index = 0;
		for (int i = 0; i < nx; ++i)
		{
			const double x = (delta[0] / (nx - 1)) * i + min[0];

			for (int j = 0; j < ny; ++j)
			{
				const double y = (delta[1] / (ny - 1)) * j + min[1];

				if (delta.cols() <= 2)
				{
					grid_points.row(index++) << x, y;
				}
				else
				{
					for (int k = 0; k < nz; ++k)
					{
						const double z = (delta[2] / (nz - 1)) * k + min[2];
						grid_points.row(index++) << x, y, z;
					}
				}
			}
		}

		assert(index == n);

		std::vector<std::array<Eigen::Vector3d, 2>> boxes;
		mesh.elements_boxes(boxes);

		BVH::BVH bvh;
		bvh.init(boxes);

		const double eps = 1e-6;

		grid_points_to_elements.resize(grid_points.rows(), 1);
		grid_points_to_elements.setConstant(-1);

		grid_points_bc.resize(grid_points.rows(), mesh.is_volume() ? 4 : 3);

		for (int i = 0; i < grid_points.rows(); ++i)
		{
			const Eigen::Vector3d min(
				grid_points(i, 0) - eps,
				grid_points(i, 1) - eps,
				(mesh.is_volume() ? grid_points(i, 2) : 0) - eps);

			const Eigen::Vector3d max(
				grid_points(i, 0) + eps,
				grid_points(i, 1) + eps,
				(mesh.is_volume() ? grid_points(i, 2) : 0) + eps);

			std::vector<unsigned int> candidates;

			bvh.intersect_box(min, max, candidates);

			for (const auto cand : candidates)
			{
				if (!mesh.is_simplex(cand))
				{
					logger().warn("Element {} is not simplex, skipping", cand);
					continue;
				}

				Eigen::MatrixXd coords;
				mesh.barycentric_coords(grid_points.row(i), cand, coords);

				for (int d = 0; d < coords.size(); ++d)
				{
					if (fabs(coords(d)) < 1e-8)
						coords(d) = 0;
					else if (fabs(coords(d) - 1) < 1e-8)
						coords(d) = 1;
				}

				if (coords.array().minCoeff() >= 0 && coords.array().maxCoeff() <= 1)
				{
					grid_points_to_elements(i) = cand;
					grid_points_bc.row(i) = coords;
					break;
				}
			}
		}
	}

	void OutStatsData::compute_mesh_size(const polyfem::mesh::Mesh &mesh_in, const std::vector<polyfem::basis::ElementBases> &bases_in, const int n_samples, const bool use_curved_mesh_size)
	{
		Eigen::MatrixXd samples_simplex, samples_cube, mapped, p0, p1, p;

		mesh_size = 0;
		average_edge_length = 0;
		min_edge_length = std::numeric_limits<double>::max();

		if (!use_curved_mesh_size)
		{
			mesh_in.get_edges(p0, p1);
			p = p0 - p1;
			min_edge_length = p.rowwise().norm().minCoeff();
			average_edge_length = p.rowwise().norm().mean();
			mesh_size = p.rowwise().norm().maxCoeff();

			logger().info("hmin: {}", min_edge_length);
			logger().info("hmax: {}", mesh_size);
			logger().info("havg: {}", average_edge_length);

			return;
		}

		if (mesh_in.is_volume())
		{
			utils::EdgeSampler::sample_3d_simplex(n_samples, samples_simplex);
			utils::EdgeSampler::sample_3d_cube(n_samples, samples_cube);
		}
		else
		{
			utils::EdgeSampler::sample_2d_simplex(n_samples, samples_simplex);
			utils::EdgeSampler::sample_2d_cube(n_samples, samples_cube);
		}

		int n = 0;
		for (size_t i = 0; i < bases_in.size(); ++i)
		{
			if (mesh_in.is_polytope(i))
				continue;
			int n_edges;

			if (mesh_in.is_simplex(i))
			{
				n_edges = mesh_in.is_volume() ? 6 : 3;
				bases_in[i].eval_geom_mapping(samples_simplex, mapped);
			}
			else
			{
				n_edges = mesh_in.is_volume() ? 12 : 4;
				bases_in[i].eval_geom_mapping(samples_cube, mapped);
			}

			for (int j = 0; j < n_edges; ++j)
			{
				double current_edge = 0;
				for (int k = 0; k < n_samples - 1; ++k)
				{
					p0 = mapped.row(j * n_samples + k);
					p1 = mapped.row(j * n_samples + k + 1);
					p = p0 - p1;

					current_edge += p.norm();
				}

				mesh_size = std::max(current_edge, mesh_size);
				min_edge_length = std::min(current_edge, min_edge_length);
				average_edge_length += current_edge;
				++n;
			}
		}

		average_edge_length /= n;

		logger().info("hmin: {}", min_edge_length);
		logger().info("hmax: {}", mesh_size);
		logger().info("havg: {}", average_edge_length);
	}

	void OutStatsData::reset()
	{
		sigma_avg = 0;
		sigma_max = 0;
		sigma_min = 0;

		n_flipped = 0;
	}

	void OutStatsData::count_flipped_elements(const polyfem::mesh::Mesh &mesh, const std::vector<polyfem::basis::ElementBases> &gbases)
	{
		using namespace mesh;

		logger().info("Counting flipped elements...");
		const auto &els_tag = mesh.elements_tag();

		// flipped_elements.clear();
		for (size_t i = 0; i < gbases.size(); ++i)
		{
			if (mesh.is_polytope(i))
				continue;

			polyfem::assembler::ElementAssemblyValues vals;
			if (!vals.is_geom_mapping_positive(mesh.is_volume(), gbases[i]))
			{
				++n_flipped;

				std::string type = "";
				switch (els_tag[i])
				{
				case ElementType::SIMPLEX:
					type = "Simplex";
					break;
				case ElementType::REGULAR_INTERIOR_CUBE:
					type = "RegularInteriorCube";
					break;
				case ElementType::REGULAR_BOUNDARY_CUBE:
					type = "RegularBoundaryCube";
					break;
				case ElementType::SIMPLE_SINGULAR_INTERIOR_CUBE:
					type = "SimpleSingularInteriorCube";
					break;
				case ElementType::MULTI_SINGULAR_INTERIOR_CUBE:
					type = "MultiSingularInteriorCube";
					break;
				case ElementType::SIMPLE_SINGULAR_BOUNDARY_CUBE:
					type = "SimpleSingularBoundaryCube";
					break;
				case ElementType::INTERFACE_CUBE:
					type = "InterfaceCube";
					break;
				case ElementType::MULTI_SINGULAR_BOUNDARY_CUBE:
					type = "MultiSingularBoundaryCube";
					break;
				case ElementType::BOUNDARY_POLYTOPE:
					type = "BoundaryPolytope";
					break;
				case ElementType::INTERIOR_POLYTOPE:
					type = "InteriorPolytope";
					break;
				case ElementType::UNDEFINED:
					type = "Undefined";
					break;
				}

				logger().error("element {} is flipped, type {}", i, type);
				throw "invalid mesh";
			}
		}

		logger().info(" done");

		// dynamic_cast<Mesh3D *>(mesh.get())->save({56}, 1, "mesh.HYBRID");

		// std::sort(flipped_elements.begin(), flipped_elements.end());
		// auto it = std::unique(flipped_elements.begin(), flipped_elements.end());
		// flipped_elements.resize(std::distance(flipped_elements.begin(), it));
	}

	void OutStatsData::compute_errors(
		const int n_bases,
		const std::vector<polyfem::basis::ElementBases> &bases,
		const std::vector<polyfem::basis::ElementBases> &gbases,
		const polyfem::mesh::Mesh &mesh,
		const assembler::Problem &problem,
		const double tend,
		const Eigen::MatrixXd &sol)
	{
		// if (!mesh)
		// {
		// 	logger().error("Load the mesh first!");
		// 	return;
		// }
		if (n_bases <= 0)
		{
			logger().error("Build the bases first!");
			return;
		}
		// if (stiffness.rows() <= 0) { logger().error("Assemble the stiffness matrix first!"); return; }
		// if (rhs.size() <= 0)
		// {
		// 	logger().error("Assemble the rhs first!");
		// 	return;
		// }
		if (sol.size() <= 0)
		{
			logger().error("Solve the problem first!");
			return;
		}

		int actual_dim = 1;
		if (!problem.is_scalar())
			actual_dim = mesh.dimension();

		igl::Timer timer;
		timer.start();
		logger().info("Computing errors...");
		using std::max;

		const int n_el = int(bases.size());

		Eigen::MatrixXd v_exact, v_approx;
		Eigen::MatrixXd v_exact_grad(0, 0), v_approx_grad;

		l2_err = 0;
		h1_err = 0;
		grad_max_err = 0;
		h1_semi_err = 0;
		linf_err = 0;
		lp_err = 0;
		// double pred_norm = 0;

		static const int p = 8;

		// Eigen::MatrixXd err_per_el(n_el, 5);
		polyfem::assembler::ElementAssemblyValues vals;

		for (int e = 0; e < n_el; ++e)
		{
			vals.compute(e, mesh.is_volume(), bases[e], gbases[e]);

			if (problem.has_exact_sol())
			{
				problem.exact(vals.val, tend, v_exact);
				problem.exact_grad(vals.val, tend, v_exact_grad);
			}

			v_approx.resize(vals.val.rows(), actual_dim);
			v_approx.setZero();

			v_approx_grad.resize(vals.val.rows(), mesh.dimension() * actual_dim);
			v_approx_grad.setZero();

			const int n_loc_bases = int(vals.basis_values.size());

			for (int i = 0; i < n_loc_bases; ++i)
			{
				const auto &val = vals.basis_values[i];

				for (size_t ii = 0; ii < val.global.size(); ++ii)
				{
					for (int d = 0; d < actual_dim; ++d)
					{
						v_approx.col(d) += val.global[ii].val * sol(val.global[ii].index * actual_dim + d) * val.val;
						v_approx_grad.block(0, d * val.grad_t_m.cols(), v_approx_grad.rows(), val.grad_t_m.cols()) += val.global[ii].val * sol(val.global[ii].index * actual_dim + d) * val.grad_t_m;
					}
				}
			}

			const auto err = problem.has_exact_sol() ? (v_exact - v_approx).eval().rowwise().norm().eval() : (v_approx).eval().rowwise().norm().eval();
			const auto err_grad = problem.has_exact_sol() ? (v_exact_grad - v_approx_grad).eval().rowwise().norm().eval() : (v_approx_grad).eval().rowwise().norm().eval();

			// for(long i = 0; i < err.size(); ++i)
			// errors.push_back(err(i));

			linf_err = std::max(linf_err, err.maxCoeff());
			grad_max_err = std::max(linf_err, err_grad.maxCoeff());

			// {
			// 	const auto &mesh3d = *dynamic_cast<Mesh3D *>(mesh.get());
			// 	const auto v0 = mesh3d.point(mesh3d.cell_vertex(e, 0));
			// 	const auto v1 = mesh3d.point(mesh3d.cell_vertex(e, 1));
			// 	const auto v2 = mesh3d.point(mesh3d.cell_vertex(e, 2));
			// 	const auto v3 = mesh3d.point(mesh3d.cell_vertex(e, 3));

			// 	Eigen::Matrix<double, 6, 3> ee;
			// 	ee.row(0) = v0 - v1;
			// 	ee.row(1) = v1 - v2;
			// 	ee.row(2) = v2 - v0;

			// 	ee.row(3) = v0 - v3;
			// 	ee.row(4) = v1 - v3;
			// 	ee.row(5) = v2 - v3;

			// 	Eigen::Matrix<double, 6, 1> en = ee.rowwise().norm();

			// 	// Eigen::Matrix<double, 3*4, 1> alpha;
			// 	// alpha(0) = angle3(e.row(0), -e.row(1));	 	alpha(1) = angle3(e.row(1), -e.row(2));	 	alpha(2) = angle3(e.row(2), -e.row(0));
			// 	// alpha(3) = angle3(e.row(0), -e.row(4));	 	alpha(4) = angle3(e.row(4), e.row(3));	 	alpha(5) = angle3(-e.row(3), -e.row(0));
			// 	// alpha(6) = angle3(-e.row(4), -e.row(1));	alpha(7) = angle3(e.row(1), -e.row(5));	 	alpha(8) = angle3(e.row(5), e.row(4));
			// 	// alpha(9) = angle3(-e.row(2), -e.row(5));	alpha(10) = angle3(e.row(5), e.row(3));		alpha(11) = angle3(-e.row(3), e.row(2));

			// 	const double S = (ee.row(0).cross(ee.row(1)).norm() + ee.row(0).cross(ee.row(4)).norm() + ee.row(4).cross(ee.row(1)).norm() + ee.row(2).cross(ee.row(5)).norm()) / 2;
			// 	const double V = std::abs(ee.row(3).dot(ee.row(2).cross(-ee.row(0))))/6;
			// 	const double rho = 3 * V / S;
			// 	const double hp = en.maxCoeff();
			// 	const int pp = disc_orders(e);
			// 	const int p_ref = args["space"]["discr_order"];

			// 	err_per_el(e, 0) = err.mean();
			// 	err_per_el(e, 1) = err.maxCoeff();
			// 	err_per_el(e, 2) = std::pow(hp, pp+1)/(rho/hp); // /std::pow(average_edge_length, p_ref+1) * (sqrt(6)/12);
			// 	err_per_el(e, 3) = rho/hp;
			// 	err_per_el(e, 4) = (vals.det.array() * vals.quadrature.weights.array()).sum();

			// 	// pred_norm += (pow(std::pow(hp, pp+1)/(rho/hp),p) * vals.det.array() * vals.quadrature.weights.array()).sum();
			// }

			l2_err += (err.array() * err.array() * vals.det.array() * vals.quadrature.weights.array()).sum();
			h1_err += (err_grad.array() * err_grad.array() * vals.det.array() * vals.quadrature.weights.array()).sum();
			lp_err += (err.array().pow(p) * vals.det.array() * vals.quadrature.weights.array()).sum();
		}

		h1_semi_err = sqrt(fabs(h1_err));
		h1_err = sqrt(fabs(l2_err) + fabs(h1_err));
		l2_err = sqrt(fabs(l2_err));

		lp_err = pow(fabs(lp_err), 1. / p);

		// pred_norm = pow(fabs(pred_norm), 1./p);

		timer.stop();
		const double computing_errors_time = timer.getElapsedTime();
		logger().info(" took {}s", computing_errors_time);

		logger().info("-- L2 error: {}", l2_err);
		logger().info("-- Lp error: {}", lp_err);
		logger().info("-- H1 error: {}", h1_err);
		logger().info("-- H1 semi error: {}", h1_semi_err);
		// logger().info("-- Perd norm: {}", pred_norm);

		logger().info("-- Linf error: {}", linf_err);
		logger().info("-- grad max error: {}", grad_max_err);

		// {
		// 	std::ofstream out("errs.txt");
		// 	out<<err_per_el;
		// 	out.close();
		// }
	}

	void OutStatsData::compute_mesh_stats(const polyfem::mesh::Mesh &mesh)
	{
		using namespace polyfem::mesh;

		simplex_count = 0;
		regular_count = 0;
		regular_boundary_count = 0;
		simple_singular_count = 0;
		multi_singular_count = 0;
		boundary_count = 0;
		non_regular_boundary_count = 0;
		non_regular_count = 0;
		undefined_count = 0;
		multi_singular_boundary_count = 0;

		const auto &els_tag = mesh.elements_tag();

		for (size_t i = 0; i < els_tag.size(); ++i)
		{
			const ElementType type = els_tag[i];

			switch (type)
			{
			case ElementType::SIMPLEX:
				simplex_count++;
				break;
			case ElementType::REGULAR_INTERIOR_CUBE:
				regular_count++;
				break;
			case ElementType::REGULAR_BOUNDARY_CUBE:
				regular_boundary_count++;
				break;
			case ElementType::SIMPLE_SINGULAR_INTERIOR_CUBE:
				simple_singular_count++;
				break;
			case ElementType::MULTI_SINGULAR_INTERIOR_CUBE:
				multi_singular_count++;
				break;
			case ElementType::SIMPLE_SINGULAR_BOUNDARY_CUBE:
				boundary_count++;
				break;
			case ElementType::INTERFACE_CUBE:
			case ElementType::MULTI_SINGULAR_BOUNDARY_CUBE:
				multi_singular_boundary_count++;
				break;
			case ElementType::BOUNDARY_POLYTOPE:
				non_regular_boundary_count++;
				break;
			case ElementType::INTERIOR_POLYTOPE:
				non_regular_count++;
				break;
			case ElementType::UNDEFINED:
				undefined_count++;
				break;
			}
		}

		logger().info("simplex_count: \t{}", simplex_count);
		logger().info("regular_count: \t{}", regular_count);
		logger().info("regular_boundary_count: \t{}", regular_boundary_count);
		logger().info("simple_singular_count: \t{}", simple_singular_count);
		logger().info("multi_singular_count: \t{}", multi_singular_count);
		logger().info("boundary_count: \t{}", boundary_count);
		logger().info("multi_singular_boundary_count: \t{}", multi_singular_boundary_count);
		logger().info("non_regular_count: \t{}", non_regular_count);
		logger().info("non_regular_boundary_count: \t{}", non_regular_boundary_count);
		logger().info("undefined_count: \t{}", undefined_count);
		logger().info("total count:\t {}", mesh.n_elements());
	}

	// args["output"]["advanced"]["sol_at_node"]  iso_parametric() formulation()
	void OutStatsData::save_json(
		const nlohmann::json &args,
		const int n_bases, const int n_pressure_bases,
		const Eigen::MatrixXd &sol,
		const mesh::Mesh &mesh,
		const Eigen::VectorXi &disc_orders,
		const assembler::Problem &problem,
		const OutRuntimeData &runtime,
		const std::string &formulation,
		const bool isoparametric,
		const int sol_at_node_id,
		nlohmann::json &j)
	{

		j["args"] = args;

		j["geom_order"] = mesh.orders().size() > 0 ? mesh.orders().maxCoeff() : 1;
		j["geom_order_min"] = mesh.orders().size() > 0 ? mesh.orders().minCoeff() : 1;
		j["discr_order_min"] = disc_orders.minCoeff();
		j["discr_order_max"] = disc_orders.maxCoeff();
		j["iso_parametric"] = isoparametric;
		j["problem"] = problem.name();
		j["mat_size"] = mat_size;
		j["num_bases"] = n_bases;
		j["num_pressure_bases"] = n_pressure_bases;
		j["num_non_zero"] = nn_zero;
		j["num_flipped"] = n_flipped;
		j["num_dofs"] = num_dofs;
		j["num_vertices"] = mesh.n_vertices();
		j["num_elements"] = mesh.n_elements();

		j["num_p1"] = (disc_orders.array() == 1).count();
		j["num_p2"] = (disc_orders.array() == 2).count();
		j["num_p3"] = (disc_orders.array() == 3).count();
		j["num_p4"] = (disc_orders.array() == 4).count();
		j["num_p5"] = (disc_orders.array() == 5).count();

		j["mesh_size"] = mesh_size;
		j["max_angle"] = max_angle;

		j["sigma_max"] = sigma_max;
		j["sigma_min"] = sigma_min;
		j["sigma_avg"] = sigma_avg;

		j["min_edge_length"] = min_edge_length;
		j["average_edge_length"] = average_edge_length;

		j["err_l2"] = l2_err;
		j["err_h1"] = h1_err;
		j["err_h1_semi"] = h1_semi_err;
		j["err_linf"] = linf_err;
		j["err_linf_grad"] = grad_max_err;
		j["err_lp"] = lp_err;

		j["spectrum"] = {spectrum(0), spectrum(1), spectrum(2), spectrum(3)};
		j["spectrum_condest"] = std::abs(spectrum(3)) / std::abs(spectrum(0));

		// j["errors"] = errors;

		j["time_building_basis"] = runtime.building_basis_time;
		j["time_loading_mesh"] = runtime.loading_mesh_time;
		j["time_computing_poly_basis"] = runtime.computing_poly_basis_time;
		j["time_assembling_stiffness_mat"] = runtime.assembling_stiffness_mat_time;
		j["time_assigning_rhs"] = runtime.assigning_rhs_time;
		j["time_solving"] = runtime.solving_time;
		// j["time_computing_errors"] = runtime.computing_errors_time;

		j["solver_info"] = solver_info;

		j["count_simplex"] = simplex_count;
		j["count_regular"] = regular_count;
		j["count_regular_boundary"] = regular_boundary_count;
		j["count_simple_singular"] = simple_singular_count;
		j["count_multi_singular"] = multi_singular_count;
		j["count_boundary"] = boundary_count;
		j["count_non_regular_boundary"] = non_regular_boundary_count;
		j["count_non_regular"] = non_regular_count;
		j["count_undefined"] = undefined_count;
		j["count_multi_singular_boundary"] = multi_singular_boundary_count;

		j["is_simplicial"] = mesh.n_elements() == simplex_count;

		j["peak_memory"] = getPeakRSS() / (1024 * 1024);

		const int actual_dim = problem.is_scalar() ? 1 : mesh.dimension();

		std::vector<double> mmin(actual_dim);
		std::vector<double> mmax(actual_dim);

		for (int d = 0; d < actual_dim; ++d)
		{
			mmin[d] = std::numeric_limits<double>::max();
			mmax[d] = -std::numeric_limits<double>::max();
		}

		for (int i = 0; i < sol.size(); i += actual_dim)
		{
			for (int d = 0; d < actual_dim; ++d)
			{
				mmin[d] = std::min(mmin[d], sol(i + d));
				mmax[d] = std::max(mmax[d], sol(i + d));
			}
		}

		std::vector<double> sol_at_node(actual_dim);

		if (sol_at_node_id >= 0)
		{
			const int node_id = sol_at_node_id;

			for (int d = 0; d < actual_dim; ++d)
			{
				sol_at_node[d] = sol(node_id * actual_dim + d);
			}
		}

		j["sol_at_node"] = sol_at_node;
		j["sol_min"] = mmin;
		j["sol_max"] = mmax;

#if defined(POLYFEM_WITH_CPP_THREADS)
		j["num_threads"] = utils::get_n_threads();
#elif defined(POLYFEM_WITH_TBB)
		j["num_threads"] = utils::get_n_threads();
#else
		j["num_threads"] = 1;
#endif

		j["formulation"] = formulation;

		logger().info("done");
	}

} // namespace polyfem::io<|MERGE_RESOLUTION|>--- conflicted
+++ resolved
@@ -62,16 +62,11 @@
 
 		if (mesh.is_volume())
 		{
-<<<<<<< HEAD
-			node_positions.resize(n_bases, 3);
-			node_positions.setZero();
-=======
 			std::vector<Eigen::Triplet<double>> displacement_map_entries;
 			const bool is_simplicial = mesh.is_simplicial();
 
-			boundary_nodes_pos.resize(n_bases + (is_simplicial ? 0 : mesh.n_faces()), 3);
-			boundary_nodes_pos.setZero();
->>>>>>> 3a174a82
+			node_positions.resize(n_bases + (is_simplicial ? 0 : mesh.n_faces()), 3);
+			node_positions.setZero();
 			const Mesh3D &mesh3d = dynamic_cast<const Mesh3D &>(mesh);
 
 			std::vector<std::tuple<int, int, int>> tris;
@@ -1195,13 +1190,10 @@
 		if (obstacle.n_vertices() > 0)
 		{
 			fun.conservativeResize(fun.rows() + obstacle.n_vertices(), fun.cols());
-<<<<<<< HEAD
+			node_fun.conservativeResize(node_fun.rows() + obstacle.n_vertices(), node_fun.cols());
 			// obstacle.update_displacement(t, fun);
+			// NOTE: Assuming the obstacle displacement is the last part of the solution
 			fun.bottomRows(obstacle.n_vertices()) = utils::unflatten(sol.bottomRows(obstacle.ndof()), fun.cols());
-=======
-			node_fun.conservativeResize(node_fun.rows() + obstacle.n_vertices(), node_fun.cols());
-			obstacle.update_displacement(t, fun);
->>>>>>> 3a174a82
 		}
 
 		if (problem.has_exact_sol())
