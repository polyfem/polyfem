--- conflicted
+++ resolved
@@ -213,48 +213,16 @@
 							const spdlog::level::level_enum &log_level,
 							json &opt_args)
 {
-	// TODO fix gobal stuff threads log level etc
-<<<<<<< HEAD
-
 	json tmp = json::object();
 	if (has_arg(command_line, "log_level"))
 		tmp["/output/log/level"_json_pointer] = int(log_level);
 	opt_args.merge_patch(tmp);
 
-	opt_args = AdjointOptUtils::apply_opt_json_spec(opt_args, is_strict);
-
-	/* states */
-	json state_args = opt_args["states"];
-	std::vector<std::shared_ptr<State>> states(state_args.size());
-	{
-		int i = 0;
-		for (const json &args : state_args)
-		{
-			json cur_args;
-			if (!load_json(args["path"], cur_args))
-				log_and_throw_adjoint_error("Can't find json for State {}", i);
-
-			{
-				auto tmp = R"({
-						"output": {
-							"log": {
-								"level": -1
-							}
-						}
-					})"_json;
-
-				cur_args.merge_patch(tmp);
-			}
-
-			states[i++] = AdjointOptUtils::create_state(cur_args, max_threads);
-		}
-	}
-=======
+	// TODO fix gobal stuff threads log level etc
 	opt_args = AdjointOptUtils::apply_opt_json_spec(opt_args, is_strict);
 
 	/* states */
 	std::vector<std::shared_ptr<State>> states = AdjointOptUtils::create_states(opt_args["states"], polyfem::solver::CacheLevel::Derivatives, log_level, max_threads);
->>>>>>> a2f0bd9e
 
 	adjoint_logger().set_level(opt_args["output"]["log"]["level"]);
 
@@ -277,7 +245,7 @@
 
 	/* forms */
 	std::shared_ptr<AdjointForm> obj = AdjointOptUtils::create_form(
-			opt_args["functionals"], variable_to_simulations, states);
+		opt_args["functionals"], variable_to_simulations, states);
 
 	/* stopping conditions */
 	std::vector<std::shared_ptr<AdjointForm>> stopping_conditions;
