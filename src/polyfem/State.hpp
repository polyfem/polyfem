--- conflicted
+++ resolved
@@ -112,18 +112,7 @@
 
 		/// change log level
 		/// @param[in] log_level 0 all message, 6 no message. 2 is info, 1 is debug
-<<<<<<< HEAD
-		void set_log_level(const spdlog::level::level_enum log_level)
-		{
-			spdlog::set_level(log_level);
-			logger().set_level(log_level);
-			ipc::logger().set_level(log_level);
-			if (file_sink_)
-				file_sink_->set_level(spdlog::level::trace);
-		}
-=======
 		void set_log_level(const spdlog::level::level_enum log_level);
->>>>>>> 19421076
 
 		/// gets the output log as json
 		/// this is *not* what gets printed but more informative
