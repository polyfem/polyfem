#pragma once

#include <polyfem/Common.hpp>

#include <polyfem/basis/ElementBases.hpp>
#include <polyfem/basis/InterfaceData.hpp>

#include <polyfem/assembler/ElementAssemblyValues.hpp>
#include <polyfem/assembler/AssemblyValsCache.hpp>
#include <polyfem/assembler/RhsAssembler.hpp>
#include <polyfem/assembler/Problem.hpp>
#include <polyfem/assembler/Assembler.hpp>
#include <polyfem/assembler/AssemblerUtils.hpp>

#include <polyfem/mesh/Mesh.hpp>
#include <polyfem/mesh/Obstacle.hpp>
#include <polyfem/mesh/MeshNodes.hpp>
#include <polyfem/mesh/LocalBoundary.hpp>

#include <polyfem/solver/SolveData.hpp>
#include <polyfem/solver/DiffCache.hpp>

#include <polyfem/utils/StringUtils.hpp>
#include <polyfem/utils/ElasticityUtils.hpp>
#include <polyfem/utils/JSONUtils.hpp>
#include <polyfem/utils/Logger.hpp>

#include <polyfem/io/OutData.hpp>

#include <polysolve/LinearSolver.hpp>

#include <Eigen/Dense>
#include <Eigen/Sparse>

#ifdef POLYFEM_WITH_TBB
#include <tbb/global_control.h>
#endif

#include <memory>
#include <string>
#include <unordered_map>

#include <ipc/collision_mesh.hpp>
#include <ipc/utils/logger.hpp>
#include <ipc/friction/friction_constraint.hpp>

// Forward declaration
namespace cppoptlib
{
	template <typename ProblemType>
	class NonlinearSolver;
}

namespace polyfem::assembler
{
	class Mass;
} // namespace polyfem::assembler

namespace polyfem
{
	namespace mesh
	{
		class Mesh2D;
		class Mesh3D;
	} // namespace mesh

	namespace solver
	{
		class PeriodicMeshToMesh;
	}

	/// main class that contains the polyfem solver and all its state
	class State
	{
	public:
		//---------------------------------------------------
		//-----------------initialization--------------------
		//---------------------------------------------------

		~State() = default;
		/// Constructor
		State();

		/// @param[in] max_threads max number of threads
		void set_max_threads(const unsigned int max_threads = std::numeric_limits<unsigned int>::max(), const bool skip_thread_initialization = false);

		/// initialize the polyfem solver with a json settings
		/// @param[in] args input arguments
		/// @param[in] strict_validation strict validation of input
		void init(const json &args, const bool strict_validation);

		/// initialize time settings if args contains "time"
		void init_time();

		/// main input arguments containing all defaults
		json args;
		json in_args;

		//---------------------------------------------------
		//-----------------logger----------------------------
		//---------------------------------------------------

		/// initializing the logger
		/// @param[in] log_file is to write it to a file (use log_file="") to output to stdout
		/// @param[in] log_level 0 all message, 6 no message. 2 is info, 1 is debug
		/// @param[in] is_quit quiets the log
		void init_logger(const std::string &log_file, const spdlog::level::level_enum log_level, const bool is_quiet);

		/// initializing the logger writes to an output stream
		/// @param[in] os output stream
		/// @param[in] log_level 0 all message, 6 no message. 2 is info, 1 is debug
		void init_logger(std::ostream &os, const spdlog::level::level_enum log_level);

		/// change log level
		/// @param[in] log_level 0 all message, 6 no message. 2 is info, 1 is debug
		void set_log_level(const spdlog::level::level_enum log_level);

		/// gets the output log as json
		/// this is *not* what gets printed but more informative
		/// information, e.g., it contains runtimes, errors, etc.
		std::string get_log(const Eigen::MatrixXd &sol)
		{
			std::stringstream ss;
			save_json(sol, ss);
			return ss.str();
		}

	private:
		/// initializing the logger meant for internal usage
		void init_logger(const std::vector<spdlog::sink_ptr> &sinks, const spdlog::level::level_enum log_level);

	public:
		//---------------------------------------------------
		//-----------------assembly--------------------------
		//---------------------------------------------------

		/// assemblers
		std::shared_ptr<assembler::Assembler> assembler = nullptr;
		std::shared_ptr<assembler::Mass> mass_matrix_assembler = nullptr;

		std::shared_ptr<assembler::MixedAssembler> mixed_assembler = nullptr;
		std::shared_ptr<assembler::Assembler> pressure_assembler = nullptr;

		/// current problem, it contains rhs and bc
		std::shared_ptr<assembler::Problem> problem;

		/// FE bases, the size is #elements
		std::vector<basis::ElementBases> bases;
		/// FE pressure bases for mixed elements, the size is #elements
		std::vector<basis::ElementBases> pressure_bases;
		/// Geometric mapping bases, if the elements are isoparametric, this list is empty
		std::vector<basis::ElementBases> geom_bases_;

		/// number of bases
		int n_bases;
		/// number of pressure bases
		int n_pressure_bases;
		/// number of geometric bases
		int n_geom_bases;

		/// polygons, used since poly have no geom mapping
		std::map<int, Eigen::MatrixXd> polys;
		/// polyhedra, used since poly have no geom mapping
		std::map<int, std::pair<Eigen::MatrixXd, Eigen::MatrixXi>> polys_3d;

		/// vector of discretization orders, used when not all elements have the same degree, one per element
		Eigen::VectorXi disc_orders;

		/// Mapping from input nodes to FE nodes
		std::shared_ptr<polyfem::mesh::MeshNodes> mesh_nodes, geom_mesh_nodes, pressure_mesh_nodes;

		/// used to store assembly values for small problems
		assembler::AssemblyValsCache ass_vals_cache;
		assembler::AssemblyValsCache mass_ass_vals_cache;
		/// used to store assembly values for pressure for small problems
		assembler::AssemblyValsCache pressure_ass_vals_cache;

		/// Mass matrix, it is computed only for time dependent problems
		StiffnessMatrix mass;
		/// average system mass, used for contact with IPC
		double avg_mass;

		/// System right-hand side.
		Eigen::MatrixXd rhs;

		/// In Elasticity PDE, solve for "min W(disp_grad + \grad u)" instead of "min W(\grad u)"
		Eigen::MatrixXd disp_grad_;

		/// use average pressure for stokes problem to fix the additional dofs, true by default
		/// if false, it will fix one pressure node to zero
		bool use_avg_pressure;

		/// return the formulation (checks if the problem is scalar or not and deals with multiphysics)
		/// @return formulation
		std::string formulation() const;

		/// check if using iso parametric bases
		/// @return if basis are isoparametric
		bool iso_parametric() const;

		/// @brief Get a constant reference to the geometry mapping bases.
		/// @return A constant reference to the geometry mapping bases.
		const std::vector<basis::ElementBases> &geom_bases() const
		{
			return iso_parametric() ? bases : geom_bases_;
		}

		std::vector<basis::ElementBases> &geom_bases()
		{
			return iso_parametric() ? bases : geom_bases_;
		}

		/// builds the bases step 2 of solve
		void build_basis();
		/// compute rhs, step 3 of solve
		void assemble_rhs();
<<<<<<< HEAD
		/// assemble matrices, step 4 of solve
		void assemble_stiffness_mat(bool assemble_mass = false);
=======
		/// assemble mass, step 4 of solve
		void assemble_mass_mat();
>>>>>>> dd2ae774

		/// build a RhsAssembler for the problem
		std::shared_ptr<assembler::RhsAssembler> build_rhs_assembler(
			const int n_bases,
			const std::vector<basis::ElementBases> &bases,
			const assembler::AssemblyValsCache &ass_vals_cache) const;
		/// build a RhsAssembler for the problem
		std::shared_ptr<assembler::RhsAssembler> build_rhs_assembler() const
		{
			return build_rhs_assembler(n_bases, bases, mass_ass_vals_cache);
		}

		/// quadrature used for projecting boundary conditions
		/// @return the quadrature used for projecting boundary conditions
		int n_boundary_samples() const
		{
			using assembler::AssemblerUtils;
			const int n_b_samples_j = args["space"]["advanced"]["n_boundary_samples"];
			const int gdiscr_order = mesh->orders().size() <= 0 ? 1 : mesh->orders().maxCoeff();
			const int discr_order = std::max(disc_orders.maxCoeff(), gdiscr_order);

			const int n_b_samples = std::max(n_b_samples_j, AssemblerUtils::quadrature_order("Mass", discr_order, AssemblerUtils::BasisType::POLY, mesh->dimension()));

			return n_b_samples;
		}

		/// set the multimaterial, this is mean for internal usage.
		void set_materials();

	private:
		/// splits the solution in solution and pressure for mixed problems
		void sol_to_pressure(Eigen::MatrixXd &sol, Eigen::MatrixXd &pressure);
		/// builds bases for polygons, called inside build_basis
		void build_polygonal_basis();

<<<<<<< HEAD
=======
	public:
		/// set the material and the problem dimension
		/// @param[in/out] list of assembler to set
		void set_materials(std::vector<std::shared_ptr<assembler::Assembler>> &assemblers) const;
		/// utility to set the material and the problem dimension to only 1 assembler
		/// @param[in/out] assembler to set
		void set_materials(assembler::Assembler &assembler) const;

>>>>>>> dd2ae774
		//---------------------------------------------------
		//-----------------solver----------------------------
		//---------------------------------------------------

	public:
		/// solves the problems
		/// @param[out] sol solution
		/// @param[out] pressure pressure
		void solve_problem(Eigen::MatrixXd &sol, Eigen::MatrixXd &pressure);
		/// solves the problem, call other methods
		/// @param[out] sol solution
		/// @param[out] pressure pressure
		void solve(Eigen::MatrixXd &sol, Eigen::MatrixXd &pressure)
		{
			if (!mesh)
			{
				logger().error("Load the mesh first!");
				return;
			}
			stats.compute_mesh_stats(*mesh);

			build_basis();

			assemble_rhs();
			assemble_mass_mat();

			solve_export_to_file = false;
			solution_frames.clear();
			solve_problem(sol, pressure);
			solve_export_to_file = true;
		}

		/// timedependent stuff cached
		solver::SolveData solve_data;
		/// initialize solver
		/// @param[out] sol solution
		/// @param[out] pressure pressure
		void init_solve(Eigen::MatrixXd &sol, Eigen::MatrixXd &pressure);
		/// solves transient navier stokes with operator splitting
		/// @param[in] time_steps number of time steps
		/// @param[in] dt timestep size
		/// @param[out] sol solution
		/// @param[out] pressure pressure
		void solve_transient_navier_stokes_split(const int time_steps, const double dt, Eigen::MatrixXd &sol, Eigen::MatrixXd &pressure);
		/// solves transient navier stokes with FEM
		/// @param[in] time_steps number of time steps
		/// @param[in] t0 initial times
		/// @param[in] dt timestep size
		/// @param[out] sol solution
		/// @param[out] pressure pressure
		void solve_transient_navier_stokes(const int time_steps, const double t0, const double dt, Eigen::MatrixXd &sol, Eigen::MatrixXd &pressure);
		/// solves transient linear problem
		/// @param[in] time_steps number of time steps
		/// @param[in] t0 initial times
		/// @param[in] dt timestep size
		/// @param[out] sol solution
		/// @param[out] pressure pressure
		void solve_transient_linear(const int time_steps, const double t0, const double dt, Eigen::MatrixXd &sol, Eigen::MatrixXd &pressure);
		/// solves transient tensor nonlinear problem
		/// @param[in] time_steps number of time steps
		/// @param[in] t0 initial times
		/// @param[in] dt timestep size
		/// @param[out] sol solution
		void solve_transient_tensor_nonlinear(const int time_steps, const double t0, const double dt, Eigen::MatrixXd &sol);
		/// initialize the nonlinear solver
		/// @param[out] sol solution
		/// @param[in] t (optional) initial time
		void init_nonlinear_tensor_solve(Eigen::MatrixXd &sol, const double t = 1.0, const bool init_time_integrator = true);
		/// initialize the linear solve
		/// @param[in] t (optional) initial time
		void init_linear_solve(Eigen::MatrixXd &sol, const double t = 1.0);
		/// solves a linear problem
		/// @param[out] sol solution
		/// @param[out] pressure pressure
		void solve_linear(Eigen::MatrixXd &sol, Eigen::MatrixXd &pressure);
		/// solves a navier stokes
		/// @param[out] sol solution
		/// @param[out] pressure pressure
		void solve_navier_stokes(Eigen::MatrixXd &sol, Eigen::MatrixXd &pressure);
		/// solves nonlinear problems
		/// @param[out] sol solution
		/// @param[in] t (optional) time step id
		void solve_tensor_nonlinear(Eigen::MatrixXd &sol, const int t = 0, const bool init_lagging = true);

		/// factory to create the nl solver depending on input
		/// @return nonlinear solver (eg newton or LBFGS)
		template <typename ProblemType>
		std::shared_ptr<cppoptlib::NonlinearSolver<ProblemType>> make_nl_solver(
			const std::string &linear_solver_type = "") const;

		/// periodic BC and periodic mesh utils
		Eigen::VectorXi bases_to_periodic_map; // size = ndof(), from full dof to periodic dof
		Eigen::VectorXi periodic_bases_mask; // size = n_bases, mark periodic indices
		std::shared_ptr<solver::PeriodicMeshToMesh> periodic_mesh_map; // chain rule for periodic mesh optimization
		Eigen::VectorXd periodic_mesh_representation;
		std::vector<bool> periodic_dimensions;
		bool has_periodic_bc() const
		{
			for (const bool &r : periodic_dimensions)
			{
				if (r)
					return true;
			}
			return false;
		}
		bool all_direction_periodic() const
		{
			for (const bool &r : periodic_dimensions)
			{
				if (!r)
					return false;
			}
			return true;
		}
		bool need_periodic_reduction() const
		{
			return has_periodic_bc() && !args["space"]["advanced"]["periodic_basis"];
		}
		void build_periodic_index_mapping(const int n_bases_, const std::vector<basis::ElementBases> &bases_, const std::shared_ptr<polyfem::mesh::MeshNodes> &mesh_nodes_, Eigen::VectorXi &index_map, Eigen::VectorXi &periodic_mask) const;

		// add lagrangian multiplier rows for pure neumann/periodic boundary condition, returns the number of rows added
		int n_lagrange_multipliers() const;
		void apply_lagrange_multipliers(StiffnessMatrix &A) const;
		void apply_lagrange_multipliers(StiffnessMatrix &A, const Eigen::MatrixXd &coeffs) const;

		// compute the matrix/vector under periodic basis, if the size is larger than #periodic_basis, the extra rows are kept
		int full_to_periodic(StiffnessMatrix &A) const;
		int full_to_periodic(Eigen::MatrixXd &b, bool accumulate) const;
		void full_to_periodic(std::vector<int> &boundary_nodes_) const
		{
			if (need_periodic_reduction())
			{
				for (int i = 0; i < boundary_nodes_.size(); i++)
					boundary_nodes_[i] = bases_to_periodic_map(boundary_nodes_[i]);

				std::sort(boundary_nodes_.begin(), boundary_nodes_.end());
				auto it = std::unique(boundary_nodes_.begin(), boundary_nodes_.end());
				boundary_nodes_.resize(std::distance(boundary_nodes_.begin(), it));
			}
		}

		Eigen::MatrixXd periodic_to_full(const int ndofs, const Eigen::MatrixXd &x_periodic) const;

		/// @brief Solve the linear problem with the given solver and system.
		/// @param solver Linear solver.
		/// @param A Linear system matrix.
		/// @param b Right-hand side.
		/// @param compute_spectrum If true, compute the spectrum.
		/// @param[out] sol solution
		/// @param[out] pressure pressure
		void solve_linear(
			const std::unique_ptr<polysolve::LinearSolver> &solver,
			StiffnessMatrix &A,
			Eigen::VectorXd &b,
			const bool compute_spectrum,
			Eigen::MatrixXd &sol, Eigen::MatrixXd &pressure);

<<<<<<< HEAD
	private:
		/// @brief Load or compute the initial solution.
		/// @param[out] solution Output solution variable.
		void initial_solution(Eigen::MatrixXd &solution) const;
		/// @brief Load or compute the initial velocity.
		/// @param[out] solution Output velocity variable.
		void initial_velocity(Eigen::MatrixXd &velocity) const;
		/// @brief Load or compute the initial acceleration.
		/// @param[out] solution Output acceleration variable.
		void initial_acceleration(Eigen::MatrixXd &acceleration) const;
=======
	public:
		/// @brief utility that builds the stiffness matrix and collects stats, used only for linear problems
		/// @param[out] stiffness matrix
		void build_stiffness_mat(StiffnessMatrix &stiffness);
>>>>>>> dd2ae774

		//---------------------------------------------------
		//-----------------nodes flags-----------------------
		//---------------------------------------------------

	public:
		/// list of boundary nodes
		std::vector<int> boundary_nodes;
		/// list of neumann boundary nodes
		std::vector<int> pressure_boundary_nodes;
		/// mapping from elements to nodes for all mesh
		std::vector<mesh::LocalBoundary> total_local_boundary;
		/// mapping from elements to nodes for dirichlet boundary conditions
		std::vector<mesh::LocalBoundary> local_boundary;
		/// mapping from elements to nodes for neumann boundary conditions
		std::vector<mesh::LocalBoundary> local_neumann_boundary;
		/// nodes on the boundary of polygonal elements, used for harmonic bases
		std::map<int, basis::InterfaceData> poly_edge_to_data;
<<<<<<< HEAD
		/// Matrices containing the input per node dirichelt
		std::vector<Eigen::MatrixXd> input_dirichlet;
		/// per node dirichelt
=======
		/// per node dirichlet
>>>>>>> dd2ae774
		std::vector<int> dirichlet_nodes;
		std::vector<RowVectorNd> dirichlet_nodes_position;
		/// per node neumann
		std::vector<int> neumann_nodes;
		std::vector<RowVectorNd> neumann_nodes_position;

		/// Inpute nodes (including high-order) to polyfem nodes, only for isoparametric
		Eigen::VectorXi in_node_to_node;
		/// maps in vertices/edges/faces/cells to polyfem vertices/edges/faces/cells
		Eigen::VectorXi in_primitive_to_primitive;

		std::vector<int> primitive_to_node() const;
		std::vector<int> node_to_primitive() const;

	private:
		/// build the mapping from input nodes to polyfem nodes
		void build_node_mapping();

		//---------------------------------------------------
		//-----------------Geometry--------------------------
		//---------------------------------------------------
	public:
		/// current mesh, it can be a Mesh2D or Mesh3D
		std::unique_ptr<mesh::Mesh> mesh;
		/// Obstacles used in collisions
		mesh::Obstacle obstacle;

		/// loads the mesh from the json arguments
		/// @param[in] non_conforming creates a conforming/non conforming mesh
		/// @param[in] names keys in the hdf5
		/// @param[in] cells list of cells from hdf5
		/// @param[in] vertices list of vertices from hdf5
		void load_mesh(bool non_conforming = false,
					   const std::vector<std::string> &names = std::vector<std::string>(),
					   const std::vector<Eigen::MatrixXi> &cells = std::vector<Eigen::MatrixXi>(),
					   const std::vector<Eigen::MatrixXd> &vertices = std::vector<Eigen::MatrixXd>());

		/// loads the mesh from a geogram mesh
		/// @param[in] meshin geo mesh
		/// @param[in] boundary_marker the input of the lambda is the face barycenter, the output is the sideset id
		/// @param[in] non_conforming creates a conforming/non conforming mesh
		/// @param[in] skip_boundary_sideset skip_boundary_sideset = false it uses the lambda boundary_marker to assign the sideset
		void load_mesh(GEO::Mesh &meshin, const std::function<int(const RowVectorNd &)> &boundary_marker, bool non_conforming = false, bool skip_boundary_sideset = false);

		/// loads the mesh from V and F,
		/// @param[in] V is #vertices x dim
		/// @param[in] F is #elements x size (size = 3 for triangle mesh, size=4 for a quad mesh if dim is 2)
		/// @param[in] non_conforming creates a conforming/non conforming mesh
		void load_mesh(const Eigen::MatrixXd &V, const Eigen::MatrixXi &F, bool non_conforming = false)
		{
			mesh = mesh::Mesh::create(V, F, non_conforming);
			load_mesh(non_conforming);
		}

		/// set the boundary sideset from a lambda that takes the face/edge barycenter
		/// @param[in] boundary_marker function from face/edge barycenter that returns the sideset id
		void set_boundary_side_set(const std::function<int(const RowVectorNd &)> &boundary_marker)
		{
			mesh->compute_boundary_ids(boundary_marker);
		}

		/// set the boundary sideset from a lambda that takes the face/edge barycenter and a flag if the face/edge is boundary or not (used to set internal boundaries)
		/// @param[in] boundary_marker function from face/edge barycenter and a flag if the face/edge is boundary that returns the sideset id
		void set_boundary_side_set(const std::function<int(const RowVectorNd &, bool)> &boundary_marker)
		{
			mesh->compute_boundary_ids(boundary_marker);
		}

		/// set the boundary sideset from a lambda that takes the face/edge vertices and a flag if the face/edge is boundary or not (used to set internal boundaries)
		/// @param[in] boundary_marker function from face/edge vertices and a flag if the face/edge is boundary that returns the sideset id
		void set_boundary_side_set(const std::function<int(const std::vector<int> &, bool)> &boundary_marker)
		{
			mesh->compute_boundary_ids(boundary_marker);
		}

		/// Resets the mesh
		void reset_mesh();

		/// Build the mesh matrices (vertices and elements) from the mesh using the bases node ordering
		void build_mesh_matrices(Eigen::MatrixXd &V, Eigen::MatrixXi &F);

		//---------------------------------------------------
		//-----------------IPC-------------------------------
		//---------------------------------------------------

		/// @brief IPC collision mesh
		ipc::CollisionMesh collision_mesh;

		/// @brief IPC collision mesh under periodic BC
		ipc::CollisionMesh periodic_collision_mesh;
		/// index mapping from tiled mesh to original periodic mesh
		Eigen::VectorXi tiled_to_single;

		/// extracts the boundary mesh for collision, called in build_basis
		void build_collision_mesh(
			ipc::CollisionMesh &collision_mesh_,
			const int n_bases_,
			const std::vector<basis::ElementBases> &bases_) const;

		void build_periodic_collision_mesh();

		/// checks if vertex is obstacle
		/// @param[in] vi vertex index
		/// @return if vertex is obstalce
		bool is_obstacle_vertex(const size_t vi) const
		{
			// The obstalce vertices are at the bottom of the collision mesh vertices
			return vi >= collision_mesh.full_num_vertices() - obstacle.n_vertices();
		}

		/// @brief does the simulation has contact
		///
		/// @return true/false
		bool is_contact_enabled() const { return args["contact"]["enabled"]; }

		/// stores if input json contains dhat
		bool has_dhat = false;

		//---------------------------------------------------
		//-----------------OUTPUT----------------------------
		//---------------------------------------------------
	public:
		/// Directory for output files
		std::string output_dir;

		/// flag to decide if exporting the time dependent solution to files
		/// or save it in the solution_frames array
		bool solve_export_to_file = true;
		/// saves the frames in a vector instead of VTU
		std::vector<io::SolutionFrame> solution_frames;
		/// visualization stuff
		io::OutGeometryData out_geom;
		/// runtime statistics
		io::OutRuntimeData timings;
		/// Other statistics
		io::OutStatsData stats;

		/// saves all data on the disk according to the input params
		/// @param[in] sol solution
		/// @param[in] pressure pressure
		void export_data(const Eigen::MatrixXd &sol, const Eigen::MatrixXd &pressure);

		/// saves a timestep
		/// @param[in] time time in secs
		/// @param[in] t time index
		/// @param[in] t0 initial time
		/// @param[in] dt delta t
		/// @param[in] sol solution
		/// @param[in] pressure pressure
		void save_timestep(const double time, const int t, const double t0, const double dt, const Eigen::MatrixXd &sol, const Eigen::MatrixXd &pressure);

		/// saves a subsolve when save_solve_sequence_debug is true
		/// @param[in] i sub solve index
		/// @param[in] t time index
		/// @param[in] sol solution
		/// @param[in] pressure pressure
		void save_subsolve(const int i, const int t, const Eigen::MatrixXd &sol, const Eigen::MatrixXd &pressure);

		/// saves a timestep
		/// @param[in] time time in secs
		/// @param[in] t time index
		/// @param[in] t0 initial time
		/// @param[in] dt delta t
		void save_timestep(const double time, const int t, const double t0, const double dt);

		/// saves a subsolve when save_solve_sequence_debug is true
		/// @param[in] i sub solve index
		/// @param[in] t time index
		void save_subsolve(const int i, const int t);

		/// saves the output statistic to a stream
		/// @param[in] sol solution
		/// @param[out] out stream to write output
		void save_json(const Eigen::MatrixXd &sol, std::ostream &out);

		/// saves the output statistic to disc according to params
		/// @param[in] sol solution
		void save_json(const Eigen::MatrixXd &sol);

		/// @brief computes all errors
		void compute_errors(const Eigen::MatrixXd &sol);

		/// @brief Save a JSON sim file for restarting the simulation at time t
		/// @param t current time to restart at
		void save_restart_json(const double t0, const double dt, const int t) const;

		//-----------PATH management
		/// Get the root path for the state (e.g., args["root_path"] or ".")
		/// @return root path
		std::string root_path() const;

		/// Resolve input path relative to root_path() if the path is not absolute.
		/// @param[in] path path to resolve
		/// @param[in] only_if_exists resolve only if relative path exists
		/// @return path
		std::string resolve_input_path(const std::string &path, const bool only_if_exists = false) const;

		/// Resolve output path relative to output_dir if the path is not absolute
		/// @param[in] path path to resolve
		/// @return resolvedpath
		std::string resolve_output_path(const std::string &path) const;

#ifdef POLYFEM_WITH_TBB
		/// limits the number of used threads
		std::shared_ptr<tbb::global_control> thread_limiter;
#endif

		//---------------------------------------------------
		//-----------------differentiable--------------------
		//---------------------------------------------------
	public:
		void cache_transient_adjoint_quantities(const int current_step, const Eigen::MatrixXd &sol, const Eigen::MatrixXd &disp_grad);
		solver::DiffCache diff_cached;

		std::unique_ptr<polysolve::LinearSolver> lin_solver_cached; // matrix factorization of last linear solve

		int n_linear_solves = 0;
		int n_nonlinear_solves = 0;

		int ndof() const
		{
			const int actual_dim = problem->is_scalar() ? 1 : mesh->dimension();
			if (!assembler.is_mixed(formulation()))
				return actual_dim * n_bases;
			else
				return actual_dim * n_bases + n_pressure_bases;
		}

		int get_bdf_order() const
		{
			if (args["time"]["integrator"]["type"] == "ImplicitEuler")
				return 1;
			else if (args["time"]["integrator"]["type"] == "BDF")
				return args["time"]["integrator"]["steps"].get<int>();
			else
			{
				log_and_throw_error("Integrator type not supported for differentiability.");
				return -1;
			}
		}
		// Aux functions for setting up adjoint equations
		void compute_force_hessian(const Eigen::MatrixXd &sol, const Eigen::MatrixXd &disp_grad, StiffnessMatrix &hessian) const;
		void compute_force_hessian_prev(const int step, StiffnessMatrix &hessian_prev) const;
		// Solves the adjoint PDE for derivatives and caches
		void solve_adjoint_cached(const Eigen::MatrixXd &rhs);
		Eigen::MatrixXd solve_adjoint(const Eigen::MatrixXd &rhs) const;
		// Returns cached adjoint solve
		Eigen::MatrixXd get_adjoint_mat(int type) const
		{
			assert(diff_cached.adjoint_mat().size() > 0);
			if (problem->is_time_dependent())
			{
				if (type == 0)
					return diff_cached.adjoint_mat().leftCols(diff_cached.adjoint_mat().cols() / 2);
				else if (type == 1)
					return diff_cached.adjoint_mat().middleCols(diff_cached.adjoint_mat().cols() / 2, diff_cached.adjoint_mat().cols() / 2);
				else
					log_and_throw_error("Invalid adjoint type!");
			}

			return diff_cached.adjoint_mat();
		}
		Eigen::MatrixXd solve_static_adjoint(const Eigen::MatrixXd &adjoint_rhs) const;
		Eigen::MatrixXd solve_transient_adjoint(const Eigen::MatrixXd &adjoint_rhs) const;
		// Change geometric node positions
		void set_mesh_vertex(int v_id, const Eigen::VectorXd &vertex);
		void get_vertices(Eigen::MatrixXd &vertices) const;
		void get_elements(Eigen::MatrixXi &elements) const;

		// Get geometric node indices for surface/volume
		void compute_surface_node_ids(const int surface_selection, std::vector<int> &node_ids) const;
		void compute_total_surface_node_ids(std::vector<int> &node_ids) const;
		void compute_volume_node_ids(const int volume_selection, std::vector<int> &node_ids) const;

		// to replace the initial condition
		Eigen::MatrixXd initial_sol_update, initial_vel_update;
		// downsample grad on P2 nodes to grad on P1 nodes, only for P2 contact shape derivative
		StiffnessMatrix down_sampling_mat;

		//---------------------------------------------------
		//-----------------homogenization--------------------
		//---------------------------------------------------
	public:
		void solve_homogenized_field(const Eigen::MatrixXd &disp_grad, Eigen::MatrixXd &sol_, const std::vector<int> &fixed_entry, bool for_bistable = false);
		// Eigen::VectorXd homo_initial_guess;
	};

} // namespace polyfem<|MERGE_RESOLUTION|>--- conflicted
+++ resolved
@@ -42,7 +42,6 @@
 
 #include <ipc/collision_mesh.hpp>
 #include <ipc/utils/logger.hpp>
-#include <ipc/friction/friction_constraint.hpp>
 
 // Forward declaration
 namespace cppoptlib
@@ -54,6 +53,8 @@
 namespace polyfem::assembler
 {
 	class Mass;
+	class ViscousDamping;
+	class ViscousDampingPrev;
 } // namespace polyfem::assembler
 
 namespace polyfem
@@ -141,6 +142,9 @@
 		std::shared_ptr<assembler::MixedAssembler> mixed_assembler = nullptr;
 		std::shared_ptr<assembler::Assembler> pressure_assembler = nullptr;
 
+		std::shared_ptr<assembler::ViscousDamping> damping_assembler = nullptr;
+		std::shared_ptr<assembler::ViscousDampingPrev> damping_prev_assembler = nullptr;
+
 		/// current problem, it contains rhs and bc
 		std::shared_ptr<assembler::Problem> problem;
 
@@ -214,13 +218,8 @@
 		void build_basis();
 		/// compute rhs, step 3 of solve
 		void assemble_rhs();
-<<<<<<< HEAD
-		/// assemble matrices, step 4 of solve
-		void assemble_stiffness_mat(bool assemble_mass = false);
-=======
 		/// assemble mass, step 4 of solve
 		void assemble_mass_mat();
->>>>>>> dd2ae774
 
 		/// build a RhsAssembler for the problem
 		std::shared_ptr<assembler::RhsAssembler> build_rhs_assembler(
@@ -247,17 +246,12 @@
 			return n_b_samples;
 		}
 
-		/// set the multimaterial, this is mean for internal usage.
-		void set_materials();
-
 	private:
 		/// splits the solution in solution and pressure for mixed problems
 		void sol_to_pressure(Eigen::MatrixXd &sol, Eigen::MatrixXd &pressure);
 		/// builds bases for polygons, called inside build_basis
 		void build_polygonal_basis();
 
-<<<<<<< HEAD
-=======
 	public:
 		/// set the material and the problem dimension
 		/// @param[in/out] list of assembler to set
@@ -266,7 +260,6 @@
 		/// @param[in/out] assembler to set
 		void set_materials(assembler::Assembler &assembler) const;
 
->>>>>>> dd2ae774
 		//---------------------------------------------------
 		//-----------------solver----------------------------
 		//---------------------------------------------------
@@ -338,94 +331,6 @@
 		/// initialize the linear solve
 		/// @param[in] t (optional) initial time
 		void init_linear_solve(Eigen::MatrixXd &sol, const double t = 1.0);
-		/// solves a linear problem
-		/// @param[out] sol solution
-		/// @param[out] pressure pressure
-		void solve_linear(Eigen::MatrixXd &sol, Eigen::MatrixXd &pressure);
-		/// solves a navier stokes
-		/// @param[out] sol solution
-		/// @param[out] pressure pressure
-		void solve_navier_stokes(Eigen::MatrixXd &sol, Eigen::MatrixXd &pressure);
-		/// solves nonlinear problems
-		/// @param[out] sol solution
-		/// @param[in] t (optional) time step id
-		void solve_tensor_nonlinear(Eigen::MatrixXd &sol, const int t = 0, const bool init_lagging = true);
-
-		/// factory to create the nl solver depending on input
-		/// @return nonlinear solver (eg newton or LBFGS)
-		template <typename ProblemType>
-		std::shared_ptr<cppoptlib::NonlinearSolver<ProblemType>> make_nl_solver(
-			const std::string &linear_solver_type = "") const;
-
-		/// periodic BC and periodic mesh utils
-		Eigen::VectorXi bases_to_periodic_map; // size = ndof(), from full dof to periodic dof
-		Eigen::VectorXi periodic_bases_mask; // size = n_bases, mark periodic indices
-		std::shared_ptr<solver::PeriodicMeshToMesh> periodic_mesh_map; // chain rule for periodic mesh optimization
-		Eigen::VectorXd periodic_mesh_representation;
-		std::vector<bool> periodic_dimensions;
-		bool has_periodic_bc() const
-		{
-			for (const bool &r : periodic_dimensions)
-			{
-				if (r)
-					return true;
-			}
-			return false;
-		}
-		bool all_direction_periodic() const
-		{
-			for (const bool &r : periodic_dimensions)
-			{
-				if (!r)
-					return false;
-			}
-			return true;
-		}
-		bool need_periodic_reduction() const
-		{
-			return has_periodic_bc() && !args["space"]["advanced"]["periodic_basis"];
-		}
-		void build_periodic_index_mapping(const int n_bases_, const std::vector<basis::ElementBases> &bases_, const std::shared_ptr<polyfem::mesh::MeshNodes> &mesh_nodes_, Eigen::VectorXi &index_map, Eigen::VectorXi &periodic_mask) const;
-
-		// add lagrangian multiplier rows for pure neumann/periodic boundary condition, returns the number of rows added
-		int n_lagrange_multipliers() const;
-		void apply_lagrange_multipliers(StiffnessMatrix &A) const;
-		void apply_lagrange_multipliers(StiffnessMatrix &A, const Eigen::MatrixXd &coeffs) const;
-
-		// compute the matrix/vector under periodic basis, if the size is larger than #periodic_basis, the extra rows are kept
-		int full_to_periodic(StiffnessMatrix &A) const;
-		int full_to_periodic(Eigen::MatrixXd &b, bool accumulate) const;
-		void full_to_periodic(std::vector<int> &boundary_nodes_) const
-		{
-			if (need_periodic_reduction())
-			{
-				for (int i = 0; i < boundary_nodes_.size(); i++)
-					boundary_nodes_[i] = bases_to_periodic_map(boundary_nodes_[i]);
-
-				std::sort(boundary_nodes_.begin(), boundary_nodes_.end());
-				auto it = std::unique(boundary_nodes_.begin(), boundary_nodes_.end());
-				boundary_nodes_.resize(std::distance(boundary_nodes_.begin(), it));
-			}
-		}
-
-		Eigen::MatrixXd periodic_to_full(const int ndofs, const Eigen::MatrixXd &x_periodic) const;
-
-		/// @brief Solve the linear problem with the given solver and system.
-		/// @param solver Linear solver.
-		/// @param A Linear system matrix.
-		/// @param b Right-hand side.
-		/// @param compute_spectrum If true, compute the spectrum.
-		/// @param[out] sol solution
-		/// @param[out] pressure pressure
-		void solve_linear(
-			const std::unique_ptr<polysolve::LinearSolver> &solver,
-			StiffnessMatrix &A,
-			Eigen::VectorXd &b,
-			const bool compute_spectrum,
-			Eigen::MatrixXd &sol, Eigen::MatrixXd &pressure);
-
-<<<<<<< HEAD
-	private:
 		/// @brief Load or compute the initial solution.
 		/// @param[out] solution Output solution variable.
 		void initial_solution(Eigen::MatrixXd &solution) const;
@@ -435,12 +340,96 @@
 		/// @brief Load or compute the initial acceleration.
 		/// @param[out] solution Output acceleration variable.
 		void initial_acceleration(Eigen::MatrixXd &acceleration) const;
-=======
+		/// solves a linear problem
+		/// @param[out] sol solution
+		/// @param[out] pressure pressure
+		void solve_linear(Eigen::MatrixXd &sol, Eigen::MatrixXd &pressure);
+		/// solves a navier stokes
+		/// @param[out] sol solution
+		/// @param[out] pressure pressure
+		void solve_navier_stokes(Eigen::MatrixXd &sol, Eigen::MatrixXd &pressure);
+		/// solves nonlinear problems
+		/// @param[out] sol solution
+		/// @param[in] t (optional) time step id
+		void solve_tensor_nonlinear(Eigen::MatrixXd &sol, const int t = 0, const bool init_lagging = true);
+
+		/// factory to create the nl solver depending on input
+		/// @return nonlinear solver (eg newton or LBFGS)
+		template <typename ProblemType>
+		std::shared_ptr<cppoptlib::NonlinearSolver<ProblemType>> make_nl_solver(
+			const std::string &linear_solver_type = "") const;
+
+		/// periodic BC and periodic mesh utils
+		Eigen::VectorXi bases_to_periodic_map; // size = ndof(), from full dof to periodic dof
+		Eigen::VectorXi periodic_bases_mask; // size = n_bases, mark periodic indices
+		std::shared_ptr<solver::PeriodicMeshToMesh> periodic_mesh_map; // chain rule for periodic mesh optimization
+		Eigen::VectorXd periodic_mesh_representation;
+		std::vector<bool> periodic_dimensions;
+		bool has_periodic_bc() const
+		{
+			for (const bool &r : periodic_dimensions)
+			{
+				if (r)
+					return true;
+			}
+			return false;
+		}
+		bool all_direction_periodic() const
+		{
+			for (const bool &r : periodic_dimensions)
+			{
+				if (!r)
+					return false;
+			}
+			return true;
+		}
+		bool need_periodic_reduction() const
+		{
+			return has_periodic_bc() && !args["space"]["advanced"]["periodic_basis"];
+		}
+		void build_periodic_index_mapping(const int n_bases_, const std::vector<basis::ElementBases> &bases_, const std::shared_ptr<polyfem::mesh::MeshNodes> &mesh_nodes_, Eigen::VectorXi &index_map, Eigen::VectorXi &periodic_mask) const;
+
+		// add lagrangian multiplier rows for pure neumann/periodic boundary condition, returns the number of rows added
+		int n_lagrange_multipliers() const;
+		void apply_lagrange_multipliers(StiffnessMatrix &A) const;
+		void apply_lagrange_multipliers(StiffnessMatrix &A, const Eigen::MatrixXd &coeffs) const;
+
+		// compute the matrix/vector under periodic basis, if the size is larger than #periodic_basis, the extra rows are kept
+		int full_to_periodic(StiffnessMatrix &A) const;
+		int full_to_periodic(Eigen::MatrixXd &b, bool accumulate) const;
+		void full_to_periodic(std::vector<int> &boundary_nodes_) const
+		{
+			if (need_periodic_reduction())
+			{
+				for (int i = 0; i < boundary_nodes_.size(); i++)
+					boundary_nodes_[i] = bases_to_periodic_map(boundary_nodes_[i]);
+
+				std::sort(boundary_nodes_.begin(), boundary_nodes_.end());
+				auto it = std::unique(boundary_nodes_.begin(), boundary_nodes_.end());
+				boundary_nodes_.resize(std::distance(boundary_nodes_.begin(), it));
+			}
+		}
+
+		Eigen::MatrixXd periodic_to_full(const int ndofs, const Eigen::MatrixXd &x_periodic) const;
+
+		/// @brief Solve the linear problem with the given solver and system.
+		/// @param solver Linear solver.
+		/// @param A Linear system matrix.
+		/// @param b Right-hand side.
+		/// @param compute_spectrum If true, compute the spectrum.
+		/// @param[out] sol solution
+		/// @param[out] pressure pressure
+		void solve_linear(
+			const std::unique_ptr<polysolve::LinearSolver> &solver,
+			StiffnessMatrix &A,
+			Eigen::VectorXd &b,
+			const bool compute_spectrum,
+			Eigen::MatrixXd &sol, Eigen::MatrixXd &pressure);
+
 	public:
 		/// @brief utility that builds the stiffness matrix and collects stats, used only for linear problems
 		/// @param[out] stiffness matrix
 		void build_stiffness_mat(StiffnessMatrix &stiffness);
->>>>>>> dd2ae774
 
 		//---------------------------------------------------
 		//-----------------nodes flags-----------------------
@@ -459,13 +448,9 @@
 		std::vector<mesh::LocalBoundary> local_neumann_boundary;
 		/// nodes on the boundary of polygonal elements, used for harmonic bases
 		std::map<int, basis::InterfaceData> poly_edge_to_data;
-<<<<<<< HEAD
 		/// Matrices containing the input per node dirichelt
 		std::vector<Eigen::MatrixXd> input_dirichlet;
-		/// per node dirichelt
-=======
 		/// per node dirichlet
->>>>>>> dd2ae774
 		std::vector<int> dirichlet_nodes;
 		std::vector<RowVectorNd> dirichlet_nodes_position;
 		/// per node neumann
@@ -688,7 +673,7 @@
 		int ndof() const
 		{
 			const int actual_dim = problem->is_scalar() ? 1 : mesh->dimension();
-			if (!assembler.is_mixed(formulation()))
+			if (mixed_assembler == nullptr)
 				return actual_dim * n_bases;
 			else
 				return actual_dim * n_bases + n_pressure_bases;
@@ -707,7 +692,7 @@
 			}
 		}
 		// Aux functions for setting up adjoint equations
-		void compute_force_hessian(const Eigen::MatrixXd &sol, const Eigen::MatrixXd &disp_grad, StiffnessMatrix &hessian) const;
+		void compute_force_hessian(const Eigen::MatrixXd &sol, const Eigen::MatrixXd &disp_grad, StiffnessMatrix &hessian);
 		void compute_force_hessian_prev(const int step, StiffnessMatrix &hessian_prev) const;
 		// Solves the adjoint PDE for derivatives and caches
 		void solve_adjoint_cached(const Eigen::MatrixXd &rhs);
