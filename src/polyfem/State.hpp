#pragma once

#include <polyfem/Common.hpp>

#include <polyfem/Units.hpp>

#include <polyfem/basis/ElementBases.hpp>
#include <polyfem/basis/InterfaceData.hpp>

#include <polyfem/assembler/ElementAssemblyValues.hpp>
#include <polyfem/assembler/AssemblyValsCache.hpp>
#include <polyfem/assembler/RhsAssembler.hpp>
#include <polyfem/assembler/MacroStrain.hpp>
#include <polyfem/assembler/Problem.hpp>
#include <polyfem/assembler/Assembler.hpp>
#include <polyfem/assembler/AssemblerUtils.hpp>

#include <polyfem/mesh/Mesh.hpp>
#include <polyfem/mesh/Obstacle.hpp>
#include <polyfem/mesh/MeshNodes.hpp>
#include <polyfem/mesh/LocalBoundary.hpp>

#include <polyfem/solver/SolveData.hpp>
#include <polyfem/solver/DiffCache.hpp>

#include <polyfem/utils/StringUtils.hpp>
#include <polyfem/utils/ElasticityUtils.hpp>
#include <polyfem/utils/JSONUtils.hpp>
#include <polyfem/utils/Logger.hpp>
#include <polyfem/assembler/PeriodicBoundary.hpp>

#include <polyfem/io/OutData.hpp>

#include <polysolve/linear/Solver.hpp>

#include <Eigen/Dense>
#include <Eigen/Sparse>

#include <memory>
#include <string>
#include <unordered_map>

#include <spdlog/sinks/basic_file_sink.h>

#include <ipc/collision_mesh.hpp>
#include <ipc/utils/logger.hpp>

// Forward declaration
namespace polysolve::nonlinear
{
	class Solver;
}

namespace polyfem::assembler
{
	class Mass;
	class ViscousDamping;
	class ViscousDampingPrev;
} // namespace polyfem::assembler

namespace polyfem
{
	namespace mesh
	{
		class Mesh2D;
		class Mesh3D;
	} // namespace mesh

	enum class CacheLevel
	{
		None,
		Solution,
		Derivatives
	};

	/// main class that contains the polyfem solver and all its state
	class State
	{
	public:
		//---------------------------------------------------
		//-----------------initialization--------------------
		//---------------------------------------------------

		~State() = default;
		/// Constructor
		State();

		/// @param[in] max_threads max number of threads
		void set_max_threads(const int max_threads = std::numeric_limits<int>::max());

		/// initialize the polyfem solver with a json settings
		/// @param[in] args input arguments
		/// @param[in] strict_validation strict validation of input
		void init(const json &args, const bool strict_validation);

		/// initialize time settings if args contains "time"
		void init_time();

		/// main input arguments containing all defaults
		json args;

		//---------------------------------------------------
		//-----------------logger----------------------------
		//---------------------------------------------------

		/// initializing the logger
		/// @param[in] log_file is to write it to a file (use log_file="") to output to stdout
		/// @param[in] log_level 0 all message, 6 no message. 2 is info, 1 is debug
		/// @param[in] file_log_level 0 all message, 6 no message. 2 is info, 1 is debug
		/// @param[in] is_quit quiets the log
		void init_logger(
			const std::string &log_file,
			const spdlog::level::level_enum log_level,
			const spdlog::level::level_enum file_log_level,
			const bool is_quiet);

		/// initializing the logger writes to an output stream
		/// @param[in] os output stream
		/// @param[in] log_level 0 all message, 6 no message. 2 is info, 1 is debug
		void init_logger(std::ostream &os, const spdlog::level::level_enum log_level);

		/// change log level
		/// @param[in] log_level 0 all message, 6 no message. 2 is info, 1 is debug
		void set_log_level(const spdlog::level::level_enum log_level);

		/// gets the output log as json
		/// this is *not* what gets printed but more informative
		/// information, e.g., it contains runtimes, errors, etc.
		std::string get_log(const Eigen::MatrixXd &sol)
		{
			std::stringstream ss;
			save_json(sol, ss);
			return ss.str();
		}

	private:
		/// initializing the logger meant for internal usage
		void init_logger(const std::vector<spdlog::sink_ptr> &sinks, const spdlog::level::level_enum log_level);

		/// logger sink to stdout
		spdlog::sink_ptr console_sink_ = nullptr;
		spdlog::sink_ptr file_sink_ = nullptr;

	public:
		//---------------------------------------------------
		//-----------------assembly--------------------------
		//---------------------------------------------------

		Units units;

		/// assemblers

		/// assembler corresponding to governing physical equations
		std::shared_ptr<assembler::Assembler> assembler = nullptr;

		std::shared_ptr<assembler::Mass> mass_matrix_assembler = nullptr;

		std::shared_ptr<assembler::MixedAssembler> mixed_assembler = nullptr;
		std::shared_ptr<assembler::Assembler> pressure_assembler = nullptr;

		std::shared_ptr<assembler::ViscousDamping> damping_assembler = nullptr;
		std::shared_ptr<assembler::ViscousDampingPrev> damping_prev_assembler = nullptr;

		/// current problem, it contains rhs and bc
		std::shared_ptr<assembler::Problem> problem;

		/// FE bases, the size is #elements
		std::vector<basis::ElementBases> bases;
		/// FE pressure bases for mixed elements, the size is #elements
		std::vector<basis::ElementBases> pressure_bases;
		/// Geometric mapping bases, if the elements are isoparametric, this list is empty
		std::vector<basis::ElementBases> geom_bases_;

		/// number of bases
		int n_bases;
		/// number of pressure bases
		int n_pressure_bases;
		/// number of geometric bases
		int n_geom_bases;

		/// polygons, used since poly have no geom mapping
		std::map<int, Eigen::MatrixXd> polys;
		/// polyhedra, used since poly have no geom mapping
		std::map<int, std::pair<Eigen::MatrixXd, Eigen::MatrixXi>> polys_3d;

		/// vector of discretization orders, used when not all elements have the same degree, one per element
		Eigen::VectorXi disc_orders;

		/// Mapping from input nodes to FE nodes
		std::shared_ptr<polyfem::mesh::MeshNodes> mesh_nodes, geom_mesh_nodes, pressure_mesh_nodes;

		/// used to store assembly values for small problems
		assembler::AssemblyValsCache ass_vals_cache;
		assembler::AssemblyValsCache mass_ass_vals_cache;
		/// used to store assembly values for pressure for small problems
		assembler::AssemblyValsCache pressure_ass_vals_cache;

		/// Mass matrix, it is computed only for time dependent problems
		StiffnessMatrix mass;
		/// average system mass, used for contact with IPC
		double avg_mass;

		/// System right-hand side.
		Eigen::MatrixXd rhs;

		/// use average pressure for stokes problem to fix the additional dofs, true by default
		/// if false, it will fix one pressure node to zero
		bool use_avg_pressure;

		/// return the formulation (checks if the problem is scalar or not and deals with multiphysics)
		/// @return formulation
		std::string formulation() const;

		/// check if using iso parametric bases
		/// @return if basis are isoparametric
		bool iso_parametric() const;

		/// @brief Get a constant reference to the geometry mapping bases.
		/// @return A constant reference to the geometry mapping bases.
		const std::vector<basis::ElementBases> &geom_bases() const
		{
			return iso_parametric() ? bases : geom_bases_;
		}

		/// builds the bases step 2 of solve
		/// modifies bases, pressure_bases, geom_bases_, boundary_nodes,
		/// dirichlet_nodes, neumann_nodes, local_boundary, total_local_boundary
		/// local_neumann_boundary, polys, poly_edge_to_data, rhs
		void build_basis();
		/// compute rhs, step 3 of solve
		/// build rhs vector based on defined basis and given rhs of the problem
		/// modifies rhs (and maybe more?)
		void assemble_rhs();
		/// assemble mass, step 4 of solve
		/// build mass matrix based on defined basis
		/// modifies mass (and maybe more?)
		void assemble_mass_mat();

		/// build a RhsAssembler for the problem
		std::shared_ptr<assembler::RhsAssembler> build_rhs_assembler(
			const int n_bases,
			const std::vector<basis::ElementBases> &bases,
			const assembler::AssemblyValsCache &ass_vals_cache) const;
		/// build a RhsAssembler for the problem
		std::shared_ptr<assembler::RhsAssembler> build_rhs_assembler() const
		{
			return build_rhs_assembler(n_bases, bases, mass_ass_vals_cache);
		}

		/// quadrature used for projecting boundary conditions
		/// @return the quadrature used for projecting boundary conditions
		int n_boundary_samples() const
		{
			using assembler::AssemblerUtils;
			const int n_b_samples_j = args["space"]["advanced"]["n_boundary_samples"];
			const int gdiscr_order = mesh->orders().size() <= 0 ? 1 : mesh->orders().maxCoeff();
			const int discr_order = std::max(disc_orders.maxCoeff(), gdiscr_order);

			const int n_b_samples = std::max(n_b_samples_j, AssemblerUtils::quadrature_order("Mass", discr_order, AssemblerUtils::BasisType::POLY, mesh->dimension()));

			return n_b_samples;
		}

	private:
		/// splits the solution in solution and pressure for mixed problems
		/// @param[in/out] sol solution
		/// @param[out] pressure pressure
		void sol_to_pressure(Eigen::MatrixXd &sol, Eigen::MatrixXd &pressure);
		/// builds bases for polygons, called inside build_basis
		void build_polygonal_basis();

	public:
		/// set the material and the problem dimension
		/// @param[in/out] list of assembler to set
		void set_materials(std::vector<std::shared_ptr<assembler::Assembler>> &assemblers) const;
		/// utility to set the material and the problem dimension to only 1 assembler
		/// @param[in/out] assembler to set
		void set_materials(assembler::Assembler &assembler) const;

		//---------------------------------------------------
		//-----------------solver----------------------------
		//---------------------------------------------------

	public:
		/// solves the problems
		/// @param[out] sol solution
		/// @param[out] pressure pressure
		void solve_problem(Eigen::MatrixXd &sol, Eigen::MatrixXd &pressure);
		/// solves the problem, call other methods
		/// @param[out] sol solution
		/// @param[out] pressure pressure
		void solve(Eigen::MatrixXd &sol, Eigen::MatrixXd &pressure)
		{
			if (!mesh)
			{
				logger().error("Load the mesh first!");
				return;
			}
			stats.compute_mesh_stats(*mesh);

			build_basis();

			assemble_rhs();
			assemble_mass_mat();

			solve_export_to_file = false;
			solution_frames.clear();
			solve_problem(sol, pressure);
			solve_export_to_file = true;
		}

		/// timedependent stuff cached
		solver::SolveData solve_data;
		/// initialize solver
		/// @param[out] sol solution
		/// @param[out] pressure pressure
		void init_solve(Eigen::MatrixXd &sol, Eigen::MatrixXd &pressure);
		/// solves transient navier stokes with operator splitting
		/// @param[in] time_steps number of time steps
		/// @param[in] dt timestep size
		/// @param[out] sol solution
		/// @param[out] pressure pressure
		void solve_transient_navier_stokes_split(const int time_steps, const double dt, Eigen::MatrixXd &sol, Eigen::MatrixXd &pressure);
		/// solves transient navier stokes with FEM
		/// @param[in] time_steps number of time steps
		/// @param[in] t0 initial times
		/// @param[in] dt timestep size
		/// @param[out] sol solution
		/// @param[out] pressure pressure
		void solve_transient_navier_stokes(const int time_steps, const double t0, const double dt, Eigen::MatrixXd &sol, Eigen::MatrixXd &pressure);
		/// solves transient linear problem
		/// @param[in] time_steps number of time steps
		/// @param[in] t0 initial times
		/// @param[in] dt timestep size
		/// @param[out] sol solution
		/// @param[out] pressure pressure
		void solve_transient_linear(const int time_steps, const double t0, const double dt, Eigen::MatrixXd &sol, Eigen::MatrixXd &pressure);
		/// solves transient tensor nonlinear problem
		/// @param[in] time_steps number of time steps
		/// @param[in] t0 initial times
		/// @param[in] dt timestep size
		/// @param[out] sol solution
		void solve_transient_tensor_nonlinear(const int time_steps, const double t0, const double dt, Eigen::MatrixXd &sol);
		/// initialize the nonlinear solver
		/// @param[out] sol solution
		/// @param[in] t (optional) initial time
		void init_nonlinear_tensor_solve(Eigen::MatrixXd &sol, const double t = 1.0, const bool init_time_integrator = true);
		/// initialize the linear solve
		/// @param[in] t (optional) initial time
		void init_linear_solve(Eigen::MatrixXd &sol, const double t = 1.0);
		/// @brief Load or compute the initial solution.
		/// @param[out] solution Output solution variable.
		void initial_solution(Eigen::MatrixXd &solution) const;
		/// @brief Load or compute the initial velocity.
		/// @param[out] solution Output velocity variable.
		void initial_velocity(Eigen::MatrixXd &velocity) const;
		/// @brief Load or compute the initial acceleration.
		/// @param[out] solution Output acceleration variable.
		void initial_acceleration(Eigen::MatrixXd &acceleration) const;
		/// solves a linear problem
		/// @param[out] sol solution
		/// @param[out] pressure pressure
		void solve_linear(Eigen::MatrixXd &sol, Eigen::MatrixXd &pressure);
		/// solves a navier stokes
		/// @param[out] sol solution
		/// @param[out] pressure pressure
		void solve_navier_stokes(Eigen::MatrixXd &sol, Eigen::MatrixXd &pressure);
		/// solves nonlinear problems
		/// @param[out] sol solution
		/// @param[in] t (optional) time step id
		void solve_tensor_nonlinear(Eigen::MatrixXd &sol, const int t = 0, const bool init_lagging = true);

		/// factory to create the nl solver depending on input
		/// @return nonlinear solver (eg newton or LBFGS)
		std::shared_ptr<polysolve::nonlinear::Solver> make_nl_solver(bool for_al) const;

		/// periodic BC and periodic mesh utils
		std::shared_ptr<utils::PeriodicBoundary> periodic_bc;
		bool has_periodic_bc() const
		{
			return args["boundary_conditions"]["periodic_boundary"]["enabled"].get<bool>();
		}

		/// @brief Solve the linear problem with the given solver and system.
		/// @param solver Linear solver.
		/// @param A Linear system matrix.
		/// @param b Right-hand side.
		/// @param compute_spectrum If true, compute the spectrum.
		/// @param[out] sol solution
		/// @param[out] pressure pressure
		void solve_linear(
			const std::unique_ptr<polysolve::linear::Solver> &solver,
			StiffnessMatrix &A,
			Eigen::VectorXd &b,
			const bool compute_spectrum,
			Eigen::MatrixXd &sol, Eigen::MatrixXd &pressure);

	public:
		/// @brief utility that builds the stiffness matrix and collects stats, used only for linear problems
		/// @param[out] stiffness matrix
		void build_stiffness_mat(StiffnessMatrix &stiffness);

		//---------------------------------------------------
		//-----------------nodes flags-----------------------
		//---------------------------------------------------

	public:
		/// Construct a vector of boundary conditions ids with their dimension flags.
		std::unordered_map<int, std::array<bool, 3>>
		boundary_conditions_ids(const std::string &bc_type) const;

		/// list of boundary nodes
		std::vector<int> boundary_nodes;
		/// list of neumann boundary nodes
		std::vector<int> pressure_boundary_nodes;
		/// mapping from elements to nodes for all mesh
		std::vector<mesh::LocalBoundary> total_local_boundary;
		/// mapping from elements to nodes for dirichlet boundary conditions
		std::vector<mesh::LocalBoundary> local_boundary;
		/// mapping from elements to nodes for neumann boundary conditions
		std::vector<mesh::LocalBoundary> local_neumann_boundary;
		/// nodes on the boundary of polygonal elements, used for harmonic bases
		std::map<int, basis::InterfaceData> poly_edge_to_data;
		/// per node dirichlet
		std::vector<int> dirichlet_nodes;
		std::vector<RowVectorNd> dirichlet_nodes_position;
		/// per node neumann
		std::vector<int> neumann_nodes;
		std::vector<RowVectorNd> neumann_nodes_position;

		/// Inpute nodes (including high-order) to polyfem nodes, only for isoparametric
		Eigen::VectorXi in_node_to_node;
		/// maps in vertices/edges/faces/cells to polyfem vertices/edges/faces/cells
		Eigen::VectorXi in_primitive_to_primitive;

		std::vector<int> primitive_to_node() const;
		std::vector<int> node_to_primitive() const;

	private:
		/// build the mapping from input nodes to polyfem nodes
		void build_node_mapping();

		//---------------------------------------------------
		//-----------------Geometry--------------------------
		//---------------------------------------------------
	public:
		/// current mesh, it can be a Mesh2D or Mesh3D
		std::unique_ptr<mesh::Mesh> mesh;
		/// Obstacles used in collisions
		mesh::Obstacle obstacle;

		/// loads the mesh from the json arguments
		/// @param[in] non_conforming creates a conforming/non conforming mesh
		/// @param[in] names keys in the hdf5
		/// @param[in] cells list of cells from hdf5
		/// @param[in] vertices list of vertices from hdf5
		void load_mesh(bool non_conforming = false,
					   const std::vector<std::string> &names = std::vector<std::string>(),
					   const std::vector<Eigen::MatrixXi> &cells = std::vector<Eigen::MatrixXi>(),
					   const std::vector<Eigen::MatrixXd> &vertices = std::vector<Eigen::MatrixXd>());

		/// loads the mesh from a geogram mesh
		/// @param[in] meshin geo mesh
		/// @param[in] boundary_marker the input of the lambda is the face barycenter, the output is the sideset id
		/// @param[in] non_conforming creates a conforming/non conforming mesh
		/// @param[in] skip_boundary_sideset skip_boundary_sideset = false it uses the lambda boundary_marker to assign the sideset
		void load_mesh(GEO::Mesh &meshin, const std::function<int(const RowVectorNd &)> &boundary_marker, bool non_conforming = false, bool skip_boundary_sideset = false);

		/// loads the mesh from V and F,
		/// @param[in] V is #vertices x dim
		/// @param[in] F is #elements x size (size = 3 for triangle mesh, size=4 for a quad mesh if dim is 2)
		/// @param[in] non_conforming creates a conforming/non conforming mesh
		void load_mesh(const Eigen::MatrixXd &V, const Eigen::MatrixXi &F, bool non_conforming = false)
		{
			mesh = mesh::Mesh::create(V, F, non_conforming);
			load_mesh(non_conforming);
		}

		/// set the boundary sideset from a lambda that takes the face/edge barycenter
		/// @param[in] boundary_marker function from face/edge barycenter that returns the sideset id
		void set_boundary_side_set(const std::function<int(const RowVectorNd &)> &boundary_marker)
		{
			mesh->compute_boundary_ids(boundary_marker);
		}

		/// set the boundary sideset from a lambda that takes the face/edge barycenter and a flag if the face/edge is boundary or not (used to set internal boundaries)
		/// @param[in] boundary_marker function from face/edge barycenter and a flag if the face/edge is boundary that returns the sideset id
		void set_boundary_side_set(const std::function<int(const RowVectorNd &, bool)> &boundary_marker)
		{
			mesh->compute_boundary_ids(boundary_marker);
		}

		/// set the boundary sideset from a lambda that takes the face/edge vertices and a flag if the face/edge is boundary or not (used to set internal boundaries)
		/// @param[in] boundary_marker function from face/edge vertices and a flag if the face/edge is boundary that returns the sideset id
		void set_boundary_side_set(const std::function<int(const std::vector<int> &, bool)> &boundary_marker)
		{
			mesh->compute_boundary_ids(boundary_marker);
		}

		/// Resets the mesh
		void reset_mesh();

		/// Build the mesh matrices (vertices and elements) from the mesh using the bases node ordering
		void build_mesh_matrices(Eigen::MatrixXd &V, Eigen::MatrixXi &F);

#ifdef POLYFEM_WITH_REMESHING
		/// @brief Remesh the FE space and update solution(s).
		/// @param time Current time.
		/// @param dt Time step size.
		/// @param sol Current solution.
		/// @return True if remeshing performed any changes to the mesh/solution.
		bool remesh(const double time, const double dt, Eigen::MatrixXd &sol);
#endif

		//---------------------------------------------------
		//-----------------IPC-------------------------------
		//---------------------------------------------------

		/// @brief IPC collision mesh
		ipc::CollisionMesh collision_mesh;

		/// @brief IPC collision mesh under periodic BC
		ipc::CollisionMesh periodic_collision_mesh;
		/// index mapping from periodic 2x2 collision mesh to FE periodic mesh
		Eigen::VectorXi periodic_collision_mesh_to_basis;

		/// @brief extracts the boundary mesh for collision, called in build_basis
		static void build_collision_mesh(
			const mesh::Mesh &mesh,
			const int n_bases,
			const std::vector<basis::ElementBases> &bases,
			const std::vector<basis::ElementBases> &geom_bases,
			const std::vector<mesh::LocalBoundary> &total_local_boundary,
			const mesh::Obstacle &obstacle,
			const json &args,
			const std::function<std::string(const std::string &)> &resolve_input_path,
			const Eigen::VectorXi &in_node_to_node,
			ipc::CollisionMesh &collision_mesh);

		/// @brief extracts the boundary mesh for collision, called in build_basis
		void build_collision_mesh();
		void build_periodic_collision_mesh();

		/// checks if vertex is obstacle
		/// @param[in] vi vertex index
		/// @return if vertex is obstalce
		bool is_obstacle_vertex(const size_t vi) const
		{
			// The obstalce vertices are at the bottom of the collision mesh vertices
			return vi >= collision_mesh.full_num_vertices() - obstacle.n_vertices();
		}

		/// @brief does the simulation has contact
		///
		/// @return true/false
		bool is_contact_enabled() const { return args["contact"]["enabled"]; }

		/// stores if input json contains dhat
		bool has_dhat = false;

		//---------------------------------------------------
		//-----------------OUTPUT----------------------------
		//---------------------------------------------------
	public:
		/// Directory for output files
		std::string output_dir;

		/// flag to decide if exporting the time dependent solution to files
		/// or save it in the solution_frames array
		bool solve_export_to_file = true;
		/// saves the frames in a vector instead of VTU
		std::vector<io::SolutionFrame> solution_frames;
		/// visualization stuff
		io::OutGeometryData out_geom;
		/// runtime statistics
		io::OutRuntimeData timings;
		/// Other statistics
		io::OutStatsData stats;
		double starting_min_edge_length = -1;
		double starting_max_edge_length = -1;
		double min_boundary_edge_length = -1;

		/// saves all data on the disk according to the input params
		/// @param[in] sol solution
		/// @param[in] pressure pressure
		void export_data(const Eigen::MatrixXd &sol, const Eigen::MatrixXd &pressure);

		/// saves a timestep
		/// @param[in] time time in secs
		/// @param[in] t time index
		/// @param[in] t0 initial time
		/// @param[in] dt delta t
		/// @param[in] sol solution
		/// @param[in] pressure pressure
		void save_timestep(const double time, const int t, const double t0, const double dt, const Eigen::MatrixXd &sol, const Eigen::MatrixXd &pressure);

		/// saves a subsolve when save_solve_sequence_debug is true
		/// @param[in] i sub solve index
		/// @param[in] t time index
		/// @param[in] sol solution
		/// @param[in] pressure pressure
		void save_subsolve(const int i, const int t, const Eigen::MatrixXd &sol, const Eigen::MatrixXd &pressure);

		/// saves the output statistic to a stream
		/// @param[in] sol solution
		/// @param[out] out stream to write output
		void save_json(const Eigen::MatrixXd &sol, std::ostream &out);

		/// saves the output statistic to disc according to params
		/// @param[in] sol solution
		void save_json(const Eigen::MatrixXd &sol);

		/// @brief computes all errors
		void compute_errors(const Eigen::MatrixXd &sol);

		/// @brief Save a JSON sim file for restarting the simulation at time t
		/// @param t current time to restart at
		void save_restart_json(const double t0, const double dt, const int t) const;

		//-----------PATH management
		/// Get the root path for the state (e.g., args["root_path"] or ".")
		/// @return root path
		std::string root_path() const;

		/// Resolve input path relative to root_path() if the path is not absolute.
		/// @param[in] path path to resolve
		/// @param[in] only_if_exists resolve only if relative path exists
		/// @return path
		std::string resolve_input_path(const std::string &path, const bool only_if_exists = false) const;

		/// Resolve output path relative to output_dir if the path is not absolute
		/// @param[in] path path to resolve
		/// @return resolvedpath
		std::string resolve_output_path(const std::string &path) const;

		//---------------------------------------------------
		//-----------------differentiable--------------------
		//---------------------------------------------------
	public:
		solver::CacheLevel optimization_enabled = solver::CacheLevel::None;
		void cache_transient_adjoint_quantities(const int current_step, const Eigen::MatrixXd &sol, const Eigen::MatrixXd &disp_grad);
		solver::DiffCache diff_cached;

		std::unique_ptr<polysolve::linear::Solver> lin_solver_cached; // matrix factorization of last linear solve

		int ndof() const
		{
			const int actual_dim = problem->is_scalar() ? 1 : mesh->dimension();
			if (mixed_assembler == nullptr)
				return actual_dim * n_bases;
			else
				return actual_dim * n_bases + n_pressure_bases;
		}

		// Aux functions for setting up adjoint equations
		void compute_force_jacobian(const Eigen::MatrixXd &sol, const Eigen::MatrixXd &disp_grad, StiffnessMatrix &hessian);
		void compute_force_jacobian_prev(const int force_step, const int sol_step, StiffnessMatrix &hessian_prev) const;
		// Solves the adjoint PDE for derivatives and caches
		void solve_adjoint_cached(const Eigen::MatrixXd &rhs);
		Eigen::MatrixXd solve_adjoint(const Eigen::MatrixXd &rhs) const;
		// Returns cached adjoint solve
		Eigen::MatrixXd get_adjoint_mat(int type) const
		{
			assert(diff_cached.adjoint_mat().size() > 0);
			if (problem->is_time_dependent())
			{
				if (type == 0)
					return diff_cached.adjoint_mat().leftCols(diff_cached.adjoint_mat().cols() / 2);
				else if (type == 1)
					return diff_cached.adjoint_mat().middleCols(diff_cached.adjoint_mat().cols() / 2, diff_cached.adjoint_mat().cols() / 2);
				else
					log_and_throw_adjoint_error("Invalid adjoint type!");
			}

			return diff_cached.adjoint_mat();
		}
		Eigen::MatrixXd solve_static_adjoint(const Eigen::MatrixXd &adjoint_rhs) const;
		Eigen::MatrixXd solve_transient_adjoint(const Eigen::MatrixXd &adjoint_rhs) const;
		// Change geometric node positions
		void set_mesh_vertex(int v_id, const Eigen::VectorXd &vertex);
		void get_vertices(Eigen::MatrixXd &vertices) const;
		void get_elements(Eigen::MatrixXi &elements) const;

		// Get geometric node indices for surface/volume
		void compute_surface_node_ids(const int surface_selection, std::vector<int> &node_ids) const;
		void compute_total_surface_node_ids(std::vector<int> &node_ids) const;
		void compute_volume_node_ids(const int volume_selection, std::vector<int> &node_ids) const;

		// to replace the initial condition in json during initial condition optimization
		Eigen::MatrixXd initial_sol_update, initial_vel_update;
		// mapping from positions of geometric nodes to positions of FE basis nodes
		StiffnessMatrix gbasis_nodes_to_basis_nodes;

<<<<<<< HEAD
		void dump_basis_nodes(const std::string &path, const Eigen::MatrixXd &u) const;
		void dump_basis_nodes_transient(const std::string &path) const;

		std::string hdf5_outpath;
=======
		//---------------------------------------------------
		//-----------------homogenization--------------------
		//---------------------------------------------------
	public:
		assembler::MacroStrainValue macro_strain_constraint;

		/// In Elasticity PDE, solve for "min W(disp_grad + \grad u)" instead of "min W(\grad u)"
		void solve_homogenization_step(Eigen::MatrixXd &sol, const int t = 0, bool adaptive_initial_weight = false); // sol is the extended solution, i.e. [periodic fluctuation, macro strain]
		void init_homogenization_solve(const double t);
		void solve_homogenization(const int time_steps, const double t0, const double dt, Eigen::MatrixXd &sol);
		bool is_homogenization() const { return args["boundary_conditions"]["periodic_boundary"]["linear_displacement_offset"].size() > 0; }
>>>>>>> 83808580
	};

} // namespace polyfem<|MERGE_RESOLUTION|>--- conflicted
+++ resolved
@@ -691,12 +691,11 @@
 		// mapping from positions of geometric nodes to positions of FE basis nodes
 		StiffnessMatrix gbasis_nodes_to_basis_nodes;
 
-<<<<<<< HEAD
 		void dump_basis_nodes(const std::string &path, const Eigen::MatrixXd &u) const;
 		void dump_basis_nodes_transient(const std::string &path) const;
 
 		std::string hdf5_outpath;
-=======
+		
 		//---------------------------------------------------
 		//-----------------homogenization--------------------
 		//---------------------------------------------------
@@ -708,7 +707,6 @@
 		void init_homogenization_solve(const double t);
 		void solve_homogenization(const int time_steps, const double t0, const double dt, Eigen::MatrixXd &sol);
 		bool is_homogenization() const { return args["boundary_conditions"]["periodic_boundary"]["linear_displacement_offset"].size() > 0; }
->>>>>>> 83808580
 	};
 
 } // namespace polyfem