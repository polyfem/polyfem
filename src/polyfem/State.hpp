--- conflicted
+++ resolved
@@ -70,6 +70,7 @@
 
 		class ContactForm;
 		class FrictionForm;
+		class DampingForm;
 		class BodyForm;
 		class ALForm;
 		class InertiaForm;
@@ -91,6 +92,7 @@
 		std::shared_ptr<solver::ContactForm> contact_form;
 		std::shared_ptr<solver::BodyForm> body_form;
 		std::shared_ptr<solver::ALForm> al_form;
+		std::shared_ptr<solver::DampingForm> damping_form;
 		std::shared_ptr<solver::FrictionForm> friction_form;
 		std::shared_ptr<solver::InertiaForm> inertia_form;
 		std::shared_ptr<solver::ElasticForm> elastic_form;
@@ -149,10 +151,7 @@
 			spdlog::set_level(log_level);
 			logger().set_level(log_level);
 			ipc::logger().set_level(log_level);
-<<<<<<< HEAD
 			current_log_level = log_level;
-=======
->>>>>>> db9b471e
 		}
 
 		int current_log_level;
@@ -205,11 +204,7 @@
 		/// FE pressure bases for mixed elements, the size is #elements
 		std::vector<ElementBases> pressure_bases;
 		/// Geometric mapping bases, if the elements are isoparametric, this list is empty
-<<<<<<< HEAD
-		std::vector<ElementBases> geom_bases;
-=======
 		std::vector<ElementBases> geom_bases_;
->>>>>>> db9b471e
 
 		// Mapping from input nodes to FE nodes
 		std::vector<int> primitive_to_bases_node, primitive_to_geom_bases_node, primitive_to_pressure_bases_node;
@@ -269,6 +264,11 @@
 		/// @brief Get a constant reference to the geometry mapping bases.
 		/// @return A constant reference to the geometry mapping bases.
 		const std::vector<ElementBases> &geom_bases() const
+		{
+			return iso_parametric() ? bases : geom_bases_;
+		}
+
+		std::vector<ElementBases> &geom_bases()
 		{
 			return iso_parametric() ? bases : geom_bases_;
 		}
@@ -533,7 +533,6 @@
 			return vi >= boundary_nodes_pos.rows() - obstacle.n_vertices();
 		}
 
-<<<<<<< HEAD
 		// Differentiation functional, only used for transient problems
 		void cache_transient_adjoint_quantities(const int current_step);
 		struct DiffCachedParts
@@ -555,7 +554,7 @@
 		// one_form, for export use
 		Eigen::VectorXd descent_direction;
 		// Aux functions for setting up adjoint equations
-		void compute_force_hessian_nonlinear(std::shared_ptr<solver::NLProblem> nl, StiffnessMatrix &hessian, StiffnessMatrix &hessian_prev, const int bdf_order = 1);
+		void compute_force_hessian_nonlinear(StiffnessMatrix &hessian, StiffnessMatrix &hessian_prev, const int bdf_order = 1);
 		void compute_force_hessian(StiffnessMatrix &hessian, StiffnessMatrix &hessian_prev, const int bdf_order = 1);
 		void compute_adjoint_rhs(const std::function<Eigen::MatrixXd(const Eigen::MatrixXd &local_pts, const Eigen::MatrixXd &pts, const Eigen::MatrixXd &u, const Eigen::MatrixXd &grad_u, json &params)> &grad_j, const Eigen::MatrixXd &solution, Eigen::VectorXd &b, bool only_surface = false);
 		void compute_adjoint_rhs(const SummableFunctional &j, const Eigen::MatrixXd &solution, Eigen::VectorXd &b);
@@ -739,8 +738,6 @@
 
 		void project_to_lower_order(Eigen::MatrixXd &y);
 
-=======
->>>>>>> db9b471e
 		bool is_contact_enabled() const { return args["contact"]["enabled"]; }
 
 		//---------------------------------------------------
@@ -852,6 +849,9 @@
 		// add lagrangian multiplier rows for pure neumann/periodic boundary condition, returns the number of rows added
 		int remove_pure_neumann_singularity(StiffnessMatrix &A) const;
 		int remove_pure_periodic_singularity(StiffnessMatrix &A) const;
+		
+		// void pure_neumann_lagrange_multiplier(Eigen::MatrixXd &multipliers) const;
+		void pure_periodic_lagrange_multiplier(Eigen::MatrixXd &multipliers) const;
 
 		/// compute the errors, not part of solve
 		void compute_errors();
