#include <polyfem/State.hpp>

#include <polyfem/problem/ProblemFactory.hpp>
#include <polyfem/assembler/GenericProblem.hpp>

#include <polyfem/autogen/auto_p_bases.hpp>
#include <polyfem/autogen/auto_q_bases.hpp>

#include <polyfem/utils/Logger.hpp>
#include <polyfem/problem/KernelProblem.hpp>
#include <polyfem/utils/par_for.hpp>

#include <polysolve/LinearSolver.hpp>

#include <polyfem/utils/JSONUtils.hpp>

#include <jse/jse.h>

#include <geogram/basic/logger.h>
#include <geogram/basic/command_line.h>
#include <geogram/basic/command_line_args.h>

#include <spdlog/sinks/stdout_color_sinks.h>
#include <spdlog/sinks/basic_file_sink.h>
#include <spdlog/sinks/ostream_sink.h>

#include <ipc/utils/logger.hpp>

#include <sstream>

namespace spdlog::level
{
	NLOHMANN_JSON_SERIALIZE_ENUM(
		spdlog::level::level_enum,
		{{spdlog::level::level_enum::trace, "trace"},
		 {spdlog::level::level_enum::debug, "debug"},
		 {spdlog::level::level_enum::info, "info"},
		 {spdlog::level::level_enum::warn, "warning"},
		 {spdlog::level::level_enum::err, "error"},
		 {spdlog::level::level_enum::critical, "critical"},
		 {spdlog::level::level_enum::off, "off"},
		 {spdlog::level::level_enum::trace, 0},
		 {spdlog::level::level_enum::debug, 1},
		 {spdlog::level::level_enum::info, 2},
		 {spdlog::level::level_enum::warn, 3},
		 {spdlog::level::level_enum::err, 3},
		 {spdlog::level::level_enum::critical, 4},
		 {spdlog::level::level_enum::off, 5}})
}

namespace polyfem
{
	using namespace problem;
	using namespace utils;

	namespace
	{
		class GeoLoggerForward : public GEO::LoggerClient
		{
			std::shared_ptr<spdlog::logger> logger_;

		public:
			template <typename T>
			GeoLoggerForward(T logger) : logger_(logger) {}

		private:
			std::string truncate(const std::string &msg)
			{
				static size_t prefix_len = GEO::CmdLine::ui_feature(" ", false).size();
				return msg.substr(prefix_len, msg.size() - 1 - prefix_len);
			}

		protected:
			void div(const std::string &title) override
			{
				logger_->trace(title.substr(0, title.size() - 1));
			}

			void out(const std::string &str) override
			{
				logger_->info(truncate(str));
			}

			void warn(const std::string &str) override
			{
				logger_->warn(truncate(str));
			}

			void err(const std::string &str) override
			{
				logger_->error(truncate(str));
			}

			void status(const std::string &str) override
			{
				// Errors and warnings are also dispatched as status by geogram, but without
				// the "feature" header. We thus forward them as trace, to avoid duplicated
				// logger info...
				logger_->trace(str.substr(0, str.size() - 1));
			}
		};
	} // namespace

	State::State()
	{
		using namespace polysolve;
#ifndef WIN32
		setenv("GEO_NO_SIGNAL_HANDLER", "1", 1);
#endif

		GEO::initialize();

		// Import standard command line arguments, and custom ones
		GEO::CmdLine::import_arg_group("standard");
		GEO::CmdLine::import_arg_group("pre");
		GEO::CmdLine::import_arg_group("algo");

		problem = ProblemFactory::factory().get_problem("Linear");
	}

	void State::init_logger(const std::string &log_file, const spdlog::level::level_enum log_level, const bool is_quiet)
	{
		std::vector<spdlog::sink_ptr> sinks;

		if (!is_quiet)
			sinks.emplace_back(std::make_shared<spdlog::sinks::stdout_color_sink_mt>());

		if (!log_file.empty())
			sinks.emplace_back(std::make_shared<spdlog::sinks::basic_file_sink_mt>(log_file, /*truncate=*/true));

		init_logger(sinks, log_level);
		spdlog::flush_every(std::chrono::seconds(3));
	}

	void State::init_logger(std::ostream &os, const spdlog::level::level_enum log_level)
	{
		std::vector<spdlog::sink_ptr> sinks;
		sinks.emplace_back(std::make_shared<spdlog::sinks::ostream_sink_mt>(os, false));
		init_logger(sinks, log_level);
	}

	void State::init_logger(const std::vector<spdlog::sink_ptr> &sinks, const spdlog::level::level_enum log_level)
	{
		spdlog::set_level(log_level);

		set_logger(std::make_shared<spdlog::logger>("polyfem", sinks.begin(), sinks.end()));
		logger().set_level(log_level);

		GEO::Logger *geo_logger = GEO::Logger::instance();
		geo_logger->unregister_all_clients();
		geo_logger->register_client(new GeoLoggerForward(logger().clone("geogram")));
		geo_logger->set_pretty(false);

		ipc::set_logger(std::make_shared<spdlog::logger>("ipctk", sinks.begin(), sinks.end()));
		ipc::logger().set_level(log_level);
	}

	void State::init(const json &p_args_in, const bool strict_validation)
	{
		json args_in = p_args_in; // mutable copy

		apply_common_params(args_in);

		// CHECK validity json
		json rules;
		jse::JSE jse;
		{
			jse.strict = strict_validation;
			const std::string polyfem_input_spec = POLYFEM_INPUT_SPEC;
			std::ifstream file(polyfem_input_spec);

			if (file.is_open())
				file >> rules;
			else
			{
				logger().error("unable to open {} rules", polyfem_input_spec);
				throw std::runtime_error("Invald spec file");
			}
		}

		// Set valid options for enabled linear solvers
		for (int i = 0; i < rules.size(); i++)
		{
			if (rules[i]["pointer"] == "/solver/linear/solver")
			{
				rules[i]["default"] = polysolve::LinearSolver::defaultSolver();
				rules[i]["options"] = polysolve::LinearSolver::availableSolvers();
			}
			else if (rules[i]["pointer"] == "/solver/linear/precond")
			{
				rules[i]["default"] = polysolve::LinearSolver::defaultPrecond();
				rules[i]["options"] = polysolve::LinearSolver::availablePrecond();
			}
		}

		const bool valid_input = jse.verify_json(args_in, rules);

		if (!valid_input)
		{
			logger().error("invalid input json:\n{}", jse.log2str());
			throw std::runtime_error("Invald input json file");
		}
		// end of check

		this->args = jse.inject_defaults(args_in, rules);

		const bool fallback_solver = this->args["solver"]["linear"]["enable_overwrite_solver"];
		// Fallback to default linear solver if the specified solver is invalid
		if (fallback_solver)
		{
			const std::string s_json = this->args["solver"]["linear"]["solver"];
			const auto ss = polysolve::LinearSolver::availableSolvers();
			const auto solver_found = std::find(ss.begin(), ss.end(), s_json);
			if (solver_found == ss.end())
			{
				logger().warn("Solver {} is invalid, falling back to {}", s_json, polysolve::LinearSolver::defaultSolver());
				this->args["solver"]["linear"]["solver"] = polysolve::LinearSolver::defaultSolver();
			}
		}

		// Save output directory and resolve output paths dynamically
		const std::string output_dir = this->args["output"]["directory"];
		if (!output_dir.empty())
		{
			std::filesystem::create_directories(output_dir);
		}
		this->output_dir = output_dir;

		std::string out_path_log = this->args["output"]["log"]["path"];
		if (!out_path_log.empty())
		{
			out_path_log = resolve_output_path(out_path_log);
		}

		spdlog::level::level_enum log_level = this->args["output"]["log"]["level"];
		init_logger(out_path_log, log_level, this->args["output"]["log"]["quiet"]);

		const unsigned int thread_in = this->args["solver"]["max_threads"];
		set_max_threads(thread_in <= 0 ? std::numeric_limits<unsigned int>::max() : thread_in);

		has_dhat = args_in["contact"].contains("dhat");

		init_time();

		if (is_contact_enabled())
		{
			if (args["solver"]["contact"]["friction_iterations"] == 0)
			{
				logger().info("specified friction_iterations is 0; disabling friction");
				args["contact"]["friction_coefficient"] = 0.0;
			}
			else if (args["solver"]["contact"]["friction_iterations"] < 0)
			{
				args["solver"]["contact"]["friction_iterations"] = std::numeric_limits<int>::max();
			}
			if (args["contact"]["friction_coefficient"] == 0.0)
			{
				args["solver"]["contact"]["friction_iterations"] = 0;
			}
		}
		else
		{
			args["solver"]["contact"]["friction_iterations"] = 0;
			args["contact"]["friction_coefficient"] = 0;
		}

		if (!args.contains("preset_problem"))
		{
			if (assembler.is_scalar(formulation()))
				problem = std::make_shared<assembler::GenericScalarProblem>("GenericScalar");
			else
				problem = std::make_shared<assembler::GenericTensorProblem>("GenericTensor");

			problem->clear();
			if (!args["time"].is_null())
			{
				const auto tmp = R"({"is_time_dependent": true})"_json;
				problem->set_parameters(tmp);
			}
			// important for the BC

			auto bc = args["boundary_conditions"];
			bc["root_path"] = root_path();
			problem->set_parameters(bc);
			problem->set_parameters(args["initial_conditions"]);

			problem->set_parameters(args["output"]);
		}
		else
		{
			if (args["preset_problem"]["type"] == "Kernel")
			{
				problem = std::make_shared<KernelProblem>("Kernel", assembler);
				problem->clear();
				KernelProblem &kprob = *dynamic_cast<KernelProblem *>(problem.get());
			}
			else
			{
				problem = ProblemFactory::factory().get_problem(args["preset_problem"]["type"]);
				problem->clear();
			}
			// important for the BC
			problem->set_parameters(args["preset_problem"]);
		}
<<<<<<< HEAD
=======

		// Save output directory and resolve output paths dynamically
		const std::string output_dir = resolve_input_path(this->args["output"]["directory"]);
		logger().info("Saving output to {}", output_dir);
		if (!output_dir.empty())
		{
			std::filesystem::create_directories(output_dir);
		}
		this->output_dir = output_dir;
>>>>>>> cb11b96b
	}

	void State::set_max_threads(const unsigned int max_threads)
	{
		const unsigned int num_threads = std::max(1u, std::min(max_threads, std::thread::hardware_concurrency()));
		NThread::get().num_threads = num_threads;
#ifdef POLYFEM_WITH_TBB
		thread_limiter = std::make_shared<tbb::global_control>(tbb::global_control::max_allowed_parallelism, num_threads);
#endif
		Eigen::setNbThreads(num_threads);
	}

	void State::init_time()
	{
		if (!is_param_valid(args, "time"))
			return;

		const double t0 = args["time"]["t0"];
		double tend, dt;
		int time_steps;

		// from "tend", "dt", "time_steps" only two can be used at a time
		const int num_valid = is_param_valid(args["time"], "tend")
							  + is_param_valid(args["time"], "dt")
							  + is_param_valid(args["time"], "time_steps");
		if (num_valid < 2)
		{
			log_and_throw_error("Exactly two of (tend, dt, time_steps) must be specified");
		}
		else if (num_valid == 2)
		{
			if (is_param_valid(args["time"], "tend"))
			{
				tend = args["time"]["tend"];
				assert(tend > t0);
				if (is_param_valid(args["time"], "dt"))
				{
					dt = args["time"]["dt"];
					assert(dt > 0);
					time_steps = int(ceil((tend - t0) / dt));
					assert(time_steps > 0);
				}
				else if (is_param_valid(args["time"], "time_steps"))
				{
					time_steps = args["time"]["time_steps"];
					assert(time_steps > 0);
					dt = (tend - t0) / time_steps;
					assert(dt > 0);
				}
				else
				{
					assert(false);
				}
			}
			else if (is_param_valid(args["time"], "dt"))
			{
				// tend is already confirmed to be invalid, so time_steps must be valid
				assert(is_param_valid(args["time"], "time_steps"));

				dt = args["time"]["dt"];
				assert(dt > 0);

				time_steps = args["time"]["time_steps"];
				assert(time_steps > 0);

				tend = t0 + time_steps * dt;
			}
			else
			{
				// tend and dt are already confirmed to be invalid
				assert(false);
			}
		}
		else if (num_valid == 3)
		{
			tend = args["time"]["tend"];
			dt = args["time"]["dt"];
			time_steps = args["time"]["time_steps"];

			// Check that all parameters agree
			if (abs(t0 + dt * time_steps - tend) > 1e-12)
			{
				logger().error("Exactly two of (tend, dt, time_steps) must be specified");
				throw std::runtime_error("Exactly two of (tend, dt, time_steps) must be specified");
			}
		}

		// Store these for use later
		args["time"]["tend"] = tend;
		args["time"]["dt"] = dt;
		args["time"]["time_steps"] = time_steps;

		logger().info("t0={}, dt={}, tend={}", t0, dt, tend);
	}

} // namespace polyfem<|MERGE_RESOLUTION|>--- conflicted
+++ resolved
@@ -219,7 +219,8 @@
 		}
 
 		// Save output directory and resolve output paths dynamically
-		const std::string output_dir = this->args["output"]["directory"];
+		const std::string output_dir = resolve_input_path(this->args["output"]["directory"]);
+		logger().info("Saving output to {}", output_dir);
 		if (!output_dir.empty())
 		{
 			std::filesystem::create_directories(output_dir);
@@ -302,18 +303,6 @@
 			// important for the BC
 			problem->set_parameters(args["preset_problem"]);
 		}
-<<<<<<< HEAD
-=======
-
-		// Save output directory and resolve output paths dynamically
-		const std::string output_dir = resolve_input_path(this->args["output"]["directory"]);
-		logger().info("Saving output to {}", output_dir);
-		if (!output_dir.empty())
-		{
-			std::filesystem::create_directories(output_dir);
-		}
-		this->output_dir = output_dir;
->>>>>>> cb11b96b
 	}
 
 	void State::set_max_threads(const unsigned int max_threads)
