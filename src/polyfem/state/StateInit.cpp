#include <polyfem/State.hpp>

#include <polyfem/problem/ProblemFactory.hpp>
#include <polyfem/assembler/GenericProblem.hpp>
#include <polyfem/assembler/Mass.hpp>

#include <polyfem/autogen/auto_p_bases.hpp>
#include <polyfem/autogen/auto_q_bases.hpp>

#include <polyfem/utils/Logger.hpp>
#include <polyfem/problem/KernelProblem.hpp>
#include <polyfem/utils/par_for.hpp>

#include <polysolve/LinearSolver.hpp>

#include <polyfem/utils/JSONUtils.hpp>

#include <jse/jse.h>

#include <geogram/basic/logger.h>
#include <geogram/basic/command_line.h>
#include <geogram/basic/command_line_args.h>

#include <spdlog/sinks/stdout_color_sinks.h>
#include <spdlog/sinks/basic_file_sink.h>
#include <spdlog/sinks/ostream_sink.h>

#include <ipc/utils/logger.hpp>

#include <sstream>

namespace spdlog::level
{
	NLOHMANN_JSON_SERIALIZE_ENUM(
		spdlog::level::level_enum,
		{{spdlog::level::level_enum::trace, "trace"},
		 {spdlog::level::level_enum::debug, "debug"},
		 {spdlog::level::level_enum::info, "info"},
		 {spdlog::level::level_enum::warn, "warning"},
		 {spdlog::level::level_enum::err, "error"},
		 {spdlog::level::level_enum::critical, "critical"},
		 {spdlog::level::level_enum::off, "off"},
		 {spdlog::level::level_enum::trace, 0},
		 {spdlog::level::level_enum::debug, 1},
		 {spdlog::level::level_enum::info, 2},
		 {spdlog::level::level_enum::warn, 3},
		 {spdlog::level::level_enum::err, 3},
		 {spdlog::level::level_enum::critical, 4},
		 {spdlog::level::level_enum::off, 5}})
}

namespace polyfem
{
	using namespace problem;
	using namespace utils;

	namespace
	{
		class GeoLoggerForward : public GEO::LoggerClient
		{
			std::shared_ptr<spdlog::logger> logger_;

		public:
			template <typename T>
			GeoLoggerForward(T logger) : logger_(logger) {}

		private:
			std::string truncate(const std::string &msg)
			{
				static size_t prefix_len = GEO::CmdLine::ui_feature(" ", false).size();
				return msg.substr(prefix_len, msg.size() - 1 - prefix_len);
			}

		protected:
			void div(const std::string &title) override
			{
				logger_->trace(title.substr(0, title.size() - 1));
			}

			void out(const std::string &str) override
			{
				logger_->info(truncate(str));
			}

			void warn(const std::string &str) override
			{
				logger_->warn(truncate(str));
			}

			void err(const std::string &str) override
			{
				logger_->error(truncate(str));
			}

			void status(const std::string &str) override
			{
				// Errors and warnings are also dispatched as status by geogram, but without
				// the "feature" header. We thus forward them as trace, to avoid duplicated
				// logger info...
				logger_->trace(str.substr(0, str.size() - 1));
			}
		};
	} // namespace

	State::State()
	{
		using namespace polysolve;
#ifndef WIN32
		setenv("GEO_NO_SIGNAL_HANDLER", "1", 1);
#endif

		GEO::initialize();

		// Import standard command line arguments, and custom ones
		GEO::CmdLine::import_arg_group("standard");
		GEO::CmdLine::import_arg_group("pre");
		GEO::CmdLine::import_arg_group("algo");

		problem = ProblemFactory::factory().get_problem("Linear");
	}

	void State::init_logger(const std::string &log_file, const spdlog::level::level_enum log_level, const bool is_quiet)
	{
		std::vector<spdlog::sink_ptr> sinks;

		if (!is_quiet)
			sinks.emplace_back(std::make_shared<spdlog::sinks::stdout_color_sink_mt>());

		if (!log_file.empty())
			sinks.emplace_back(std::make_shared<spdlog::sinks::basic_file_sink_mt>(log_file, /*truncate=*/true));

		init_logger(sinks, log_level);
		spdlog::flush_every(std::chrono::seconds(3));
	}

	void State::init_logger(std::ostream &os, const spdlog::level::level_enum log_level)
	{
		std::vector<spdlog::sink_ptr> sinks;
		sinks.emplace_back(std::make_shared<spdlog::sinks::ostream_sink_mt>(os, false));
		init_logger(sinks, log_level);
	}

	void State::init_logger(const std::vector<spdlog::sink_ptr> &sinks, const spdlog::level::level_enum log_level)
	{
		spdlog::set_level(log_level);

		set_logger(std::make_shared<spdlog::logger>("polyfem", sinks.begin(), sinks.end()));
		logger().set_level(log_level);

		GEO::Logger *geo_logger = GEO::Logger::instance();
		geo_logger->unregister_all_clients();
		geo_logger->register_client(new GeoLoggerForward(logger().clone("geogram")));
		geo_logger->set_pretty(false);

		ipc::set_logger(std::make_shared<spdlog::logger>("ipctk", sinks.begin(), sinks.end()));
		ipc::logger().set_level(log_level);
	}

	void State::init(const json &p_args_in, const bool strict_validation)
	{
		json args_in = p_args_in; // mutable copy

		apply_common_params(args_in);

		// CHECK validity json
		json rules;
		jse::JSE jse;
		{
			jse.strict = strict_validation;
			const std::string polyfem_input_spec = POLYFEM_INPUT_SPEC;
			std::ifstream file(polyfem_input_spec);

			if (file.is_open())
				file >> rules;
			else
			{
				logger().error("unable to open {} rules", polyfem_input_spec);
				throw std::runtime_error("Invald spec file");
			}
		}

		// Set valid options for enabled linear solvers
		for (int i = 0; i < rules.size(); i++)
		{
			if (rules[i]["pointer"] == "/solver/linear/solver")
			{
				rules[i]["default"] = polysolve::LinearSolver::defaultSolver();
				rules[i]["options"] = polysolve::LinearSolver::availableSolvers();
			}
			else if (rules[i]["pointer"] == "/solver/linear/precond")
			{
				rules[i]["default"] = polysolve::LinearSolver::defaultPrecond();
				rules[i]["options"] = polysolve::LinearSolver::availablePrecond();
			}
		}

		const auto lin_solver_ptr = "/solver/linear/solver"_json_pointer;
		if (args_in.contains(lin_solver_ptr) && args_in[lin_solver_ptr].is_array())
		{
			const std::vector<std::string> solvers = args_in[lin_solver_ptr];
			const std::vector<std::string> available_solvers = polysolve::LinearSolver::availableSolvers();
			std::string accepted_solver = "";
			for (const std::string &solver : solvers)
			{
				if (std::find(available_solvers.begin(), available_solvers.end(), solver) != available_solvers.end())
				{
					accepted_solver = solver;
					break;
				}
			}
			if (!accepted_solver.empty())
				logger().info("Solver {} is the highest priority availble solver; using it.", accepted_solver);
			else
				logger().warn("No valid solver found in the list of specified solvers!");
			args_in[lin_solver_ptr] = accepted_solver;
		}
<<<<<<< HEAD
		// end of check

		this->args = jse.inject_defaults(args_in, rules);
		units.init(this->args["units"]);
=======
>>>>>>> 16a23638

		// Fallback to default linear solver if the specified solver is invalid
		// NOTE: I do not know why .value() causes a segfault only on Windows
		// const bool fallback_solver = args_in.value("/solver/linear/enable_overwrite_solver"_json_pointer, false);
		const bool fallback_solver =
			args_in.contains("/solver/linear/enable_overwrite_solver"_json_pointer)
				? args_in.at("/solver/linear/enable_overwrite_solver"_json_pointer).get<bool>()
				: false;
		if (fallback_solver)
		{
			const std::vector<std::string> ss = polysolve::LinearSolver::availableSolvers();
			std::string s_json = "null";
			if (!args_in.contains(lin_solver_ptr) || !args_in[lin_solver_ptr].is_string()
				|| std::find(ss.begin(), ss.end(), s_json = args_in[lin_solver_ptr].get<std::string>()) == ss.end())
			{
				logger().warn("Solver {} is invalid, falling back to {}", s_json, polysolve::LinearSolver::defaultSolver());
				args_in[lin_solver_ptr] = polysolve::LinearSolver::defaultSolver();
			}
		}

		const bool valid_input = jse.verify_json(args_in, rules);

		if (!valid_input)
		{
			logger().error("invalid input json:\n{}", jse.log2str());
			throw std::runtime_error("Invald input json file");
		}
		// end of check

		this->args = jse.inject_defaults(args_in, rules);

    // Save output directory and resolve output paths dynamically
		const std::string output_dir = resolve_input_path(this->args["output"]["directory"]);
		if (!output_dir.empty())
		{
			std::filesystem::create_directories(output_dir);
		}
		this->output_dir = output_dir;

		std::string out_path_log = this->args["output"]["log"]["path"];
		if (!out_path_log.empty())
		{
			out_path_log = resolve_output_path(out_path_log);
		}

		spdlog::level::level_enum log_level = this->args["output"]["log"]["level"];
		init_logger(out_path_log, log_level, this->args["output"]["log"]["quiet"]);

		logger().info("Saving output to {}", output_dir);

		const unsigned int thread_in = this->args["solver"]["max_threads"];
		set_max_threads(thread_in <= 0 ? std::numeric_limits<unsigned int>::max() : thread_in);

		has_dhat = args_in["contact"].contains("dhat");

		init_time();

		if (is_contact_enabled())
		{
			if (args["solver"]["contact"]["friction_iterations"] == 0)
			{
				logger().info("specified friction_iterations is 0; disabling friction");
				args["contact"]["friction_coefficient"] = 0.0;
			}
			else if (args["solver"]["contact"]["friction_iterations"] < 0)
			{
				args["solver"]["contact"]["friction_iterations"] = std::numeric_limits<int>::max();
			}
			if (args["contact"]["friction_coefficient"] == 0.0)
			{
				args["solver"]["contact"]["friction_iterations"] = 0;
			}
		}
		else
		{
			args["solver"]["contact"]["friction_iterations"] = 0;
			args["contact"]["friction_coefficient"] = 0;
		}

		const std::string formulation = this->formulation();
		assembler = assembler::AssemblerUtils::make_assembler(formulation);
		assert(assembler->name() == formulation);
		mass_matrix_assembler = std::make_shared<assembler::Mass>();
		const auto other_name = assembler::AssemblerUtils::other_assembler_name(formulation);

		if (!other_name.empty())
		{
			mixed_assembler = assembler::AssemblerUtils::make_mixed_assembler(formulation);
			pressure_assembler = assembler::AssemblerUtils::make_assembler(other_name);
		}

		if (!args.contains("preset_problem"))
		{
			if (!assembler->is_tensor())
				problem = std::make_shared<assembler::GenericScalarProblem>("GenericScalar");
			else
				problem = std::make_shared<assembler::GenericTensorProblem>("GenericTensor");

			problem->clear();
			if (!args["time"].is_null())
			{
				const auto tmp = R"({"is_time_dependent": true})"_json;
				problem->set_parameters(tmp);
			}
			// important for the BC

			auto bc = args["boundary_conditions"];
			bc["root_path"] = root_path();
			problem->set_parameters(bc);
			problem->set_parameters(args["initial_conditions"]);

			problem->set_parameters(args["output"]);
		}
		else
		{
			if (args["preset_problem"]["type"] == "Kernel")
			{
				problem = std::make_shared<KernelProblem>("Kernel", *assembler);
				problem->clear();
				KernelProblem &kprob = *dynamic_cast<KernelProblem *>(problem.get());
			}
			else
			{
				problem = ProblemFactory::factory().get_problem(args["preset_problem"]["type"]);
				problem->clear();
			}
			// important for the BC
			problem->set_parameters(args["preset_problem"]);
		}

		problem->set_units(*assembler, units);
	}

	void State::set_max_threads(const unsigned int max_threads)
	{
		const unsigned int num_threads = std::max(1u, std::min(max_threads, std::thread::hardware_concurrency()));
		NThread::get().num_threads = num_threads;
#ifdef POLYFEM_WITH_TBB
		thread_limiter = std::make_shared<tbb::global_control>(tbb::global_control::max_allowed_parallelism, num_threads);
#endif
		Eigen::setNbThreads(num_threads);
	}

	void State::init_time()
	{
		if (!is_param_valid(args, "time"))
			return;

		const double t0 = Units::convert(args["time"]["t0"], units.time());
		double tend, dt;
		int time_steps;

		// from "tend", "dt", "time_steps" only two can be used at a time
		const int num_valid = is_param_valid(args["time"], "tend")
							  + is_param_valid(args["time"], "dt")
							  + is_param_valid(args["time"], "time_steps");
		if (num_valid < 2)
		{
			log_and_throw_error("Exactly two of (tend, dt, time_steps) must be specified");
		}
		else if (num_valid == 2)
		{
			if (is_param_valid(args["time"], "tend"))
			{
				tend = Units::convert(args["time"]["tend"], units.time());
				assert(tend > t0);
				if (is_param_valid(args["time"], "dt"))
				{
					dt = Units::convert(args["time"]["dt"], units.time());
					assert(dt > 0);
					time_steps = int(ceil((tend - t0) / dt));
					assert(time_steps > 0);
				}
				else if (is_param_valid(args["time"], "time_steps"))
				{
					time_steps = args["time"]["time_steps"];
					assert(time_steps > 0);
					dt = (tend - t0) / time_steps;
					assert(dt > 0);
				}
				else
				{
					throw std::runtime_error("This code should be unreachable!");
				}
			}
			else if (is_param_valid(args["time"], "dt"))
			{
				// tend is already confirmed to be invalid, so time_steps must be valid
				assert(is_param_valid(args["time"], "time_steps"));

				dt = Units::convert(args["time"]["dt"], units.time());
				assert(dt > 0);

				time_steps = args["time"]["time_steps"];
				assert(time_steps > 0);

				tend = t0 + time_steps * dt;
			}
			else
			{
				// tend and dt are already confirmed to be invalid
				throw std::runtime_error("This code should be unreachable!");
			}
		}
		else if (num_valid == 3)
		{
			tend = Units::convert(args["time"]["tend"], units.time());
			dt = Units::convert(args["time"]["dt"], units.time());
			time_steps = args["time"]["time_steps"];

			// Check that all parameters agree
			if (abs(t0 + dt * time_steps - tend) > 1e-12)
			{
				log_and_throw_error("Exactly two of (tend, dt, time_steps) must be specified");
			}
		}

		// Store these for use later
		args["time"]["tend"] = tend;
		args["time"]["dt"] = dt;
		args["time"]["time_steps"] = time_steps;

		logger().info("t0={}, dt={}, tend={}", t0, dt, tend);
	}

	void State::set_materials(std::vector<std::shared_ptr<assembler::Assembler>> &assemblers) const
	{
		const int size = (assembler->is_tensor() || assembler->is_fluid()) ? mesh->dimension() : 1;
		for (auto &a : assemblers)
			a->set_size(size);

		if (!utils::is_param_valid(args, "materials"))
			return;

		std::vector<int> body_ids(mesh->n_elements());
		for (int i = 0; i < mesh->n_elements(); ++i)
			body_ids[i] = mesh->get_body_id(i);

		for (auto &a : assemblers)
			a->set_materials(body_ids, args["materials"], units);
	}

	void State::set_materials(assembler::Assembler &assembler) const
	{
		const int size = (this->assembler->is_tensor() || this->assembler->is_fluid()) ? this->mesh->dimension() : 1;
		assembler.set_size(size);

		if (!utils::is_param_valid(args, "materials"))
			return;

		std::vector<int> body_ids(mesh->n_elements());
		for (int i = 0; i < mesh->n_elements(); ++i)
			body_ids[i] = mesh->get_body_id(i);

		assembler.set_materials(body_ids, args["materials"], units);
	}

} // namespace polyfem<|MERGE_RESOLUTION|>--- conflicted
+++ resolved
@@ -214,13 +214,6 @@
 				logger().warn("No valid solver found in the list of specified solvers!");
 			args_in[lin_solver_ptr] = accepted_solver;
 		}
-<<<<<<< HEAD
-		// end of check
-
-		this->args = jse.inject_defaults(args_in, rules);
-		units.init(this->args["units"]);
-=======
->>>>>>> 16a23638
 
 		// Fallback to default linear solver if the specified solver is invalid
 		// NOTE: I do not know why .value() causes a segfault only on Windows
@@ -251,6 +244,7 @@
 		// end of check
 
 		this->args = jse.inject_defaults(args_in, rules);
+		units.init(this->args["units"]);
 
     // Save output directory and resolve output paths dynamically
 		const std::string output_dir = resolve_input_path(this->args["output"]["directory"]);
