--- conflicted
+++ resolved
@@ -245,14 +245,11 @@
 			args["solver"]["contact"]["CCD"]["tolerance"],
 			args["solver"]["contact"]["CCD"]["max_iterations"],
 			optimization_enabled == solver::CacheLevel::Derivatives,
-<<<<<<< HEAD
 			args["contact"],
-=======
 			// Homogenization
 			macro_strain_constraint,
 			// Periodic contact
 			args["contact"]["periodic"], periodic_collision_mesh_to_basis,
->>>>>>> 2c72dfb2
 			// Friction form
 			args["contact"]["friction_coefficient"],
 			args["contact"]["epsv"],
@@ -275,11 +272,6 @@
 			*solve_data.rhs_assembler, periodic_bc, t, forms);
 		solve_data.nl_problem->init(sol);
 		solve_data.nl_problem->update_quantities(t, sol);
-<<<<<<< HEAD
-		// solve_data.nl_problem->state = this;
-
-=======
->>>>>>> 2c72dfb2
 		// --------------------------------------------------------------------
 
 		stats.solver_info = json::array();
