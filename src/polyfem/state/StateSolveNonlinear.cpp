--- conflicted
+++ resolved
@@ -172,7 +172,7 @@
 			const Eigen::MatrixXd displaced = collision_mesh.displace_vertices(
 				utils::unflatten(sol, mesh->dimension()));
 
-			if (ipc::has_intersections(collision_mesh, displaced, args["solver"]["contact"]["CCD"]["broad_phase"]))
+			if (ipc::has_intersections(collision_mesh, displaced, solver::build_broad_phase(args["solver"]["contact"]["CCD"]["broad_phase"])))
 			{
 				OBJWriter::write(
 					resolve_output_path("intersection.obj"), displaced,
@@ -260,9 +260,7 @@
 			args["solver"]["contact"]["CCD"]["tolerance"],
 			args["solver"]["contact"]["CCD"]["max_iterations"],
 			optimization_enabled == solver::CacheLevel::Derivatives,
-<<<<<<< HEAD
 			args["contact"],
-=======
 			// Normal Adhesion Form
 			args["contact"]["adhesion"]["adhesion_enabled"],
 			args["contact"]["adhesion"]["dhat_p"],
@@ -272,7 +270,6 @@
 			args["contact"]["adhesion"]["tangential_adhesion_coefficient"],
 			args["contact"]["adhesion"]["epsa"],
 			args["solver"]["contact"]["tangential_adhesion_iterations"],
->>>>>>> dd62de56
 			// Homogenization
 			macro_strain_constraint,
 			// Periodic contact
