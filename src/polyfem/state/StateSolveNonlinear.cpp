--- conflicted
+++ resolved
@@ -341,15 +341,9 @@
 		// ---------------------------------------------------------------------
 
 		// TODO: Make this more general
-<<<<<<< HEAD
-		const double lagging_tol = args["solver"]["contact"].value("friction_convergence_tol", 1e-2);
-
-		if (!args["optimization"]["enabled"])
-=======
 		const double lagging_tol = args["solver"]["contact"].value("friction_convergence_tol", 1e-2) * units.characteristic_length();
 
 		if (!optimization_enabled)
->>>>>>> c68dc0b9
 		{
 			// Lagging loop (start at 1 because we already did an iteration above)
 			bool lagging_converged = !nl_problem.uses_lagging();
@@ -406,11 +400,7 @@
 					{{"type", "rc"},
 					 {"t", t}, // TODO: null if static?
 					 {"lag_i", lag_i},
-<<<<<<< HEAD
-					 {"info", info}});
-=======
 					 {"info", nl_solver->get_info()}});
->>>>>>> c68dc0b9
 				save_subsolve(++subsolve_count, t, sol, Eigen::MatrixXd()); // no pressure
 			}
 		}
