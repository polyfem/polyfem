--- conflicted
+++ resolved
@@ -84,15 +84,11 @@
 		const int n_el = int(bases.size());       // number of elements
 		const int shape = gbases[0].bases.size(); // number of geometry vertices in an element
 
-<<<<<<< HEAD
-		double viscosity_ = std::dynamic_pointer_cast<assembler::OperatorSplitting>(assembler)->viscosity();
-=======
 		auto fluid_assembler = std::dynamic_pointer_cast<assembler::OperatorSplitting>(assembler);
 		if (!fluid_assembler)
 			log_and_throw_error("Invalid assembler {}!", assembler->name());
 		// TODO
 		double viscosity_ = fluid_assembler->viscosity()(0, 0, 0, 0, 0);
->>>>>>> d4773c7d
 		assert(viscosity_ >= 0);
 
 		logger().info("Matrices assembly...");
