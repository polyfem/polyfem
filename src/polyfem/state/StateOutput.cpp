#include <polyfem/State.hpp>

#include <polyfem/utils/JSONUtils.hpp>
#include <polyfem/utils/Timer.hpp>

#include <polyfem/assembler/Electrostatics.hpp>

#include <filesystem>

namespace polyfem
{
	void State::compute_errors(const Eigen::MatrixXd &sol)
	{
		if (!args["output"]["advanced"]["compute_error"])
			return;

		double tend = 0;

		if (!args["time"].is_null())
		{
			tend = args["time"]["tend"];
		}

		stats.compute_errors(n_bases, bases, geom_bases(), *mesh, *problem, tend, sol);
	}

	std::string State::root_path() const
	{
		if (utils::is_param_valid(args, "root_path"))
			return args["root_path"].get<std::string>();
		return "";
	}

	std::string State::resolve_input_path(const std::string &path, const bool only_if_exists) const
	{
		return utils::resolve_path(path, root_path(), only_if_exists);
	}

	std::string State::resolve_output_path(const std::string &path) const
	{
		if (output_dir.empty() || path.empty() || std::filesystem::path(path).is_absolute())
		{
			return path;
		}
		return std::filesystem::weakly_canonical(std::filesystem::path(output_dir) / path).string();
	}

	void State::save_timestep(const double time, const int t, const double t0, const double dt, const Eigen::MatrixXd &sol, const Eigen::MatrixXd &pressure)
	{
		if (args["output"]["advanced"]["save_time_sequence"] && !(t % args["output"]["paraview"]["skip_frame"].get<int>()))
		{
			logger().trace("Saving VTU...");
			POLYFEM_SCOPED_TIMER("Saving VTU");
			const std::string step_name = args["output"]["advanced"]["timestep_prefix"];

			out_geom.save_vtu(
				resolve_output_path(fmt::format(step_name + "{:d}.vtu", t)),
				*this, sol, pressure, time, dt,
<<<<<<< HEAD
				io::OutGeometryData::ExportOptions(args,
												   mesh->is_linear(),
												   mesh->has_prism(),
												   problem->is_scalar(),
												   solve_export_to_file),
				is_contact_enabled(), solution_frames);
=======
				io::OutGeometryData::ExportOptions(args, mesh->is_linear(), problem->is_scalar()), is_contact_enabled());
>>>>>>> a56e201f

			out_geom.save_pvd(
				resolve_output_path(args["output"]["paraview"]["file_name"]),
				[step_name](int i) { return fmt::format(step_name + "{:d}.vtm", i); },
				t, t0, dt, args["output"]["paraview"]["skip_frame"].get<int>());
		}
	}

	void State::save_json(const Eigen::MatrixXd &sol)
	{
		const std::string out_path = resolve_output_path(args["output"]["json"]);
		if (!out_path.empty())
		{
			std::ofstream out(out_path);
			if (!out.is_open())
			{
				logger().error("Unable to save simulation JSON to {}", out_path);
				return;
			}
			save_json(sol, out);
			out.close();
		}
	}

	void State::save_json(const Eigen::MatrixXd &sol, std::ostream &out)
	{
		if (!mesh)
		{
			logger().error("Load the mesh first!");
			return;
		}
		if (sol.size() <= 0)
		{
			logger().error("Solve the problem first!");
			return;
		}

		logger().info("Saving json...");

		using json = nlohmann::json;
		json j;
		stats.save_json(args, n_bases, n_pressure_bases,
						sol, *mesh, disc_orders, disc_ordersq, *problem, timings,
						assembler->name(), iso_parametric(), args["output"]["advanced"]["sol_at_node"],
						j);
		out << j.dump(4) << std::endl;
	}

	void State::save_subsolve(const int i, const int t, const Eigen::MatrixXd &sol, const Eigen::MatrixXd &pressure)
	{
		if (!args["output"]["advanced"]["save_solve_sequence_debug"].get<bool>())
			return;

		double dt = 1;
		if (!args["time"].is_null())
			dt = args["time"]["dt"];

		out_geom.save_vtu(
			resolve_output_path(fmt::format("solve_{:d}.vtu", i)),
			*this, sol, pressure, t, dt,
<<<<<<< HEAD
			io::OutGeometryData::ExportOptions(args,
											   mesh->is_linear(),
											   mesh->has_prism(),
											   problem->is_scalar(),
											   solve_export_to_file),
			is_contact_enabled(), solution_frames);
=======
			io::OutGeometryData::ExportOptions(args, mesh->is_linear(), problem->is_scalar()), is_contact_enabled());
>>>>>>> a56e201f
	}

	void State::export_data(const Eigen::MatrixXd &sol, const Eigen::MatrixXd &pressure)
	{
		if (!mesh)
		{
			logger().error("Load the mesh first!");
			return;
		}
		if (n_bases <= 0)
		{
			logger().error("Build the bases first!");
			return;
		}
		// if (rhs.size() <= 0)
		// {
		// 	logger().error("Assemble the rhs first!");
		// 	return;
		// }
		if (sol.size() <= 0)
		{
			logger().error("Solve the problem first!");
			return;
		}

		// Export vtu mesh of solution + wire mesh of deformed input
		// + mesh colored with the bases
		const std::string vis_mesh_path = resolve_output_path(args["output"]["paraview"]["file_name"]);
		const std::string nodes_path = resolve_output_path(args["output"]["data"]["nodes"]);
		const std::string solution_path = resolve_output_path(args["output"]["data"]["solution"]);
		const std::string stress_path = resolve_output_path(args["output"]["data"]["stress_mat"]);
		const std::string mises_path = resolve_output_path(args["output"]["data"]["mises"]);

		double tend = args.value("tend", 1.0);
		double dt = 1;
		if (!args["time"].is_null())
			dt = args["time"]["dt"];

		out_geom.export_data(
			*this, sol, pressure,
			!args["time"].is_null(),
			tend, dt,
<<<<<<< HEAD
			io::OutGeometryData::ExportOptions(args,
											   mesh->is_linear(),
											   mesh->has_prism(),
											   problem->is_scalar(),
											   solve_export_to_file),
=======
			io::OutGeometryData::ExportOptions(args, mesh->is_linear(), problem->is_scalar()),
>>>>>>> a56e201f
			vis_mesh_path,
			nodes_path,
			solution_path,
			stress_path,
			mises_path,
			is_contact_enabled());

		if (assembler->name() == "Electrostatics")
		{
			std::shared_ptr<assembler::Electrostatics> electrostatics_assembler = std::dynamic_pointer_cast<assembler::Electrostatics>(assembler);
			double energy = electrostatics_assembler->compute_stored_energy(mesh->is_volume(), n_bases, bases, geom_bases(), ass_vals_cache, 0, sol);
			double capacitance = 2 * energy;
			logger().info("Capacitance computation: {}", capacitance);
		}
	}

	void State::save_restart_json(const double t0, const double dt, const int t) const
	{
		const std::string restart_json_path = args["output"]["restart_json"];
		if (restart_json_path.empty())
			return;

		json restart_json;
		restart_json["root_path"] = root_path();
		restart_json["common"] = root_path();
		restart_json["time"] = {{"t0", t0 + dt * t}};

		restart_json["space"] = R"({
			"remesh": {
				"collapse": {
					"abs_max_edge_length": -1,
					"rel_max_edge_length": -1
				}
			}
		})"_json;
		restart_json["space"]["remesh"]["collapse"]["abs_max_edge_length"] = std::min(
			args["space"]["remesh"]["collapse"]["abs_max_edge_length"].get<double>(),
			starting_min_edge_length * args["space"]["remesh"]["collapse"]["rel_max_edge_length"].get<double>());
		restart_json["space"]["remesh"]["collapse"]["rel_max_edge_length"] = std::numeric_limits<float>::max();

		std::string rest_mesh_path = args["output"]["data"]["rest_mesh"].get<std::string>();
		if (!rest_mesh_path.empty())
		{
			rest_mesh_path = resolve_output_path(fmt::format(args["output"]["data"]["rest_mesh"], t));

			std::vector<json> patch;
			if (args["geometry"].is_array())
			{
				const std::vector<json> in_geometry = args["geometry"];
				for (int i = 0; i < in_geometry.size(); ++i)
				{
					if (!in_geometry[i]["is_obstacle"].get<bool>())
					{
						patch.push_back({
							{"op", "remove"},
							{"path", fmt::format("/geometry/{}", i)},
						});
					}
				}

				const int remaining_geometry = in_geometry.size() - patch.size();
				assert(remaining_geometry >= 0);

				patch.push_back({
					{"op", "add"},
					{"path", fmt::format("/geometry/{}", remaining_geometry > 0 ? "0" : "-")},
					{"value",
					 {
						 // TODO: this does not set the surface selections
						 {"mesh", rest_mesh_path},
					 }},
				});
			}
			else
			{
				assert(args["geometry"].is_object());
				patch.push_back({
					{"op", "remove"},
					{"path", "/geometry"},
				});
				patch.push_back({
					{"op", "replace"},
					{"path", "/geometry"},
					{"value",
					 {
						 // TODO: this does not set the surface selections
						 {"mesh", rest_mesh_path},
					 }},
				});
			}

			restart_json["patch"] = patch;
		}

		restart_json["input"] = {{
			"data",
			{
				{"state", resolve_output_path(fmt::format(args["output"]["data"]["state"], t))},
			},
		}};

		std::ofstream file(resolve_output_path(fmt::format(restart_json_path, t)));
		file << restart_json;
	}
} // namespace polyfem<|MERGE_RESOLUTION|>--- conflicted
+++ resolved
@@ -56,16 +56,11 @@
 			out_geom.save_vtu(
 				resolve_output_path(fmt::format(step_name + "{:d}.vtu", t)),
 				*this, sol, pressure, time, dt,
-<<<<<<< HEAD
 				io::OutGeometryData::ExportOptions(args,
 												   mesh->is_linear(),
 												   mesh->has_prism(),
-												   problem->is_scalar(),
-												   solve_export_to_file),
-				is_contact_enabled(), solution_frames);
-=======
-				io::OutGeometryData::ExportOptions(args, mesh->is_linear(), problem->is_scalar()), is_contact_enabled());
->>>>>>> a56e201f
+												   problem->is_scalar()),
+				is_contact_enabled());
 
 			out_geom.save_pvd(
 				resolve_output_path(args["output"]["paraview"]["file_name"]),
@@ -126,16 +121,11 @@
 		out_geom.save_vtu(
 			resolve_output_path(fmt::format("solve_{:d}.vtu", i)),
 			*this, sol, pressure, t, dt,
-<<<<<<< HEAD
 			io::OutGeometryData::ExportOptions(args,
 											   mesh->is_linear(),
 											   mesh->has_prism(),
-											   problem->is_scalar(),
-											   solve_export_to_file),
-			is_contact_enabled(), solution_frames);
-=======
-			io::OutGeometryData::ExportOptions(args, mesh->is_linear(), problem->is_scalar()), is_contact_enabled());
->>>>>>> a56e201f
+											   problem->is_scalar()),
+			is_contact_enabled());
 	}
 
 	void State::export_data(const Eigen::MatrixXd &sol, const Eigen::MatrixXd &pressure)
@@ -178,15 +168,10 @@
 			*this, sol, pressure,
 			!args["time"].is_null(),
 			tend, dt,
-<<<<<<< HEAD
 			io::OutGeometryData::ExportOptions(args,
 											   mesh->is_linear(),
 											   mesh->has_prism(),
-											   problem->is_scalar(),
-											   solve_export_to_file),
-=======
-			io::OutGeometryData::ExportOptions(args, mesh->is_linear(), problem->is_scalar()),
->>>>>>> a56e201f
+											   problem->is_scalar()),
 			vis_mesh_path,
 			nodes_path,
 			solution_path,
