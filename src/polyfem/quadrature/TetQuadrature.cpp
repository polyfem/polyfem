--- conflicted
+++ resolved
@@ -42,13 +42,9 @@
 
 		void TetQuadrature::get_quadrature(const int order, Quadrature &quad)
 		{
-<<<<<<< HEAD
-			get_weight_and_points(order, quad.points, quad.weights);
-=======
 			Quadrature tmp;
 
 			get_weight_and_points(order, use_corner_quadrature_, quad.points, quad.weights);
->>>>>>> d4773c7d
 
 			assert(fabs(quad.weights.sum() - 1) < 1e-12);
 			assert(quad.points.minCoeff() >= 0 && quad.points.maxCoeff() <= 1);
