# https://raw.githubusercontent.com/sympy/sympy/master/examples/advanced/fem.py
from sympy import *
import os
import argparse
from sympy.printing import ccode


import pretty_print

x, y, z = symbols('x,y,z')


class ReferenceSimplex:
    def __init__(self, nsd):
        self.nsd = nsd
        if nsd <= 3:
            coords = symbols('x,y,z')[:nsd]
        else:
            coords = [Symbol("x_%d" % d) for d in range(nsd)]
        self.coords = coords

    def integrate(self, f):
        coords = self.coords
        nsd = self.nsd

        limit = 1
        for p in coords:
            limit -= p

        intf = f
        for d in range(0, nsd):
            p = coords[d]
            limit += p
            intf = integrate(intf, (p, 0, limit))
        return intf


def create_point_set(order, nsd):
    h = Rational(1, order)
    set = []

    if nsd == 1:
        for i in range(0, order + 1):
            x = i * h
            set.append([x])

    if nsd == 2:
        for i in range(0, order + 1):
            x = i * h
            for j in range(0, order + 1):
                y = j * h
                set.append((x, y))

    if nsd == 3:
        for i in range(0, order + 1):
            x = i * h
            for j in range(0, order + 1):
                y = j * h
                for k in range(0, order + 1):
                    z = k * h
                    set.append((x, y, z))

    return set


class Lagrange:
    def __init__(self, nsd, order):
        self.nsd = nsd
        self.order = order
        self.points = []
        self.compute_basis()

    def nbf(self):
        return len(self.N)

    def compute_basis(self):
        order = self.order
        nsd = self.nsd
        N = []
        self.points = create_point_set(order, nsd)

        if nsd == 1:
            Ntmpx = []

            for j in range(order + 1):
                vx = 1
                xj = j/(order)
                for m in range(order+1):
                    if m == j:
                        continue
                    xm = m/(order)
                    vx *= (x - xm)/(xj - xm)

                Ntmpx.append(vx)

            for i in range(order + 1):
                N.append(Ntmpx[i])

        elif nsd == 2:
            Ntmpx = []
            Ntmpy = []

            for j in range(order + 1):
                vx = 1
                vy = 1
                xj = 1./(order)*j
                for m in range(order+1):
                    if m == j:
                        continue
                    xm = 1./(order)*m
                    vx *= (x - xm)/(xj - xm)
                    vy *= (y - xm)/(xj - xm)

                Ntmpx.append(vx)
                Ntmpy.append(vy)

            for i in range(order + 1):
                for j in range(order + 1):
                    N.append(Ntmpx[i]*Ntmpy[j])
        elif nsd == 3:
            Ntmpx = []
            Ntmpy = []
            Ntmpz = []

            for j in range(order + 1):
                vx = 1
                vy = 1
                vz = 1
                xj = 1./(order)*j
                for m in range(order+1):
                    if m == j:
                        continue
                    xm = 1./(order)*m
                    vx *= (x - xm)/(xj - xm)
                    vy *= (y - xm)/(xj - xm)
                    vz *= (z - xm)/(xj - xm)

                Ntmpx.append(vx)
                Ntmpy.append(vy)
                Ntmpz.append(vz)

            for i in range(order + 1):
                for j in range(order + 1):
                    for l in range(order + 1):
                        N.append(Ntmpx[i]*Ntmpy[j]*Ntmpz[l])

        self.N = N


def parse_args():
    parser = argparse.ArgumentParser(
        description=__doc__,
        formatter_class=argparse.RawDescriptionHelpFormatter)
    parser.add_argument("output", type=str, help="path to the output folder")
    return parser.parse_args()


if __name__ == "__main__":
    args = parse_args()
    path = os.path.abspath(args.output)

    dims = [1, 2, 3]
    orders = [0, 1, 2, 3, -2]

    for dim in dims:
        namev = f"auto_q_bases_{dim}d_val"
        namen = f"auto_q_bases_{dim}d_nodes"
        nameg = f"auto_q_bases_{dim}d_grad"

        cppv = f"#include \"{namev}.hpp\"\n\n\n"
        cppv = cppv + \
            "namespace polyfem {\nnamespace autogen " + "{\nnamespace " + "{\n"

        cppn = f"#include \"{namen}.hpp\"\n\n\n"
        cppn = cppn + \
            "namespace polyfem {\nnamespace autogen " + "{\nnamespace " + "{\n"

        cppg = f"#include \"{nameg}.hpp\"\n\n\n"
        cppg = cppg + \
            "namespace polyfem {\nnamespace autogen " + "{\nnamespace " + "{\n"
        if dim == 3:
<<<<<<< HEAD
            cppg = "#include <Eigen/Dense>\n namespace polyfem {\nnamespace autogen {"
=======
            cppg = "#include <Eigen/Dense>\n#include <cassert>\n namespace polyfem {\nnamespace autogen {"
>>>>>>> d4773c7d

        eextern = ""

        hppv = "#pragma once\n\n#include <Eigen/Dense>\n#include <cassert>\n\n"
        hppv = hppv + "namespace polyfem {\nnamespace autogen " + "{\n"

        hppn = "#pragma once\n\n#include <Eigen/Dense>\n#include <cassert>\n\n"
        hppn = hppn + "namespace polyfem {\nnamespace autogen " + "{\n"

        hppg = "#pragma once\n\n#include <Eigen/Dense>\n#include <cassert>\n\n"
        hppg = hppg + "namespace polyfem {\nnamespace autogen " + "{\n"

        print(str(dim) + "D")
        suffix = "_2d" if dim == 2 else ("_3d" if dim == 3 else "_1d")

        unique_nodes = "void q_nodes" + suffix + \
            "(const int q, Eigen::MatrixXd &val)"

        unique_fun = "void q_basis_value" + suffix + \
            "(const int q, const int local_index, const Eigen::MatrixXd &uv, Eigen::MatrixXd &val)"
        dunique_fun = "void q_grad_basis_value" + suffix + \
            "(const int q, const int local_index, const Eigen::MatrixXd &uv, Eigen::MatrixXd &val)"

        hppn = hppn + unique_nodes + ";\n\n"

        hppv = hppv + unique_fun + ";\n\n"
        hppg = hppg + dunique_fun + ";\n\n"

        unique_nodes = unique_nodes + "{\nswitch(q)" + "{\n"

        unique_fun = unique_fun + "{\nswitch(q)" + "{\n"
        dunique_fun = dunique_fun + "{\nswitch(q)" + "{\n"

        if dim == 1:
            vertices = [[0], [1]]
        elif dim == 2:
            vertices = [[0, 0], [1, 0], [1, 1], [0, 1]]
        elif dim == 3:
            vertices = [[0, 0, 0], [1, 0, 0], [1, 1, 0], [0, 1, 0],
                        [0, 0, 1], [1, 0, 1], [1, 1, 1], [0, 1, 1]]

        if dim == 1:
            orderss = orders + [4, 5, 6]
        else:
            orderss = orders
        for order in orderss:
            print("\t-processing " + str(order))

            if order == 0:
                def fe(): return None
                fe.nbf = lambda: 1

                fe.N = [1]

                if dim == 1:
                    fe.points = [[1./2]]
                elif dim == 2:
                    fe.points = [[1./2., 1./2.]]
                else:
                    fe.points = [[1./2., 1./2., 1./2.]]
            elif order == -2:
                def fe(): return None
<<<<<<< HEAD
                if dim == 1:  # no serendipity in 1d
                    fe = Lagrange(dim, 2)
                elif dim == 2:
=======
                if dim == 2:
>>>>>>> d4773c7d
                    fe.points = []
                    fe.N = []
                    fe.nbf = lambda: 8

                    for xi_a in [-1, 1]:
                        for eta_a in [-1, 1]:
                            tmp = (1/4*(2*x*xi_a-xi_a+1))*(2*eta_a*y -
                                                           eta_a+1)*(2*eta_a*y+2*x*xi_a-eta_a-xi_a-1)
                            fe.N.append(tmp)
                            fe.points.append([(xi_a+1)/2, (eta_a+1)/2])

                    for eta_a in [-1, 1]:
                        tmp = -2*x*(x-1)*(2*eta_a*y-eta_a+1)
                        fe.N.append(tmp)
                        fe.points.append([1/2, (eta_a+1)/2])

                    for xi_a in [-1, 1]:
                        tmp = -2*y*(y-1)*(2*x*xi_a-xi_a+1)
                        fe.N.append(tmp)
                        fe.points.append([(xi_a+1)/2, 1/2])

                    assert (len(fe.points) == 8)
                    assert (len(fe.N) == 8)

                elif dim == 3:
                    fe.points = []
                    fe.N = []
                    fe.nbf = lambda: 20

                    for xi_a in [-1, 1]:
                        for eta_a in [-1, 1]:
                            for zeta_a in [-1, 1]:
                                tmp = (1/8*(2*x*xi_a-xi_a+1))*(2*eta_a*y-eta_a+1)*(2*z*zeta_a-zeta_a+1)*(
                                    2*eta_a*y+2*x*xi_a+2*z*zeta_a-eta_a-xi_a-zeta_a-2)
                                fe.N.append(tmp)
                                fe.points.append(
                                    [(xi_a+1)/2, (eta_a+1)/2, (zeta_a+1)/2])

                    for eta_a in [-1, 1]:
                        for zeta_a in [-1, 1]:
                            tmp = -x*(x-1)*(2*eta_a*y-eta_a+1) * \
                                (2*z*zeta_a-zeta_a+1)
                            fe.N.append(tmp)
                            fe.points.append([1/2, (eta_a+1)/2, (zeta_a+1)/2])

                    for xi_a in [-1, 1]:
                        for zeta_a in [-1, 1]:
                            tmp = -y*(y-1)*(2*x*xi_a-xi_a+1) * \
                                (2*z*zeta_a-zeta_a+1)
                            fe.N.append(tmp)
                            fe.points.append([(xi_a+1)/2, 1/2, (zeta_a+1)/2])

                    for xi_a in [-1, 1]:
                        for eta_a in [-1, 1]:
                            tmp = -z*(z-1)*(2*x*xi_a-xi_a+1) * \
                                (2*eta_a*y-eta_a+1)
                            fe.N.append(tmp)
                            fe.points.append([(xi_a+1)/2, (eta_a+1)/2, 1/2])

                    assert (len(fe.points) == 20)
                    assert (len(fe.N) == 20)
                else:
                    assert (False)

            else:
                fe = Lagrange(dim, order)

            current_indices = list(range(0, len(fe.points)))
            indices = []

<<<<<<< HEAD
            if dim > 1:
                # vertex coordinate
                for i in range(0, 2**dim):
                    vv = vertices[i]
=======
            # vertex coordinate
            for i in range(0, 4*(dim-1)):
                vv = vertices[i]
                for ii in current_indices:
                    norm = 0
                    for dd in range(0, dim):
                        norm = norm + (vv[dd] - fe.points[ii][dd]) ** 2

                    if norm < 1e-10:
                        indices.append(ii)
                        current_indices.remove(ii)
                        break

            # edge 0 coordinate
            for i in range(0, abs(order) - 1):
                for ii in current_indices:
                    if fe.points[ii][1] != 0 or (dim == 3 and fe.points[ii][2] != 0):
                        continue

                    if abs(fe.points[ii][0] - (i + 1) / abs(order)) < 1e-10:
                        indices.append(ii)
                        current_indices.remove(ii)
                        break

            # edge 1 coordinate
            for i in range(0, abs(order) - 1):
                for ii in current_indices:
                    if fe.points[ii][0] != 1 or (dim == 3 and fe.points[ii][2] != 0):
                        continue

                    if abs(fe.points[ii][1] - (i + 1) / abs(order)) < 1e-10:
                        indices.append(ii)
                        current_indices.remove(ii)
                        break

            # edge 2 coordinate
            for i in range(0, abs(order) - 1):
                for ii in current_indices:
                    if fe.points[ii][1] != 1 or (dim == 3 and fe.points[ii][2] != 0):
                        continue

                    if abs(fe.points[ii][0] - (1 - (i + 1) / abs(order))) < 1e-10:
                        indices.append(ii)
                        current_indices.remove(ii)
                        break

            # edge 3 coordinate
            for i in range(0, abs(order) - 1):
                for ii in current_indices:
                    if fe.points[ii][0] != 0 or (dim == 3 and fe.points[ii][2] != 0):
                        continue

                    if abs(fe.points[ii][1] - (1 - (i + 1) / abs(order))) < 1e-10:
                        indices.append(ii)
                        current_indices.remove(ii)
                        break

            if dim == 3:
                # edge 4 coordinate
                for i in range(0, abs(order) - 1):
>>>>>>> d4773c7d
                    for ii in current_indices:
                        norm = 0
                        for dd in range(0, dim):
                            norm = norm + (vv[dd] - fe.points[ii][dd]) ** 2

                        if norm < 1e-10:
                            indices.append(ii)
                            current_indices.remove(ii)
                            break

                # edge 0 coordinate
                for i in range(0, abs(order) - 1):
                    for ii in current_indices:
                        if fe.points[ii][1] != 0 or (dim == 3 and fe.points[ii][2] != 0):
                            continue

                        if abs(fe.points[ii][0] - (i + 1) / abs(order)) < 1e-10:
                            indices.append(ii)
                            current_indices.remove(ii)
                            break

                # edge 1 coordinate
                for i in range(0, abs(order) - 1):
                    for ii in current_indices:
                        if fe.points[ii][0] != 1 or (dim == 3 and fe.points[ii][2] != 0):
                            continue

                        if abs(fe.points[ii][1] - (i + 1) / abs(order)) < 1e-10:
                            indices.append(ii)
                            current_indices.remove(ii)
                            break

                # edge 2 coordinate
                for i in range(0, abs(order) - 1):
                    for ii in current_indices:
                        if fe.points[ii][1] != 1 or (dim == 3 and fe.points[ii][2] != 0):
                            continue

                        if abs(fe.points[ii][0] - (1 - (i + 1) / abs(order))) < 1e-10:
                            indices.append(ii)
                            current_indices.remove(ii)
                            break

                # edge 3 coordinate
                for i in range(0, abs(order) - 1):
                    for ii in current_indices:
                        if fe.points[ii][0] != 0 or (dim == 3 and fe.points[ii][2] != 0):
                            continue

                        if abs(fe.points[ii][1] - (1 - (i + 1) / abs(order))) < 1e-10:
                            indices.append(ii)
                            current_indices.remove(ii)
                            break

                if dim == 3:
                    # edge 4 coordinate
                    for i in range(0, abs(order) - 1):
                        for ii in current_indices:
                            if fe.points[ii][0] != 0 or fe.points[ii][1] != 0:
                                continue

                            if abs(fe.points[ii][2] - (i + 1) / abs(order)) < 1e-10:
                                indices.append(ii)
                                current_indices.remove(ii)
                                break

                    # edge 5 coordinate
                    for i in range(0, abs(order) - 1):
                        for ii in current_indices:
                            if fe.points[ii][0] != 1 or fe.points[ii][1] != 0:
                                continue

                            if abs(fe.points[ii][2] - (1 - (i + 1) / abs(order))) < 1e-10:
                                indices.append(ii)
                                current_indices.remove(ii)
                                break

                    # edge 6 coordinate
                    for i in range(0, abs(order) - 1):
                        for ii in current_indices:
                            if fe.points[ii][0] != 1 or fe.points[ii][1] != 1:
                                continue

                            if abs(fe.points[ii][2] - (1 - (i + 1) / abs(order))) < 1e-10:
                                indices.append(ii)
                                current_indices.remove(ii)
                                break

                    # edge 7 coordinate
                    for i in range(0, abs(order) - 1):
                        for ii in current_indices:
                            if fe.points[ii][0] != 0 or fe.points[ii][1] != 1:
                                continue

                            if abs(fe.points[ii][2] - (1 - (i + 1) / abs(order))) < 1e-10:
                                indices.append(ii)
                                current_indices.remove(ii)
                                break

                    # edge 8 coordinate
                    for i in range(0, abs(order) - 1):
                        for ii in current_indices:
                            if fe.points[ii][1] != 0 or fe.points[ii][2] != 1:
                                continue

                            if abs(fe.points[ii][0] - (i + 1) / abs(order)) < 1e-10:
                                indices.append(ii)
                                current_indices.remove(ii)
                                break

                    # edge 9 coordinate
                    for i in range(0, abs(order) - 1):
                        for ii in current_indices:
                            if fe.points[ii][0] != 1 or fe.points[ii][2] != 1:
                                continue

                            if abs(fe.points[ii][1] - (i + 1) / abs(order)) < 1e-10:
                                indices.append(ii)
                                current_indices.remove(ii)
                                break

                    # edge 10 coordinate
                    for i in range(0, abs(order) - 1):
                        for ii in current_indices:
                            if fe.points[ii][1] != 1 or fe.points[ii][2] != 1:
                                continue

                            if abs(fe.points[ii][0] - (1 - (i + 1) / abs(order))) < 1e-10:
                                indices.append(ii)
                                current_indices.remove(ii)
                                break

                    # edge 11 coordinate
                    for i in range(0, abs(order) - 1):
                        for ii in current_indices:
                            if fe.points[ii][0] != 0 or fe.points[ii][2] != 1:
                                continue

                            if abs(fe.points[ii][1] - (1 - (i + 1) / abs(order))) < 1e-10:
                                indices.append(ii)
                                current_indices.remove(ii)
                                break

                if dim == 3:
                    nn = max(0, abs(order) - 1)
                    npts = int(nn * nn)

                    # side: x = 0
                    tmp = []
                    for i in range(0, npts):
                        for ii in current_indices:
                            if abs(fe.points[ii][0]) > 1e-10:
                                continue

                            tmp.append(ii)
                            current_indices.remove(ii)
                            break
                    tmp.sort(reverse=True)
                    indices.extend(tmp)

                    # side: x = 1
                    tmp = []
                    for i in range(0, npts):
                        for ii in current_indices:
                            if abs(fe.points[ii][0] - 1) > 1e-10:
                                continue

                            tmp.append(ii)
                            current_indices.remove(ii)
                            break
                    indices.extend(tmp)

                    # front: y = 0
                    for i in range(0, npts):
                        for ii in current_indices:
                            if abs(fe.points[ii][1]) > 1e-10:
                                continue

                            indices.append(ii)
                            current_indices.remove(ii)
                            break

                    # back: y = 1
                    for i in range(0, npts):
                        for ii in current_indices:
                            if abs(fe.points[ii][1]-1) > 1e-10:
                                continue

                            indices.append(ii)
                            current_indices.remove(ii)
                            break

                    # bottom: z = 0
                    for i in range(0, npts):
                        for ii in current_indices:
                            if abs(fe.points[ii][2]) > 1e-10:
                                continue

                            indices.append(ii)
                            current_indices.remove(ii)
                            break

                    # top: z = 1
                    for i in range(0, npts):
                        for ii in current_indices:
                            if abs(fe.points[ii][2]-1) > 1e-10:
                                continue

                            indices.append(ii)
                            current_indices.remove(ii)
                            break
            else:
                for i in range(0, abs(order)):
                    for ii in current_indices:
<<<<<<< HEAD
                        if abs(fe.points[ii][0] - (i / abs(order))) < 1e-10:
                            indices.append(ii)
                            current_indices.remove(ii)
                            break
=======
                        if abs(fe.points[ii][2]-1) > 1e-10:
                            continue

                        indices.append(ii)
                        current_indices.remove(ii)
                        break

>>>>>>> d4773c7d
            # either face or volume indices, order do not matter
            for ii in current_indices:
                indices.append(ii)

            orderN = str(order) if order >= 0 else "m"+str(-order)
            # nodes code gen
            nodes = "void q_" + orderN + "_nodes" + suffix + \
                "(Eigen::MatrixXd &res) {\n res.resize(" + \
                str(len(indices)) + ", " + str(dim) + "); res << \n"
            unique_nodes = unique_nodes + "\tcase " + \
                str(order) + ": " + "q_" + orderN + \
                "_nodes" + suffix + "(val); break;\n"

            eextern = eextern + \
                f"extern \"C++\" void q_{orderN}_basis_grad_value_3d(const int local_index, const Eigen::MatrixXd &uv, Eigen::MatrixXd &val);\n"

            for ii in indices:
<<<<<<< HEAD
                nodes = nodes + ccode(fe.points[ii][0]) + ("" if dim == 1 else (", " + ccode(fe.points[ii][1]) + (
                    (", " + ccode(fe.points[ii][2])) if dim == 3 else ""))) + ",\n"
=======
                nodes = nodes + ccode(fe.points[ii][0]) + ", " + ccode(fe.points[ii][1]) + (
                    (", " + ccode(fe.points[ii][2])) if dim == 3 else "") + ",\n"
>>>>>>> d4773c7d
            nodes = nodes[:-2]
            nodes = nodes + ";\n}"

            # bases code gen
            func = "void q_" + orderN + "_basis_value" + suffix + \
                "(const int local_index, const Eigen::MatrixXd &uv, Eigen::MatrixXd &result_0)"
            dfunc = "void q_" + orderN + "_basis_grad_value" + suffix + \
                "(const int local_index, const Eigen::MatrixXd &uv, Eigen::MatrixXd &val)"

            unique_fun = unique_fun + "\tcase " + \
                str(order) + ": " + "q_" + orderN + "_basis_value" + \
                suffix + "(local_index, uv, val); break;\n"
            dunique_fun = dunique_fun + "\tcase " + \
                str(order) + ": " + "q_" + orderN + "_basis_grad_value" + \
                suffix + "(local_index, uv, val); break;\n"

            # hpp = hpp + func + ";\n"
            # hpp = hpp + dfunc + ";\n"

            base = "auto x=uv.col(0).array();"
            if dim > 1:
                base = base + "\nauto y=uv.col(1).array();"
            if dim == 3:
                base = base + "\nauto z=uv.col(2).array();"
            base = base + "\n\n"
            dbase = base

            if order == 0:
                base = base + "result_0.resize(x.size(),1);\n"

            base = base + "switch(local_index){\n"
            dbase = dbase + \
                "val.resize(uv.rows(), uv.cols());\n Eigen::ArrayXd result_0(uv.rows());\n" + \
                "switch(local_index){\n"

            for i in range(0, fe.nbf()):
                real_index = indices[i]
                # real_index = i

                if dim == 3:
                    base = base + "\tcase " + str(i) + ": {" + pretty_print.C99_print(
                        simplify(fe.N[real_index])).replace(" = 1;", ".setOnes();") + "} break;\n"
                    dbase = dbase + "\tcase " + str(i) + ": {" + \
                        "{" + pretty_print.C99_print(simplify(diff(fe.N[real_index], x))).replace(" = 0;", ".setZero();").replace(" = 1;", ".setOnes();").replace(" = -1;", ".setConstant(-1);") + "val.col(0) = result_0; }" \
                        "{" + pretty_print.C99_print(simplify(diff(fe.N[real_index], y))).replace(" = 0;", ".setZero();").replace(
                            " = 1;", ".setOnes();").replace(" = -1;", ".setConstant(-1);") + "val.col(1) = result_0; }"
                    dbase = dbase + "{" + pretty_print.C99_print(simplify(diff(fe.N[real_index], z))).replace(" = 0;", ".setZero();").replace(
                        " = 1;", ".setOnes();").replace(" = -1;", ".setConstant(-1);") + "val.col(2) = result_0; }"
<<<<<<< HEAD
                elif dim == 2:
=======
                else:
>>>>>>> d4773c7d
                    base = base + "\tcase " + str(i) + ": {" + pretty_print.C99_print(
                        simplify(fe.N[real_index])).replace(" = 1;", ".setOnes();") + "} break;\n"
                    dbase = dbase + "\tcase " + str(i) + ": {" + \
                        "{" + pretty_print.C99_print(simplify(diff(fe.N[real_index], x))).replace(" = 0;", ".setZero();").replace(" = 1;", ".setOnes();").replace(" = -1;", ".setConstant(-1);") + "val.col(0) = result_0; }" \
                        "{" + pretty_print.C99_print(simplify(diff(fe.N[real_index], y))).replace(" = 0;", ".setZero();").replace(
                            " = 1;", ".setOnes();").replace(" = -1;", ".setConstant(-1);") + "val.col(1) = result_0; }"
<<<<<<< HEAD
                else:
                    base = base + "\tcase " + str(i) + ": {" + pretty_print.C99_print(
                        simplify(fe.N[real_index])).replace(" = 1;", ".setOnes();") + "} break;\n"
                    dbase = dbase + "\tcase " + str(i) + ": {" + \
                        "{" + pretty_print.C99_print(simplify(diff(fe.N[real_index], x))).replace(" = 0;", ".setZero();").replace(
                            " = 1.0;", ".setOnes();").replace(" = -1.0;", ".setConstant(-1);") + "val.col(0) = result_0; }"
=======
>>>>>>> d4773c7d

                dbase = dbase + "} break;\n"

            base = base + "\tdefault: assert(false);\n}"
            dbase = dbase + "\tdefault: assert(false);\n}"

            cppv = cppv + func + "{\n\n"
            cppv = cppv + base + "}\n"

            cppg = cppg + dfunc + "{\n\n"
            cppg = cppg + dbase + "}\n\n"
            cppn = cppn + nodes + "\n\n"

            if dim == 3:
                with open(os.path.join(path, f"{nameg}_{order}.cpp"), "w") as file:
                    file.write(cppg+"}}")
<<<<<<< HEAD
                    cppg = "#include <Eigen/Dense>\n namespace polyfem {\nnamespace autogen {"
=======
                    cppg = "#include <Eigen/Dense>\n#include <cassert>\n namespace polyfem {\nnamespace autogen {"
>>>>>>> d4773c7d

        if dim == 3:
            cppg = ""
        unique_nodes = unique_nodes + "\tdefault: assert(false);\n}}"

        unique_fun = unique_fun + "\tdefault: assert(false);\n}}"
        dunique_fun = dunique_fun + "\tdefault: assert(false);\n}}"

        cppv = cppv + "}\n\n"
        cppn = cppn + "}\n\n"
        if dim != 3:
            cppg = cppg + "}\n\n"

        cppn = cppn + unique_nodes + "\n}}\n"
        cppv = cppv + unique_fun + "\n}}\n"
        cppg = cppg + dunique_fun + "\n}}\n"
        hppv = hppv + "\n}}\n"
        hppn = hppn + "\n}}\n"
        hppg = hppg + "\n}}\n"

        if dim == 3:
            tcppg = f"#include \"{nameg}.hpp\"\n\n\n"
            tcppg = tcppg + "namespace polyfem {\nnamespace autogen {\n"
            tcppg = tcppg + eextern + "\n"
            cppg = tcppg+cppg

        print("saving...")
        with open(os.path.join(path, f"{namev}.cpp"), "w") as file:
            file.write(cppv)
        with open(os.path.join(path, f"{namen}.cpp"), "w") as file:
            file.write(cppn)
        with open(os.path.join(path, f"{nameg}.cpp"), "w") as file:
            file.write(cppg)

        with open(os.path.join(path, f"{namev}.hpp"), "w") as file:
            file.write(hppv)
        with open(os.path.join(path, f"{namen}.hpp"), "w") as file:
            file.write(hppn)
        with open(os.path.join(path, f"{nameg}.hpp"), "w") as file:
            file.write(hppg)

<<<<<<< HEAD
    hpp = "#pragma once\n\n#include <Eigen/Dense>\n\n"
=======
    hpp = "#pragma once\n\n#include <Eigen/Dense>\n#include <cassert>\n\n"
>>>>>>> d4773c7d
    for dim in dims:
        hpp = hpp + f"#include \"auto_q_bases_{dim}d_val.hpp\"\n"
        hpp = hpp + f"#include \"auto_q_bases_{dim}d_nodes.hpp\"\n"
        hpp = hpp + f"#include \"auto_q_bases_{dim}d_grad.hpp\"\n"
    hpp = hpp + "\n\nnamespace polyfem {\nnamespace autogen " + "{\n"
    hpp = hpp + "\nstatic const int MAX_Q_BASES = " + str(max(orders)) + ";\n"
    hpp = hpp + "\n}}\n"

    print("saving...")
    with open(os.path.join(path, "auto_q_bases.hpp"), "w") as file:
        file.write(hpp)

    print("done!")<|MERGE_RESOLUTION|>--- conflicted
+++ resolved
@@ -179,11 +179,7 @@
         cppg = cppg + \
             "namespace polyfem {\nnamespace autogen " + "{\nnamespace " + "{\n"
         if dim == 3:
-<<<<<<< HEAD
-            cppg = "#include <Eigen/Dense>\n namespace polyfem {\nnamespace autogen {"
-=======
             cppg = "#include <Eigen/Dense>\n#include <cassert>\n namespace polyfem {\nnamespace autogen {"
->>>>>>> d4773c7d
 
         eextern = ""
 
@@ -246,13 +242,7 @@
                     fe.points = [[1./2., 1./2., 1./2.]]
             elif order == -2:
                 def fe(): return None
-<<<<<<< HEAD
-                if dim == 1:  # no serendipity in 1d
-                    fe = Lagrange(dim, 2)
-                elif dim == 2:
-=======
                 if dim == 2:
->>>>>>> d4773c7d
                     fe.points = []
                     fe.N = []
                     fe.nbf = lambda: 8
@@ -323,12 +313,6 @@
             current_indices = list(range(0, len(fe.points)))
             indices = []
 
-<<<<<<< HEAD
-            if dim > 1:
-                # vertex coordinate
-                for i in range(0, 2**dim):
-                    vv = vertices[i]
-=======
             # vertex coordinate
             for i in range(0, 4*(dim-1)):
                 vv = vertices[i]
@@ -389,7 +373,6 @@
             if dim == 3:
                 # edge 4 coordinate
                 for i in range(0, abs(order) - 1):
->>>>>>> d4773c7d
                     for ii in current_indices:
                         norm = 0
                         for dd in range(0, dim):
@@ -604,12 +587,60 @@
             else:
                 for i in range(0, abs(order)):
                     for ii in current_indices:
-<<<<<<< HEAD
-                        if abs(fe.points[ii][0] - (i / abs(order))) < 1e-10:
-                            indices.append(ii)
-                            current_indices.remove(ii)
-                            break
-=======
+                        if abs(fe.points[ii][0]) > 1e-10:
+                            continue
+
+                        tmp.append(ii)
+                        current_indices.remove(ii)
+                        break
+                tmp.sort(reverse=True)
+                indices.extend(tmp)
+
+                # side: x = 1
+                tmp = []
+                for i in range(0, npts):
+                    for ii in current_indices:
+                        if abs(fe.points[ii][0] - 1) > 1e-10:
+                            continue
+
+                        tmp.append(ii)
+                        current_indices.remove(ii)
+                        break
+                indices.extend(tmp)
+
+                # front: y = 0
+                for i in range(0, npts):
+                    for ii in current_indices:
+                        if abs(fe.points[ii][1]) > 1e-10:
+                            continue
+
+                        indices.append(ii)
+                        current_indices.remove(ii)
+                        break
+
+                # back: y = 1
+                for i in range(0, npts):
+                    for ii in current_indices:
+                        if abs(fe.points[ii][1]-1) > 1e-10:
+                            continue
+
+                        indices.append(ii)
+                        current_indices.remove(ii)
+                        break
+
+                # bottom: z = 0
+                for i in range(0, npts):
+                    for ii in current_indices:
+                        if abs(fe.points[ii][2]) > 1e-10:
+                            continue
+
+                        indices.append(ii)
+                        current_indices.remove(ii)
+                        break
+
+                # top: z = 1
+                for i in range(0, npts):
+                    for ii in current_indices:
                         if abs(fe.points[ii][2]-1) > 1e-10:
                             continue
 
@@ -617,7 +648,6 @@
                         current_indices.remove(ii)
                         break
 
->>>>>>> d4773c7d
             # either face or volume indices, order do not matter
             for ii in current_indices:
                 indices.append(ii)
@@ -635,13 +665,8 @@
                 f"extern \"C++\" void q_{orderN}_basis_grad_value_3d(const int local_index, const Eigen::MatrixXd &uv, Eigen::MatrixXd &val);\n"
 
             for ii in indices:
-<<<<<<< HEAD
-                nodes = nodes + ccode(fe.points[ii][0]) + ("" if dim == 1 else (", " + ccode(fe.points[ii][1]) + (
-                    (", " + ccode(fe.points[ii][2])) if dim == 3 else ""))) + ",\n"
-=======
                 nodes = nodes + ccode(fe.points[ii][0]) + ", " + ccode(fe.points[ii][1]) + (
                     (", " + ccode(fe.points[ii][2])) if dim == 3 else "") + ",\n"
->>>>>>> d4773c7d
             nodes = nodes[:-2]
             nodes = nodes + ";\n}"
 
@@ -690,26 +715,13 @@
                             " = 1;", ".setOnes();").replace(" = -1;", ".setConstant(-1);") + "val.col(1) = result_0; }"
                     dbase = dbase + "{" + pretty_print.C99_print(simplify(diff(fe.N[real_index], z))).replace(" = 0;", ".setZero();").replace(
                         " = 1;", ".setOnes();").replace(" = -1;", ".setConstant(-1);") + "val.col(2) = result_0; }"
-<<<<<<< HEAD
-                elif dim == 2:
-=======
                 else:
->>>>>>> d4773c7d
                     base = base + "\tcase " + str(i) + ": {" + pretty_print.C99_print(
                         simplify(fe.N[real_index])).replace(" = 1;", ".setOnes();") + "} break;\n"
                     dbase = dbase + "\tcase " + str(i) + ": {" + \
                         "{" + pretty_print.C99_print(simplify(diff(fe.N[real_index], x))).replace(" = 0;", ".setZero();").replace(" = 1;", ".setOnes();").replace(" = -1;", ".setConstant(-1);") + "val.col(0) = result_0; }" \
                         "{" + pretty_print.C99_print(simplify(diff(fe.N[real_index], y))).replace(" = 0;", ".setZero();").replace(
                             " = 1;", ".setOnes();").replace(" = -1;", ".setConstant(-1);") + "val.col(1) = result_0; }"
-<<<<<<< HEAD
-                else:
-                    base = base + "\tcase " + str(i) + ": {" + pretty_print.C99_print(
-                        simplify(fe.N[real_index])).replace(" = 1;", ".setOnes();") + "} break;\n"
-                    dbase = dbase + "\tcase " + str(i) + ": {" + \
-                        "{" + pretty_print.C99_print(simplify(diff(fe.N[real_index], x))).replace(" = 0;", ".setZero();").replace(
-                            " = 1.0;", ".setOnes();").replace(" = -1.0;", ".setConstant(-1);") + "val.col(0) = result_0; }"
-=======
->>>>>>> d4773c7d
 
                 dbase = dbase + "} break;\n"
 
@@ -726,11 +738,7 @@
             if dim == 3:
                 with open(os.path.join(path, f"{nameg}_{order}.cpp"), "w") as file:
                     file.write(cppg+"}}")
-<<<<<<< HEAD
-                    cppg = "#include <Eigen/Dense>\n namespace polyfem {\nnamespace autogen {"
-=======
                     cppg = "#include <Eigen/Dense>\n#include <cassert>\n namespace polyfem {\nnamespace autogen {"
->>>>>>> d4773c7d
 
         if dim == 3:
             cppg = ""
@@ -772,11 +780,7 @@
         with open(os.path.join(path, f"{nameg}.hpp"), "w") as file:
             file.write(hppg)
 
-<<<<<<< HEAD
-    hpp = "#pragma once\n\n#include <Eigen/Dense>\n\n"
-=======
     hpp = "#pragma once\n\n#include <Eigen/Dense>\n#include <cassert>\n\n"
->>>>>>> d4773c7d
     for dim in dims:
         hpp = hpp + f"#include \"auto_q_bases_{dim}d_val.hpp\"\n"
         hpp = hpp + f"#include \"auto_q_bases_{dim}d_nodes.hpp\"\n"
