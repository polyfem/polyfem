--- conflicted
+++ resolved
@@ -2057,13 +2057,9 @@
 	const std::string &assembler,
 	const int quadrature_order,
 	const int mass_quadrature_order,
-<<<<<<< HEAD
 	const int discr_orderp,
 	const int discr_orderq,
-=======
-	const int discr_order,
 	const bool bernstein,
->>>>>>> a56e201f
 	const bool serendipity,
 	const bool has_polys,
 	const bool is_geom_bases,
@@ -2076,14 +2072,10 @@
 	Eigen::VectorXi discr_ordersp(mesh.n_cells());
 	discr_ordersp.setConstant(discr_orderp);
 
-<<<<<<< HEAD
 	Eigen::VectorXi discr_ordersq(mesh.n_cells());
 	discr_ordersq.setConstant(discr_orderq);
 
-	return build_bases(mesh, assembler, quadrature_order, mass_quadrature_order, discr_ordersp, discr_ordersq, serendipity, has_polys, is_geom_bases, use_corner_quadrature, bases, local_boundary, poly_face_to_data, mesh_nodes);
-=======
-	return build_bases(mesh, assembler, quadrature_order, mass_quadrature_order, discr_orders, bernstein, serendipity, has_polys, is_geom_bases, use_corner_quadrature, bases, local_boundary, poly_face_to_data, mesh_nodes);
->>>>>>> a56e201f
+	return build_bases(mesh, assembler, quadrature_order, mass_quadrature_order, discr_ordersp, discr_ordersq, bernstein, serendipity, has_polys, is_geom_bases, use_corner_quadrature, bases, local_boundary, poly_face_to_data, mesh_nodes);
 }
 
 int LagrangeBasis3d::build_bases(
@@ -2091,13 +2083,9 @@
 	const std::string &assembler,
 	const int quadrature_order,
 	const int mass_quadrature_order,
-<<<<<<< HEAD
 	const Eigen::VectorXi &discr_ordersp,
 	const Eigen::VectorXi &discr_ordersq,
-=======
-	const Eigen::VectorXi &discr_orders,
 	const bool bernstein,
->>>>>>> a56e201f
 	const bool serendipity,
 	const bool has_polys,
 	const bool is_geom_bases,
