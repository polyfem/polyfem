#include <polyfem/State.hpp>
#include <polyfem/Common.hpp>

#include <polyfem/io/MatrixIO.hpp>

#include <polyfem/assembler/Mass.hpp>
#include <polyfem/assembler/MultiModel.hpp>

#include <polyfem/mesh/mesh2D/Mesh2D.hpp>
#include <polyfem/mesh/mesh2D/CMesh2D.hpp>
#include <polyfem/mesh/mesh2D/NCMesh2D.hpp>
#include <polyfem/mesh/mesh3D/Mesh3D.hpp>
#include <polyfem/mesh/mesh3D/CMesh3D.hpp>
#include <polyfem/mesh/mesh3D/NCMesh3D.hpp>
#include <polyfem/mesh/MeshUtils.hpp>
#include <polyfem/mesh/collision_proxy/CollisionProxy.hpp>

#include <polyfem/basis/LagrangeBasis2d.hpp>
#include <polyfem/basis/LagrangeBasis3d.hpp>

#include <polyfem/refinement/APriori.hpp>

#include <polyfem/basis/SplineBasis2d.hpp>
#include <polyfem/basis/SplineBasis3d.hpp>

#include <polyfem/basis/barycentric/MVPolygonalBasis2d.hpp>
#include <polyfem/basis/barycentric/WSPolygonalBasis2d.hpp>

#include <polyfem/basis/PolygonalBasis2d.hpp>
#include <polyfem/basis/PolygonalBasis3d.hpp>

#include <polyfem/autogen/auto_p_bases.hpp>
#include <polyfem/autogen/auto_q_bases.hpp>

#include <polyfem/quadrature/HexQuadrature.hpp>
#include <polyfem/quadrature/QuadQuadrature.hpp>
#include <polyfem/quadrature/TetQuadrature.hpp>
#include <polyfem/quadrature/TriQuadrature.hpp>

#include <polyfem/utils/Logger.hpp>
#include <polyfem/utils/Timer.hpp>

#include <polysolve/LinearSolver.hpp>
#include <polysolve/FEMSolver.hpp>

#include <polyfem/io/OBJWriter.hpp>

#include <igl/edges.h>
#include <igl/Timer.h>

#include <iostream>
#include <algorithm>
#include <memory>
#include <filesystem>

#include <polyfem/solver/forms/parametrization/SDFParametrizations.hpp>

#include <polyfem/utils/autodiff.h>
DECLARE_DIFFSCALAR_BASE();

using namespace Eigen;

namespace polyfem
{
	using namespace assembler;
	using namespace mesh;
	using namespace io;
	using namespace utils;

	namespace
	{
		/// Assumes in nodes are in order vertex, edge, face, then cell nodes.
		void build_in_node_to_in_primitive(const Mesh &mesh, const MeshNodes &mesh_nodes,
										   Eigen::VectorXi &in_node_to_in_primitive,
										   Eigen::VectorXi &in_node_offset)
		{
			const int num_vertex_nodes = mesh_nodes.num_vertex_nodes();
			const int num_edge_nodes = mesh_nodes.num_edge_nodes();
			const int num_face_nodes = mesh_nodes.num_face_nodes();
			const int num_cell_nodes = mesh_nodes.num_cell_nodes();

			const int num_nodes = num_vertex_nodes + num_edge_nodes + num_face_nodes + num_cell_nodes;

			const long n_vertices = num_vertex_nodes;
			const int num_in_primitives = n_vertices + mesh.n_edges() + mesh.n_faces() + mesh.n_cells();
			const int num_primitives = mesh.n_vertices() + mesh.n_edges() + mesh.n_faces() + mesh.n_cells();

			in_node_to_in_primitive.resize(num_nodes);
			in_node_offset.resize(num_nodes);

			// Only one node per vertex, so this is an identity map.
			in_node_to_in_primitive.head(num_vertex_nodes).setLinSpaced(num_vertex_nodes, 0, num_vertex_nodes - 1); // vertex nodes
			in_node_offset.head(num_vertex_nodes).setZero();

			int prim_offset = n_vertices;
			int node_offset = num_vertex_nodes;
			auto foo = [&](const int num_prims, const int num_prim_nodes) {
				if (num_prims <= 0 || num_prim_nodes <= 0)
					return;
				const Eigen::VectorXi range = Eigen::VectorXi::LinSpaced(num_prim_nodes, 0, num_prim_nodes - 1);
				// TODO: This assumes isotropic degree of element.
				const int node_per_prim = num_prim_nodes / num_prims;

				in_node_to_in_primitive.segment(node_offset, num_prim_nodes) =
					range.array() / node_per_prim + prim_offset;

				in_node_offset.segment(node_offset, num_prim_nodes) =
					range.unaryExpr([&](const int x) { return x % node_per_prim; });

				prim_offset += num_prims;
				node_offset += num_prim_nodes;
			};

			foo(mesh.n_edges(), num_edge_nodes);
			foo(mesh.n_faces(), num_face_nodes);
			foo(mesh.n_cells(), num_cell_nodes);
		}

		bool build_in_primitive_to_primitive(
			const Mesh &mesh, const MeshNodes &mesh_nodes,
			const Eigen::VectorXi &in_ordered_vertices,
			const Eigen::MatrixXi &in_ordered_edges,
			const Eigen::MatrixXi &in_ordered_faces,
			Eigen::VectorXi &in_primitive_to_primitive)
		{
			// NOTE: Assume in_cells_to_cells is identity
			const int num_vertex_nodes = mesh_nodes.num_vertex_nodes();
			const int num_edge_nodes = mesh_nodes.num_edge_nodes();
			const int num_face_nodes = mesh_nodes.num_face_nodes();
			const int num_cell_nodes = mesh_nodes.num_cell_nodes();
			const int num_nodes = num_vertex_nodes + num_edge_nodes + num_face_nodes + num_cell_nodes;

			const long n_vertices = num_vertex_nodes;
			const int num_in_primitives = n_vertices + mesh.n_edges() + mesh.n_faces() + mesh.n_cells();
			const int num_primitives = mesh.n_vertices() + mesh.n_edges() + mesh.n_faces() + mesh.n_cells();

			in_primitive_to_primitive.setLinSpaced(num_in_primitives, 0, num_in_primitives - 1);

			igl::Timer timer;

			// ------------
			// Map vertices
			// ------------

			if (in_ordered_vertices.rows() != n_vertices)
			{
				logger().warn("Node ordering disabled, in_ordered_vertices != n_vertices, {} != {}", in_ordered_vertices.rows(), n_vertices);
				return false;
			}

			in_primitive_to_primitive.head(n_vertices) = in_ordered_vertices;

			int in_offset = n_vertices;
			int offset = mesh.n_vertices();

			// ---------
			// Map edges
			// ---------

			logger().trace("Building Mesh edges to IDs...");
			timer.start();
			const auto edges_to_ids = mesh.edges_to_ids();
			if (in_ordered_edges.rows() != edges_to_ids.size())
			{
				logger().warn("Node ordering disabled, in_ordered_edges != edges_to_ids, {} != {}", in_ordered_edges.rows(), edges_to_ids.size());
				return false;
			}
			timer.stop();
			logger().trace("Done (took {}s)", timer.getElapsedTime());

			logger().trace("Building in-edge to edge mapping...");
			timer.start();
			for (int in_ei = 0; in_ei < in_ordered_edges.rows(); in_ei++)
			{
				const std::pair<int, int> in_edge(
					in_ordered_edges.row(in_ei).minCoeff(),
					in_ordered_edges.row(in_ei).maxCoeff());
				in_primitive_to_primitive[in_offset + in_ei] =
					offset + edges_to_ids.at(in_edge); // offset edge ids
			}
			timer.stop();
			logger().trace("Done (took {}s)", timer.getElapsedTime());

			in_offset += mesh.n_edges();
			offset += mesh.n_edges();

			// ---------
			// Map faces
			// ---------

			if (mesh.is_volume())
			{
				logger().trace("Building Mesh faces to IDs...");
				timer.start();
				const auto faces_to_ids = mesh.faces_to_ids();
				if (in_ordered_faces.rows() != faces_to_ids.size())
				{
					logger().warn("Node ordering disabled, in_ordered_faces != faces_to_ids, {} != {}", in_ordered_faces.rows(), faces_to_ids.size());
					return false;
				}
				timer.stop();
				logger().trace("Done (took {}s)", timer.getElapsedTime());

				logger().trace("Building in-face to face mapping...");
				timer.start();
				for (int in_fi = 0; in_fi < in_ordered_faces.rows(); in_fi++)
				{
					std::vector<int> in_face(in_ordered_faces.cols());
					for (int i = 0; i < in_face.size(); i++)
						in_face[i] = in_ordered_faces(in_fi, i);
					std::sort(in_face.begin(), in_face.end());

					in_primitive_to_primitive[in_offset + in_fi] =
						offset + faces_to_ids.at(in_face); // offset face ids
				}
				timer.stop();
				logger().trace("Done (took {}s)", timer.getElapsedTime());

				in_offset += mesh.n_faces();
				offset += mesh.n_faces();
			}

			return true;
		}
	} // namespace

	std::vector<int> State::primitive_to_node() const
	{
		auto indices = iso_parametric() ? mesh_nodes->primitive_to_node() : geom_mesh_nodes->primitive_to_node();
		indices.resize(mesh->n_vertices());
		return indices;
	}

	std::vector<int> State::node_to_primitive() const
	{
		auto p2n = primitive_to_node();
		std::vector<int> indices;
		indices.resize(n_geom_bases);
		for (int i = 0; i < p2n.size(); i++)
			indices[p2n[i]] = i;
		return indices;
	}

	void State::build_node_mapping()
	{
		if (args["space"]["basis_type"] == "Spline")
		{
			logger().warn("Node ordering disabled, it dosent work for splines!");
			return;
		}

		if (disc_orders.maxCoeff() >= 4 || disc_orders.maxCoeff() != disc_orders.minCoeff())
		{
			logger().warn("Node ordering disabled, it works only for p < 4 and uniform order!");
			return;
		}

		if (!mesh->is_conforming())
		{
			logger().warn("Node ordering disabled, not supported for non-conforming meshes!");
			return;
		}

		if (mesh->has_poly())
		{
			logger().warn("Node ordering disabled, not supported for polygonal meshes!");
			return;
		}

		if (mesh->in_ordered_vertices().size() <= 0 || mesh->in_ordered_edges().size() <= 0 || (mesh->is_volume() && mesh->in_ordered_faces().size() <= 0))
		{
			logger().warn("Node ordering disabled, input vertices/edges/faces not computed!");
			return;
		}

		const int num_vertex_nodes = mesh_nodes->num_vertex_nodes();
		const int num_edge_nodes = mesh_nodes->num_edge_nodes();
		const int num_face_nodes = mesh_nodes->num_face_nodes();
		const int num_cell_nodes = mesh_nodes->num_cell_nodes();

		const int num_nodes = num_vertex_nodes + num_edge_nodes + num_face_nodes + num_cell_nodes;

		const long n_vertices = num_vertex_nodes;
		const int num_in_primitives = n_vertices + mesh->n_edges() + mesh->n_faces() + mesh->n_cells();
		const int num_primitives = mesh->n_vertices() + mesh->n_edges() + mesh->n_faces() + mesh->n_cells();

		igl::Timer timer;

		logger().trace("Building in-node to in-primitive mapping...");
		timer.start();
		Eigen::VectorXi in_node_to_in_primitive;
		Eigen::VectorXi in_node_offset;
		build_in_node_to_in_primitive(*mesh, *mesh_nodes, in_node_to_in_primitive, in_node_offset);
		timer.stop();
		logger().trace("Done (took {}s)", timer.getElapsedTime());

		logger().trace("Building in-primitive to primitive mapping...");
		timer.start();
		bool ok = build_in_primitive_to_primitive(
			*mesh, *mesh_nodes,
			mesh->in_ordered_vertices(),
			mesh->in_ordered_edges(),
			mesh->in_ordered_faces(),
			in_primitive_to_primitive);
		timer.stop();
		logger().trace("Done (took {}s)", timer.getElapsedTime());

		if (!ok)
		{
			in_node_to_node.resize(0);
			in_primitive_to_primitive.resize(0);
			return;
		}

		const auto primitive_offset = [&](int node) {
			if (mesh_nodes->is_vertex_node(node))
				return 0;
			else if (mesh_nodes->is_edge_node(node))
				return mesh->n_vertices();
			else if (mesh_nodes->is_face_node(node))
				return mesh->n_vertices() + mesh->n_edges();
			else if (mesh_nodes->is_cell_node(node))
				return mesh->n_vertices() + mesh->n_edges() + mesh->n_faces();
			throw std::runtime_error("Invalid node ID!");
		};

		logger().trace("Building primitive to node mapping...");
		timer.start();
		std::vector<std::vector<int>> primitive_to_nodes(num_primitives);
		const std::vector<int> &grouped_nodes = mesh_nodes->primitive_to_node();
		int node_count = 0;
		for (int i = 0; i < grouped_nodes.size(); i++)
		{
			int node = grouped_nodes[i];
			assert(node < num_nodes);
			if (node >= 0)
			{
				int primitive = mesh_nodes->node_to_primitive_gid().at(node) + primitive_offset(i);
				assert(primitive < num_primitives);
				primitive_to_nodes[primitive].push_back(node);
				node_count++;
			}
		}
		assert(node_count == num_nodes);
		timer.stop();
		logger().trace("Done (took {}s)", timer.getElapsedTime());

		logger().trace("Combining mappings...");
		timer.start();
		in_node_to_node.setConstant(num_nodes, -1);
		for (int i = 0; i < num_nodes; i++)
		{
			// input node id -> input primitive -> primitive -> node(s)
			const std::vector<int> &possible_nodes =
				primitive_to_nodes[in_primitive_to_primitive[in_node_to_in_primitive[i]]];

			if (possible_nodes.size() == 1)
				in_node_to_node[i] = possible_nodes[0];
			else
			{
				assert(possible_nodes.size() > 1);

				// TODO: The following code assumes multiple nodes must come from an edge.
				//       This only true for P3. P4+ has multiple face nodes and P5+ have multiple cell nodes.

				int e_id = in_primitive_to_primitive[in_node_to_in_primitive[i]] - mesh->n_vertices();
				assert(e_id < mesh->n_edges());
				assert(in_node_to_node[mesh->edge_vertex(e_id, 0)] >= 0); // Vertex nodes should be computed first
				RowVectorNd v0 = mesh_nodes->node_position(in_node_to_node[mesh->edge_vertex(e_id, 0)]);
				RowVectorNd a = mesh_nodes->node_position(possible_nodes[0]);
				RowVectorNd b = mesh_nodes->node_position(possible_nodes[1]);
				// Assume possible nodes are ordered, so only need to check order of two nodes

				// Input edges are sorted, so if a is closer to v0 then the order is correct
				// otherwise the nodes are flipped.
				assert(mesh->edge_vertex(e_id, 0) < mesh->edge_vertex(e_id, 1));
				int offset = (a - v0).squaredNorm() < (b - v0).squaredNorm()
								 ? in_node_offset[i]
								 : (possible_nodes.size() - in_node_offset[i] - 1);
				in_node_to_node[i] = possible_nodes[offset];
			}
		}
		timer.stop();
		logger().trace("Done (took {}s)", timer.getElapsedTime());
	}

	std::string State::formulation() const
	{
		if (args["materials"].is_null())
		{
			logger().error("specify some 'materials'");
			assert(!args["materials"].is_null());
			throw "invalid input";
		}

		if (args["materials"].is_array())
		{
			std::string current = "";
			for (const auto &m : args["materials"])
			{
				const std::string tmp = m["type"];
				if (current.empty())
					current = tmp;
				else if (current != tmp)
				{
					if (current == "LinearElasticity"
						|| current == "NeoHookean"
						|| current == "SaintVenant"
						|| current == "HookeLinearElasticity"
						|| current == "MooneyRivlin"
						|| current == "UnconstrainedOgden"
						|| current == "IncompressibleOgden"
						|| current == "MultiModels")
					{
						if (tmp == "LinearElasticity"
							|| tmp == "NeoHookean"
							|| tmp == "SaintVenant"
							|| tmp == "HookeLinearElasticity"
							|| tmp == "MooneyRivlin"
							|| tmp == "UnconstrainedOgden"
							|| tmp == "IncompressibleOgden")
							current = "MultiModels";
						else
						{
							logger().error("Current material is {}, new material is {}, multimaterial supported only for LinearElasticity and NeoHookean", current, tmp);
							throw "invalid input";
						}
					}
					else
					{
						logger().error("Current material is {}, new material is {}, multimaterial supported only for LinearElasticity and NeoHookean", current, tmp);
						throw "invalid input";
					}
				}
			}

			return current;
		}
		else
			return args["materials"]["type"];
	}

	void State::sol_to_pressure(Eigen::MatrixXd &sol, Eigen::MatrixXd &pressure)
	{
		if (n_pressure_bases <= 0)
		{
			logger().error("No pressure bases defined!");
			return;
		}

		assert(mixed_assembler != nullptr);
		Eigen::MatrixXd tmp = sol;

		int fluid_offset = use_avg_pressure ? (assembler->is_fluid() ? 1 : 0) : 0;
		sol = tmp.topRows(tmp.rows() - n_pressure_bases - fluid_offset);
		assert(sol.size() == n_bases * (problem->is_scalar() ? 1 : mesh->dimension()));
		pressure = tmp.middleRows(tmp.rows() - n_pressure_bases - fluid_offset, n_pressure_bases);
		assert(pressure.size() == n_pressure_bases);
	}

	void compute_integral_constraints(
		const Mesh3D &mesh,
		const int n_bases,
		const std::vector<basis::ElementBases> &bases,
		const std::vector<basis::ElementBases> &gbases,
		Eigen::MatrixXd &basis_integrals)
	{
		if (!mesh.is_volume())
		{
			logger().error("Works only on volumetric meshes!");
			return;
		}
		assert(mesh.is_volume());

		basis_integrals.resize(n_bases, 9);
		basis_integrals.setZero();
		Eigen::MatrixXd rhs(n_bases, 9);
		rhs.setZero();

		const int n_elements = mesh.n_elements();
		for (int e = 0; e < n_elements; ++e)
		{
			// if (mesh.is_polytope(e)) {
			// 	continue;
			// }
			// ElementAssemblyValues vals = values[e];
			// const ElementAssemblyValues &gvals = gvalues[e];
			ElementAssemblyValues vals;
			vals.compute(e, mesh.is_volume(), bases[e], gbases[e]);

			// Computes the discretized integral of the PDE over the element
			const int n_local_bases = int(vals.basis_values.size());
			for (int j = 0; j < n_local_bases; ++j)
			{
				const AssemblyValues &v = vals.basis_values[j];
				const double integral_100 = (v.grad_t_m.col(0).array() * vals.det.array() * vals.quadrature.weights.array()).sum();
				const double integral_010 = (v.grad_t_m.col(1).array() * vals.det.array() * vals.quadrature.weights.array()).sum();
				const double integral_001 = (v.grad_t_m.col(2).array() * vals.det.array() * vals.quadrature.weights.array()).sum();

				const double integral_110 = ((vals.val.col(1).array() * v.grad_t_m.col(0).array() + vals.val.col(0).array() * v.grad_t_m.col(1).array()) * vals.det.array() * vals.quadrature.weights.array()).sum();
				const double integral_011 = ((vals.val.col(2).array() * v.grad_t_m.col(1).array() + vals.val.col(1).array() * v.grad_t_m.col(2).array()) * vals.det.array() * vals.quadrature.weights.array()).sum();
				const double integral_101 = ((vals.val.col(0).array() * v.grad_t_m.col(2).array() + vals.val.col(2).array() * v.grad_t_m.col(0).array()) * vals.det.array() * vals.quadrature.weights.array()).sum();

				const double integral_200 = 2 * (vals.val.col(0).array() * v.grad_t_m.col(0).array() * vals.det.array() * vals.quadrature.weights.array()).sum();
				const double integral_020 = 2 * (vals.val.col(1).array() * v.grad_t_m.col(1).array() * vals.det.array() * vals.quadrature.weights.array()).sum();
				const double integral_002 = 2 * (vals.val.col(2).array() * v.grad_t_m.col(2).array() * vals.det.array() * vals.quadrature.weights.array()).sum();

				const double area = (v.val.array() * vals.det.array() * vals.quadrature.weights.array()).sum();

				for (size_t ii = 0; ii < v.global.size(); ++ii)
				{
					basis_integrals(v.global[ii].index, 0) += integral_100 * v.global[ii].val;
					basis_integrals(v.global[ii].index, 1) += integral_010 * v.global[ii].val;
					basis_integrals(v.global[ii].index, 2) += integral_001 * v.global[ii].val;

					basis_integrals(v.global[ii].index, 3) += integral_110 * v.global[ii].val;
					basis_integrals(v.global[ii].index, 4) += integral_011 * v.global[ii].val;
					basis_integrals(v.global[ii].index, 5) += integral_101 * v.global[ii].val;

					basis_integrals(v.global[ii].index, 6) += integral_200 * v.global[ii].val;
					basis_integrals(v.global[ii].index, 7) += integral_020 * v.global[ii].val;
					basis_integrals(v.global[ii].index, 8) += integral_002 * v.global[ii].val;

					rhs(v.global[ii].index, 6) += -2.0 * area * v.global[ii].val;
					rhs(v.global[ii].index, 7) += -2.0 * area * v.global[ii].val;
					rhs(v.global[ii].index, 8) += -2.0 * area * v.global[ii].val;
				}
			}
		}

		basis_integrals -= rhs;
	}

	bool State::iso_parametric() const
	{
		if (mesh->has_poly())
			return true;

		if (args["space"]["basis_type"] == "Spline")
			return true;

		if (mesh->is_rational())
			return false;

		if (args["space"]["use_p_ref"])
			return false;

		if (optimization_enabled)
			return false;

		if (mesh->orders().size() <= 0)
		{
			if (args["space"]["discr_order"] == 1)
				return true;
			else
				return args["space"]["advanced"]["isoparametric"];
		}

		if (mesh->orders().minCoeff() != mesh->orders().maxCoeff())
			return false;

		if (args["space"]["discr_order"] == mesh->orders().minCoeff())
			return true;

		// TODO:
		// if (args["space"]["discr_order"] == 1 && args["force_linear_geometry"])
		// 	return true;

		return args["space"]["advanced"]["isoparametric"];
	}

	void State::build_basis()
	{
		if (!mesh)
		{
			logger().error("Load the mesh first!");
			return;
		}

		mesh->prepare_mesh();

		bases.clear();
		pressure_bases.clear();
		geom_bases_.clear();
		boundary_nodes.clear();
		dirichlet_nodes.clear();
		neumann_nodes.clear();
		local_boundary.clear();
		total_local_boundary.clear();
		local_neumann_boundary.clear();
		polys.clear();
		poly_edge_to_data.clear();
		rhs.resize(0, 0);

		if (assembler::MultiModel *mm = dynamic_cast<assembler::MultiModel *>(assembler.get()))
		{
			assert(args["materials"].is_array());

			std::vector<std::string> materials(mesh->n_elements());

			std::map<int, std::string> mats;

			for (const auto &m : args["materials"])
				mats[m["id"].get<int>()] = m["type"];

			for (int i = 0; i < materials.size(); ++i)
				materials[i] = mats.at(mesh->get_body_id(i));

			mm->init_multimodels(materials);
		}

		n_bases = 0;
		n_geom_bases = 0;
		n_pressure_bases = 0;

		stats.reset();

		disc_orders.resize(mesh->n_elements());
		problem->init(*mesh);

		logger().info("Building {} basis...", (iso_parametric() ? "isoparametric" : "not isoparametric"));
		const bool has_polys = mesh->has_poly();

		local_boundary.clear();
		local_neumann_boundary.clear();
		std::map<int, basis::InterfaceData> poly_edge_to_data_geom; // temp dummy variable

		const auto &tmp_json = args["space"]["discr_order"];
		if (tmp_json.is_number_integer())
		{
			disc_orders.setConstant(tmp_json);
		}
		else if (tmp_json.is_string())
		{
			const std::string discr_orders_path = tmp_json;
			Eigen::MatrixXi tmp;
			read_matrix(discr_orders_path, tmp);
			assert(tmp.size() == disc_orders.size());
			assert(tmp.cols() == 1);
			disc_orders = tmp;
		}
		else if (tmp_json.is_array())
		{
			const auto b_discr_orders = tmp_json;

			std::map<int, int> b_orders;
			for (size_t i = 0; i < b_discr_orders.size(); ++i)
			{
				assert(b_discr_orders[i]["id"].is_array() || b_discr_orders[i]["id"].is_number_integer());

				const int order = b_discr_orders[i]["order"];
				for (const int id : json_as_array<int>(b_discr_orders[i]["id"]))
				{
					b_orders[id] = order;
					logger().trace("bid {}, discr {}", id, order);
				}
			}

			for (int e = 0; e < mesh->n_elements(); ++e)
			{
				const int bid = mesh->get_body_id(e);
				const auto order = b_orders.find(bid);
				if (order == b_orders.end())
				{
					logger().debug("Missing discretization order for body {}; using 1", bid);
					b_orders[bid] = 1;
					disc_orders[e] = 1;
				}
				else
				{
					disc_orders[e] = order->second;
				}
			}
		}
		else
		{
			logger().error("space/discr_order must be either a number a path or an array");
			throw "invalid json";
		}
		// TODO: same for pressure!

		Eigen::MatrixXi geom_disc_orders;
		if (!iso_parametric())
		{
			if (mesh->orders().size() <= 0)
			{
				geom_disc_orders.resizeLike(disc_orders);
				geom_disc_orders.setConstant(1);
			}
			else
				geom_disc_orders = mesh->orders();
		}

		igl::Timer timer;
		timer.start();
		if (args["space"]["use_p_ref"])
		{
			refinement::APriori::p_refine(
				*mesh,
				args["space"]["advanced"]["B"],
				args["space"]["advanced"]["h1_formula"],
				args["space"]["discr_order"],
				args["space"]["advanced"]["discr_order_max"],
				stats,
				disc_orders);

			logger().info("min p: {} max p: {}", disc_orders.minCoeff(), disc_orders.maxCoeff());
		}

		int quadrature_order = args["space"]["advanced"]["quadrature_order"].get<int>();
		const int mass_quadrature_order = args["space"]["advanced"]["mass_quadrature_order"].get<int>();
		if (mixed_assembler != nullptr)
		{
			const int disc_order = disc_orders.maxCoeff();
			if (disc_order - disc_orders.minCoeff() != 0)
			{
				logger().error("p refinement not supported in mixed formulation!");
				return;
			}
		}

		// shape optimization needs continuous geometric basis
		const bool use_continuous_gbasis = optimization_enabled;

		if (mesh->is_volume())
		{
			const Mesh3D &tmp_mesh = *dynamic_cast<Mesh3D *>(mesh.get());
			if (args["space"]["basis_type"] == "Spline")
			{
				// if (!iso_parametric())
				// {
				// 	logger().error("Splines must be isoparametric, ignoring...");
				// 	// LagrangeBasis3d::build_bases(tmp_mesh, quadrature_order, geom_disc_orders, has_polys, geom_bases_, local_boundary, poly_edge_to_data_geom, mesh_nodes);
				// 	SplineBasis3d::build_bases(tmp_mesh, quadrature_order, geom_bases_, local_boundary, poly_edge_to_data);
				// }

				n_bases = basis::SplineBasis3d::build_bases(tmp_mesh, assembler->name(), quadrature_order, mass_quadrature_order, bases, local_boundary, poly_edge_to_data);

				// if (iso_parametric() && args["fit_nodes"])
				// 	SplineBasis3d::fit_nodes(tmp_mesh, n_bases, bases);
			}
			else
			{
				if (!iso_parametric())
					n_geom_bases = basis::LagrangeBasis3d::build_bases(tmp_mesh, assembler->name(), quadrature_order, mass_quadrature_order, geom_disc_orders, false, has_polys, !use_continuous_gbasis, geom_bases_, local_boundary, poly_edge_to_data_geom, geom_mesh_nodes);

				n_bases = basis::LagrangeBasis3d::build_bases(tmp_mesh, assembler->name(), quadrature_order, mass_quadrature_order, disc_orders, args["space"]["basis_type"] == "Serendipity", has_polys, false, bases, local_boundary, poly_edge_to_data, mesh_nodes);
			}

			// if(problem->is_mixed())
			if (mixed_assembler != nullptr)
			{
				n_pressure_bases = basis::LagrangeBasis3d::build_bases(tmp_mesh, assembler->name(), quadrature_order, mass_quadrature_order, int(args["space"]["pressure_discr_order"]), false, has_polys, false, pressure_bases, local_boundary, poly_edge_to_data_geom, pressure_mesh_nodes);
			}
		}
		else
		{
			const Mesh2D &tmp_mesh = *dynamic_cast<Mesh2D *>(mesh.get());
			if (args["space"]["basis_type"] == "Spline")
			{
				// TODO:
				// if (!iso_parametric())
				// {
				// 	logger().error("Splines must be isoparametric, ignoring...");
				// 	// LagrangeBasis2d::build_bases(tmp_mesh, quadrature_order, disc_orders, has_polys, geom_bases_, local_boundary, poly_edge_to_data_geom, mesh_nodes);
				// 	n_bases = SplineBasis2d::build_bases(tmp_mesh, quadrature_order, geom_bases_, local_boundary, poly_edge_to_data);
				// }

				n_bases = basis::SplineBasis2d::build_bases(tmp_mesh, assembler->name(), quadrature_order, mass_quadrature_order, bases, local_boundary, poly_edge_to_data);

				// if (iso_parametric() && args["fit_nodes"])
				// 	SplineBasis2d::fit_nodes(tmp_mesh, n_bases, bases);
			}
			else
			{
				if (!iso_parametric())
					n_geom_bases = basis::LagrangeBasis2d::build_bases(tmp_mesh, assembler->name(), quadrature_order, mass_quadrature_order, geom_disc_orders, false, has_polys, !use_continuous_gbasis, geom_bases_, local_boundary, poly_edge_to_data_geom, geom_mesh_nodes);

				n_bases = basis::LagrangeBasis2d::build_bases(tmp_mesh, assembler->name(), quadrature_order, mass_quadrature_order, disc_orders, args["space"]["basis_type"] == "Serendipity", has_polys, false, bases, local_boundary, poly_edge_to_data, mesh_nodes);
			}

			// if(problem->is_mixed())
			if (mixed_assembler != nullptr)
			{
				n_pressure_bases = basis::LagrangeBasis2d::build_bases(tmp_mesh, assembler->name(), quadrature_order, mass_quadrature_order, int(args["space"]["pressure_discr_order"]), false, has_polys, false, pressure_bases, local_boundary, poly_edge_to_data_geom, pressure_mesh_nodes);
			}
		}

		if (mixed_assembler != nullptr)
		{
			assert(bases.size() == pressure_bases.size());
			for (int i = 0; i < pressure_bases.size(); ++i)
			{
				quadrature::Quadrature b_quad;
				bases[i].compute_quadrature(b_quad);
				pressure_bases[i].set_quadrature([b_quad](quadrature::Quadrature &quad) { quad = b_quad; });
			}
		}

		timer.stop();

		build_polygonal_basis();

		if (n_geom_bases == 0)
			n_geom_bases = n_bases;

		auto &gbases = geom_bases();

		if (optimization_enabled)
		{
			std::map<std::array<int, 2>, double> pairs;
			for (int e = 0; e < gbases.size(); e++)
			{
				const auto &gbs = gbases[e].bases;
				const auto &bs = bases[e].bases;

				Eigen::MatrixXd local_pts;
				const int order = bs.front().order();
				if (mesh->is_volume())
				{
					if (mesh->is_simplex(e))
						autogen::p_nodes_3d(order, local_pts);
					else
						autogen::q_nodes_3d(order, local_pts);
				}
				else
				{
					if (mesh->is_simplex(e))
						autogen::p_nodes_2d(order, local_pts);
					else
						autogen::q_nodes_2d(order, local_pts);
				}

				ElementAssemblyValues vals;
				vals.compute(e, mesh->is_volume(), local_pts, gbases[e], gbases[e]);

				for (int i = 0; i < bs.size(); i++)
				{
					for (int j = 0; j < gbs.size(); j++)
					{
						if (std::abs(vals.basis_values[j].val(i)) > 1e-7)
						{
							std::array<int, 2> index = {{gbs[j].global()[0].index, bs[i].global()[0].index}};
							pairs.insert({index, vals.basis_values[j].val(i)});
						}
					}
				}
			}

			const int dim = mesh->dimension();
			std::vector<Eigen::Triplet<double>> coeffs;
			coeffs.clear();
			for (const auto &iter : pairs)
				for (int d = 0; d < dim; d++)
					coeffs.emplace_back(iter.first[0] * dim + d, iter.first[1] * dim + d, iter.second);

			gbasis_nodes_to_basis_nodes.resize(n_geom_bases * mesh->dimension(), n_bases * mesh->dimension());
			gbasis_nodes_to_basis_nodes.setFromTriplets(coeffs.begin(), coeffs.end());
		}

		for (const auto &lb : local_boundary)
			total_local_boundary.emplace_back(lb);

		const int dim = mesh->dimension();
		const int problem_dim = problem->is_scalar() ? 1 : dim;

		if (args["space"]["advanced"]["count_flipped_els"])
			stats.count_flipped_elements(*mesh, geom_bases());

		const int prev_bases = n_bases;
		n_bases += obstacle.n_vertices();

		{
			igl::Timer timer2;
			logger().debug("Building node mapping...");
			timer2.start();
			build_node_mapping();
			problem->update_nodes(in_node_to_node);
			mesh->update_nodes(in_node_to_node);
			timer2.stop();
			logger().debug("Done (took {}s)", timer2.getElapsedTime());
		}

		logger().info("Building collision mesh...");
		build_collision_mesh();
		logger().info("Done!");

		const int prev_b_size = local_boundary.size();
		problem->setup_bc(*mesh, n_bases,
						  bases, geom_bases(), pressure_bases,
						  local_boundary, boundary_nodes, local_neumann_boundary, pressure_boundary_nodes,
						  dirichlet_nodes, neumann_nodes);

		// setp nodal values
		{
			dirichlet_nodes_position.resize(dirichlet_nodes.size());
			for (int n = 0; n < dirichlet_nodes.size(); ++n)
			{
				const int n_id = dirichlet_nodes[n];
				bool found = false;
				for (const auto &bs : bases)
				{
					for (const auto &b : bs.bases)
					{
						for (const auto &lg : b.global())
						{
							if (lg.index == n_id)
							{
								dirichlet_nodes_position[n] = lg.node;
								found = true;
								break;
							}
						}

						if (found)
							break;
					}

					if (found)
						break;
				}

				assert(found);
			}

			neumann_nodes_position.resize(neumann_nodes.size());
			for (int n = 0; n < neumann_nodes.size(); ++n)
			{
				const int n_id = neumann_nodes[n];
				bool found = false;
				for (const auto &bs : bases)
				{
					for (const auto &b : bs.bases)
					{
						for (const auto &lg : b.global())
						{
							if (lg.index == n_id)
							{
								neumann_nodes_position[n] = lg.node;
								found = true;
								break;
							}
						}

						if (found)
							break;
					}

					if (found)
						break;
				}

				assert(found);
			}
		}

		const bool has_neumann = local_neumann_boundary.size() > 0 || local_boundary.size() < prev_b_size;
		use_avg_pressure = !has_neumann;

		for (int i = prev_bases; i < n_bases; ++i)
		{
			for (int d = 0; d < problem_dim; ++d)
				boundary_nodes.push_back(i * problem_dim + d);
		}

		std::sort(boundary_nodes.begin(), boundary_nodes.end());
		auto it = std::unique(boundary_nodes.begin(), boundary_nodes.end());
		boundary_nodes.resize(std::distance(boundary_nodes.begin(), it));

		const auto &curret_bases = geom_bases();
		const int n_samples = 10;
		stats.compute_mesh_size(*mesh, curret_bases, n_samples, args["output"]["advanced"]["curved_mesh_size"]);
		if (starting_min_edge_length < 0)
		{
			starting_min_edge_length = stats.min_edge_length;
		}
		if (starting_max_edge_length < 0)
		{
			starting_max_edge_length = stats.mesh_size;
		}

		if (is_contact_enabled())
		{
			min_boundary_edge_length = std::numeric_limits<double>::max();
			for (const auto &edge : collision_mesh.edges().rowwise())
			{
				const VectorNd v0 = collision_mesh.rest_positions().row(edge(0));
				const VectorNd v1 = collision_mesh.rest_positions().row(edge(1));
				min_boundary_edge_length = std::min(min_boundary_edge_length, (v1 - v0).norm());
			}

			double dhat = Units::convert(args["contact"]["dhat"], units.length());
			args["contact"]["epsv"] = Units::convert(args["contact"]["epsv"], units.velocity());
			args["contact"]["dhat"] = dhat;

			if (!has_dhat && dhat > min_boundary_edge_length)
			{
				args["contact"]["dhat"] = double(args["contact"]["dhat_percentage"]) * min_boundary_edge_length;
				logger().info("dhat set to {}", double(args["contact"]["dhat"]));
			}
			else
			{
				if (dhat > min_boundary_edge_length)
					logger().warn("dhat larger than min boundary edge, {} > {}", dhat, min_boundary_edge_length);
			}
		}

		logger().info("n_bases {}", n_bases);

		timings.building_basis_time = timer.getElapsedTime();
		logger().info(" took {}s", timings.building_basis_time);

		logger().info("flipped elements {}", stats.n_flipped);
		logger().info("h: {}", stats.mesh_size);
		logger().info("n bases: {}", n_bases);
		logger().info("n pressure bases: {}", n_pressure_bases);

		ass_vals_cache.clear();
		mass_ass_vals_cache.clear();
		if (n_bases <= args["solver"]["advanced"]["cache_size"])
		{
			timer.start();
			logger().info("Building cache...");
			ass_vals_cache.init(mesh->is_volume(), bases, curret_bases);
			mass_ass_vals_cache.init(mesh->is_volume(), bases, curret_bases, true);
			if (mixed_assembler != nullptr)
				pressure_ass_vals_cache.init(mesh->is_volume(), pressure_bases, curret_bases);

			logger().info(" took {}s", timer.getElapsedTime());
		}

		out_geom.build_grid(*mesh, args["output"]["advanced"]["sol_on_grid"]);

		if (!problem->is_time_dependent() && boundary_nodes.empty())
		{
			log_and_throw_error("Static problem need to have some Dirichlet nodes!");
		}
	}

	void State::build_polygonal_basis()
	{
		if (!mesh)
		{
			logger().error("Load the mesh first!");
			return;
		}

		rhs.resize(0, 0);

		if (poly_edge_to_data.empty() && polys.empty())
		{
			timings.computing_poly_basis_time = 0;
			return;
		}

		igl::Timer timer;
		timer.start();
		logger().info("Computing polygonal basis...");

		// std::sort(boundary_nodes.begin(), boundary_nodes.end());

		// mixed not supports polygonal bases
		assert(n_pressure_bases == 0 || poly_edge_to_data.size() == 0);

		int new_bases = 0;

		if (iso_parametric())
		{
			if (mesh->is_volume())
			{
				if (args["space"]["poly_basis_type"] == "MeanValue" || args["space"]["poly_basis_type"] == "Wachspress")
					logger().error("Barycentric bases not supported in 3D");
				assert(assembler->is_linear());
				new_bases = basis::PolygonalBasis3d::build_bases(
					*dynamic_cast<LinearAssembler *>(assembler.get()),
					args["space"]["advanced"]["n_harmonic_samples"],
					*dynamic_cast<Mesh3D *>(mesh.get()),
					n_bases,
					args["space"]["advanced"]["quadrature_order"],
					args["space"]["advanced"]["mass_quadrature_order"],
					args["space"]["advanced"]["integral_constraints"],
					bases,
					bases,
					poly_edge_to_data,
					polys_3d);
			}
			else
			{
				if (args["space"]["poly_basis_type"] == "MeanValue")
				{
					new_bases = basis::MVPolygonalBasis2d::build_bases(
						assembler->name(),
						assembler->is_tensor() ? 2 : 1,
						*dynamic_cast<Mesh2D *>(mesh.get()),
						n_bases,
						args["space"]["advanced"]["quadrature_order"],
						args["space"]["advanced"]["mass_quadrature_order"],
						bases, local_boundary, polys);
				}
				else if (args["space"]["poly_basis_type"] == "Wachspress")
				{
					new_bases = basis::WSPolygonalBasis2d::build_bases(
						assembler->name(),
						assembler->is_tensor() ? 2 : 1,
						*dynamic_cast<Mesh2D *>(mesh.get()),
						n_bases,
						args["space"]["advanced"]["quadrature_order"],
						args["space"]["advanced"]["mass_quadrature_order"],
						bases, local_boundary, polys);
				}
				else
				{
					assert(assembler->is_linear());
					new_bases = basis::PolygonalBasis2d::build_bases(
						*dynamic_cast<LinearAssembler *>(assembler.get()),
						args["space"]["advanced"]["n_harmonic_samples"],
						*dynamic_cast<Mesh2D *>(mesh.get()),
						n_bases,
						args["space"]["advanced"]["quadrature_order"],
						args["space"]["advanced"]["mass_quadrature_order"],
						args["space"]["advanced"]["integral_constraints"],
						bases,
						bases,
						poly_edge_to_data,
						polys);
				}
			}
		}
		else
		{
			if (mesh->is_volume())
			{
				if (args["space"]["poly_basis_type"] == "MeanValue" || args["space"]["poly_basis_type"] == "Wachspress")
				{
					logger().error("Barycentric bases not supported in 3D");
					throw "not implemented";
				}
				else
				{
					assert(assembler->is_linear());
					new_bases = basis::PolygonalBasis3d::build_bases(
						*dynamic_cast<LinearAssembler *>(assembler.get()),
						args["space"]["advanced"]["n_harmonic_samples"],
						*dynamic_cast<Mesh3D *>(mesh.get()),
						n_bases,
						args["space"]["advanced"]["quadrature_order"],
						args["space"]["advanced"]["mass_quadrature_order"],
						args["space"]["advanced"]["integral_constraints"],
						bases,
						geom_bases_,
						poly_edge_to_data,
						polys_3d);
				}
			}
			else
			{
				if (args["space"]["poly_basis_type"] == "MeanValue")
				{
					new_bases = basis::MVPolygonalBasis2d::build_bases(
						assembler->name(),
						assembler->is_tensor() ? 2 : 1,
						*dynamic_cast<Mesh2D *>(mesh.get()),
						n_bases, args["space"]["advanced"]["quadrature_order"],
						args["space"]["advanced"]["mass_quadrature_order"],
						bases, local_boundary, polys);
				}
				else if (args["space"]["poly_basis_type"] == "Wachspress")
				{
					new_bases = basis::WSPolygonalBasis2d::build_bases(
						assembler->name(),
						assembler->is_tensor() ? 2 : 1,
						*dynamic_cast<Mesh2D *>(mesh.get()),
						n_bases, args["space"]["advanced"]["quadrature_order"],
						args["space"]["advanced"]["mass_quadrature_order"],
						bases, local_boundary, polys);
				}
				else
				{
					assert(assembler->is_linear());
					new_bases = basis::PolygonalBasis2d::build_bases(
						*dynamic_cast<LinearAssembler *>(assembler.get()),
						args["space"]["advanced"]["n_harmonic_samples"],
						*dynamic_cast<Mesh2D *>(mesh.get()),
						n_bases,
						args["space"]["advanced"]["quadrature_order"],
						args["space"]["advanced"]["mass_quadrature_order"],
						args["space"]["advanced"]["integral_constraints"],
						bases,
						geom_bases_,
						poly_edge_to_data,
						polys);
				}
			}
		}

		timer.stop();
		timings.computing_poly_basis_time = timer.getElapsedTime();
		logger().info(" took {}s", timings.computing_poly_basis_time);

		n_bases += new_bases;
	}

	void State::build_collision_mesh()
	{
		build_collision_mesh(
			*mesh, n_bases, bases, geom_bases(), total_local_boundary, obstacle,
			args, [this](const std::string &p) { return resolve_input_path(p); },
			in_node_to_node, collision_mesh);
	}

	void State::build_collision_mesh(
		const mesh::Mesh &mesh,
		const int n_bases,
		const std::vector<basis::ElementBases> &bases,
		const std::vector<basis::ElementBases> &geom_bases,
		const std::vector<mesh::LocalBoundary> &total_local_boundary,
		const mesh::Obstacle &obstacle,
		const json &args,
		const std::function<std::string(const std::string &)> &resolve_input_path,
		const Eigen::VectorXi &in_node_to_node,
		ipc::CollisionMesh &collision_mesh)
	{
		Eigen::MatrixXd node_positions;
		Eigen::MatrixXi boundary_edges, boundary_triangles;
		std::vector<Eigen::Triplet<double>> displacement_map_entries;
		io::OutGeometryData::extract_boundary_mesh(
			mesh, n_bases, bases, total_local_boundary, node_positions,
			boundary_edges, boundary_triangles, displacement_map_entries);

		// n_bases already contains the obstacle vertices
		const int num_fe_nodes = node_positions.rows() - obstacle.n_vertices();

		Eigen::MatrixXd collision_vertices;
		Eigen::VectorXi collision_codim_vids;
		Eigen::MatrixXi collision_edges, collision_triangles;

		if (args.contains("/contact/collision_mesh"_json_pointer)
			&& args.at("/contact/collision_mesh/enabled"_json_pointer).get<bool>())
		{
			const json collision_mesh_args = args.at("/contact/collision_mesh"_json_pointer);
			if (collision_mesh_args.contains("linear_map"))
			{
				assert(displacement_map_entries.empty());
				assert(collision_mesh_args.contains("mesh"));
				const std::string root_path = utils::json_value<std::string>(args, "root_path", "");
				// TODO: handle transformation per geometry
				const json transformation = json_as_array(args["geometry"])[0]["transformation"];
				mesh::load_collision_proxy(
					utils::resolve_path(collision_mesh_args["mesh"], root_path),
					utils::resolve_path(collision_mesh_args["linear_map"], root_path),
					in_node_to_node, transformation, collision_vertices, collision_codim_vids,
					collision_edges, collision_triangles, displacement_map_entries);
			}
			else
			{
				assert(collision_mesh_args.contains("max_edge_length"));
				logger().debug(
					"Building collision proxy with max edge length={} ...",
					collision_mesh_args["max_edge_length"].get<double>());
				igl::Timer timer;
				timer.start();
				build_collision_proxy(
					bases, geom_bases, total_local_boundary, n_bases, mesh.dimension(),
					collision_mesh_args["max_edge_length"], collision_vertices,
					collision_triangles, displacement_map_entries,
					collision_mesh_args["tessellation_type"]);
				if (collision_triangles.size())
					igl::edges(collision_triangles, collision_edges);
				timer.stop();
				logger().debug(fmt::format(
					std::locale("en_US.UTF-8"),
					"Done (took {:g}s, {:L} vertices, {:L} triangles)",
					timer.getElapsedTime(),
					collision_vertices.rows(), collision_triangles.rows()));
			}
		}
		else
		{
			collision_vertices = node_positions.topRows(num_fe_nodes);
			collision_edges = boundary_edges;
			collision_triangles = boundary_triangles;
		}

		const int n_v = collision_vertices.rows();

		// Append the obstacles to the collision mesh
		if (obstacle.n_vertices() > 0)
		{
			append_rows(collision_vertices, obstacle.v());
			append_rows(collision_codim_vids, obstacle.codim_v().array() + n_v);
			append_rows(collision_edges, obstacle.e().array() + n_v);
			append_rows(collision_triangles, obstacle.f().array() + n_v);

			if (!displacement_map_entries.empty())
			{
				displacement_map_entries.reserve(displacement_map_entries.size() + obstacle.n_vertices());
				for (int i = 0; i < obstacle.n_vertices(); i++)
				{
					displacement_map_entries.emplace_back(n_v + i, num_fe_nodes + i, 1.0);
				}
			}
		}

		// io::OBJWriter::write("fem_input.obj", node_positions, boundary_edges, boundary_triangles);
		// io::OBJWriter::write("collision_mesh.obj", collision_vertices, collision_edges, collision_triangles);

		std::vector<bool> is_on_surface = ipc::CollisionMesh::construct_is_on_surface(
			collision_vertices.rows(), collision_edges);
		for (const int vid : collision_codim_vids)
		{
			is_on_surface[vid] = true;
		}

		Eigen::SparseMatrix<double> displacement_map;
		if (!displacement_map_entries.empty())
		{
			displacement_map.resize(collision_vertices.rows(), n_bases);
			displacement_map.setFromTriplets(displacement_map_entries.begin(), displacement_map_entries.end());
		}

		collision_mesh = ipc::CollisionMesh(
			is_on_surface, collision_vertices, collision_edges, collision_triangles,
			displacement_map);

		collision_mesh.can_collide = [&collision_mesh, n_v](size_t vi, size_t vj) {
			// obstacles do not collide with other obstacles
			return collision_mesh.to_full_vertex_id(vi) < n_v
				   || collision_mesh.to_full_vertex_id(vj) < n_v;
		};

<<<<<<< HEAD
		collision_mesh.init_adjacencies();
=======
		collision_mesh.init_area_jacobians();
>>>>>>> e39bc1c9
	}

	void State::assemble_mass_mat()
	{
		if (!mesh)
		{
			logger().error("Load the mesh first!");
			return;
		}
		if (n_bases <= 0)
		{
			logger().error("Build the bases first!");
			return;
		}
		if (assembler->name() == "OperatorSplitting")
		{
			timings.assembling_stiffness_mat_time = 0;
			avg_mass = 1;
			return;
		}

		if (!problem->is_time_dependent())
		{
			avg_mass = 1;
			timings.assembling_mass_mat_time = 0;
			return;
		}

		mass.resize(0, 0);

		igl::Timer timer;
		timer.start();
		logger().info("Assembling mass mat...");

		if (mixed_assembler != nullptr)
		{
			StiffnessMatrix velocity_mass;
			mass_matrix_assembler->assemble(mesh->is_volume(), n_bases, bases, geom_bases(), mass_ass_vals_cache, velocity_mass, true);

			std::vector<Eigen::Triplet<double>> mass_blocks;
			mass_blocks.reserve(velocity_mass.nonZeros());

			for (int k = 0; k < velocity_mass.outerSize(); ++k)
			{
				for (StiffnessMatrix::InnerIterator it(velocity_mass, k); it; ++it)
				{
					mass_blocks.emplace_back(it.row(), it.col(), it.value());
				}
			}

			mass.resize(n_bases * assembler->size(), n_bases * assembler->size());
			mass.setFromTriplets(mass_blocks.begin(), mass_blocks.end());
			mass.makeCompressed();
		}
		else
		{
			mass_matrix_assembler->assemble(mesh->is_volume(), n_bases, bases, geom_bases(), mass_ass_vals_cache, mass, true);
		}

		assert(mass.size() > 0);

		avg_mass = 0;
		for (int k = 0; k < mass.outerSize(); ++k)
		{

			for (StiffnessMatrix::InnerIterator it(mass, k); it; ++it)
			{
				assert(it.col() == k);
				avg_mass += it.value();
			}
		}

		avg_mass /= mass.rows();
		logger().info("average mass {}", avg_mass);

		if (args["solver"]["advanced"]["lump_mass_matrix"])
		{
			mass = lump_matrix(mass);
		}

		timer.stop();
		timings.assembling_mass_mat_time = timer.getElapsedTime();
		logger().info(" took {}s", timings.assembling_mass_mat_time);

		stats.nn_zero = mass.nonZeros();
		stats.num_dofs = mass.rows();
		stats.mat_size = (long long)mass.rows() * (long long)mass.cols();
		logger().info("sparsity: {}/{}", stats.nn_zero, stats.mat_size);
	}

	std::shared_ptr<RhsAssembler> State::build_rhs_assembler(
		const int n_bases_,
		const std::vector<basis::ElementBases> &bases_,
		const assembler::AssemblyValsCache &ass_vals_cache_) const
	{
		json rhs_solver_params = args["solver"]["linear"];
		if (!rhs_solver_params.contains("Pardiso"))
			rhs_solver_params["Pardiso"] = {};
		rhs_solver_params["Pardiso"]["mtype"] = -2; // matrix type for Pardiso (2 = SPD)

		const int size = problem->is_scalar() ? 1 : mesh->dimension();

		return std::make_shared<RhsAssembler>(
			*assembler, *mesh, obstacle,
			dirichlet_nodes, neumann_nodes,
			dirichlet_nodes_position, neumann_nodes_position,
			n_bases_, size, bases_, geom_bases(), ass_vals_cache_, *problem,
			args["space"]["advanced"]["bc_method"],
			args["solver"]["linear"]["solver"],
			args["solver"]["linear"]["precond"],
			rhs_solver_params);
	}

	void State::assemble_rhs()
	{
		if (!mesh)
		{
			logger().error("Load the mesh first!");
			return;
		}
		if (n_bases <= 0)
		{
			logger().error("Build the bases first!");
			return;
		}

		igl::Timer timer;
		// std::string rhs_path = "";
		// if (args["boundary_conditions"]["rhs"].is_string())
		// 	rhs_path = resolve_input_path(args["boundary_conditions"]["rhs"]);

		json p_params = {};
		p_params["formulation"] = assembler->name();
		p_params["root_path"] = root_path();
		{
			RowVectorNd min, max, delta;
			mesh->bounding_box(min, max);
			delta = (max - min) / 2. + min;
			if (mesh->is_volume())
				p_params["bbox_center"] = {delta(0), delta(1), delta(2)};
			else
				p_params["bbox_center"] = {delta(0), delta(1)};
		}
		problem->set_parameters(p_params);

		rhs.resize(0, 0);

		timer.start();
		logger().info("Assigning rhs...");

		solve_data.rhs_assembler = build_rhs_assembler();
		solve_data.rhs_assembler->assemble(mass_matrix_assembler->density(), rhs);
		rhs *= -1;

		// if(problem->is_mixed())
		if (mixed_assembler != nullptr)
		{
			const int prev_size = rhs.size();
			const int n_larger = n_pressure_bases + (use_avg_pressure ? (assembler->is_fluid() ? 1 : 0) : 0);
			rhs.conservativeResize(prev_size + n_larger, rhs.cols());
			if (assembler->name() == "OperatorSplitting")
			{
				timings.assigning_rhs_time = 0;
				return;
			}
			// Divergence free rhs
			if (assembler->name() != "Bilaplacian" || local_neumann_boundary.empty())
			{
				rhs.block(prev_size, 0, n_larger, rhs.cols()).setZero();
			}
			else
			{
				Eigen::MatrixXd tmp(n_pressure_bases, 1);
				tmp.setZero();

				std::shared_ptr<RhsAssembler> tmp_rhs_assembler = build_rhs_assembler(
					n_pressure_bases, pressure_bases, pressure_ass_vals_cache);

				tmp_rhs_assembler->set_bc(std::vector<LocalBoundary>(), std::vector<int>(), n_boundary_samples(), local_neumann_boundary, tmp);
				rhs.block(prev_size, 0, n_larger, rhs.cols()) = tmp;
			}
		}

		timer.stop();
		timings.assigning_rhs_time = timer.getElapsedTime();
		logger().info(" took {}s", timings.assigning_rhs_time);
	}

	void State::solve_problem(Eigen::MatrixXd &sol, Eigen::MatrixXd &pressure)
	{
		if (!mesh)
		{
			logger().error("Load the mesh first!");
			return;
		}
		if (n_bases <= 0)
		{
			logger().error("Build the bases first!");
			return;
		}

		// if (rhs.size() <= 0)
		// {
		// 	logger().error("Assemble the rhs first!");
		// 	return;
		// }

		// sol.resize(0, 0);
		// pressure.resize(0, 0);
		stats.spectrum.setZero();

		igl::Timer timer;
		timer.start();
		logger().info("Solving {}", assembler->name());

		init_solve(sol, pressure);

		if (problem->is_time_dependent())
		{
			const double t0 = args["time"]["t0"];
			const int time_steps = args["time"]["time_steps"];
			const double dt = args["time"]["dt"];

			// Pre log the output path for easier watching
			if (args["output"]["advanced"]["save_time_sequence"])
			{
				logger().info("Time sequence of simulation will be written to: \"{}\"",
							  resolve_output_path(args["output"]["paraview"]["file_name"]));
			}

			if (assembler->name() == "NavierStokes")
				solve_transient_navier_stokes(time_steps, t0, dt, sol, pressure);
			else if (assembler->name() == "OperatorSplitting")
				solve_transient_navier_stokes_split(time_steps, dt, sol, pressure);
			else if (assembler->is_linear() && !is_contact_enabled()) // Collisions add nonlinearity to the problem
				solve_transient_linear(time_steps, t0, dt, sol, pressure);
			else if (!assembler->is_linear() && problem->is_scalar())
				throw std::runtime_error("Nonlinear scalar problems are not supported yet!");
			else
				solve_transient_tensor_nonlinear(time_steps, t0, dt, sol);
		}
		else
		{
			if (assembler->name() == "NavierStokes")
				solve_navier_stokes(sol, pressure);
			else if (assembler->is_linear() && !is_contact_enabled())
			{
				init_linear_solve(sol);
				solve_linear(sol, pressure);
				if (optimization_enabled)
					cache_transient_adjoint_quantities(0, sol, Eigen::MatrixXd::Zero(mesh->dimension(), mesh->dimension()));
			}
			else if (!assembler->is_linear() && problem->is_scalar())
				throw std::runtime_error("Nonlinear scalar problems are not supported yet!");
			else
			{
				init_nonlinear_tensor_solve(sol);
				solve_tensor_nonlinear(sol);
				if (optimization_enabled)
					cache_transient_adjoint_quantities(0, sol, Eigen::MatrixXd::Zero(mesh->dimension(), mesh->dimension()));
				const std::string u_path = resolve_output_path(args["output"]["data"]["u_path"]);
				if (!u_path.empty())
					write_matrix(u_path, sol);
			}
		}

		timer.stop();
		timings.solving_time = timer.getElapsedTime();
		logger().info(" took {}s", timings.solving_time);
	}

} // namespace polyfem<|MERGE_RESOLUTION|>--- conflicted
+++ resolved
@@ -1328,11 +1328,7 @@
 				   || collision_mesh.to_full_vertex_id(vj) < n_v;
 		};
 
-<<<<<<< HEAD
-		collision_mesh.init_adjacencies();
-=======
 		collision_mesh.init_area_jacobians();
->>>>>>> e39bc1c9
 	}
 
 	void State::assemble_mass_mat()
