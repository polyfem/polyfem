#include <polyfem/State.hpp>
#include <polyfem/Common.hpp>

#include <polyfem/io/MatrixIO.hpp>

#include <polyfem/assembler/Mass.hpp>
#include <polyfem/assembler/MultiModel.hpp>

#include <polyfem/mesh/mesh2D/Mesh2D.hpp>
#include <polyfem/mesh/mesh2D/CMesh2D.hpp>
#include <polyfem/mesh/mesh2D/NCMesh2D.hpp>
#include <polyfem/mesh/mesh3D/Mesh3D.hpp>
#include <polyfem/mesh/mesh3D/CMesh3D.hpp>
#include <polyfem/mesh/mesh3D/NCMesh3D.hpp>
#include <polyfem/mesh/MeshUtils.hpp>

#include <polyfem/basis/LagrangeBasis2d.hpp>
#include <polyfem/basis/LagrangeBasis3d.hpp>

#include <polyfem/refinement/APriori.hpp>

#include <polyfem/basis/SplineBasis2d.hpp>
#include <polyfem/basis/SplineBasis3d.hpp>

#include <polyfem/basis/barycentric/MVPolygonalBasis2d.hpp>
#include <polyfem/basis/barycentric/WSPolygonalBasis2d.hpp>

#include <polyfem/basis/PolygonalBasis2d.hpp>
#include <polyfem/basis/PolygonalBasis3d.hpp>

#include <polyfem/autogen/auto_p_bases.hpp>
#include <polyfem/autogen/auto_q_bases.hpp>

#include <polyfem/quadrature/HexQuadrature.hpp>
#include <polyfem/quadrature/QuadQuadrature.hpp>
#include <polyfem/quadrature/TetQuadrature.hpp>
#include <polyfem/quadrature/TriQuadrature.hpp>

#include <polyfem/utils/Logger.hpp>
#include <polyfem/utils/Timer.hpp>

<<<<<<< HEAD
#include <igl/edges.h>
#include <igl/Timer.h>
=======
#include <polysolve/LinearSolver.hpp>
#include <polysolve/FEMSolver.hpp>
>>>>>>> c486ec1f

#include <iostream>
#include <algorithm>
#include <memory>
#include <filesystem>

#include <polyfem/solver/forms/parametrization/SDFParametrizations.hpp>

#include <polyfem/utils/autodiff.h>
DECLARE_DIFFSCALAR_BASE();

using namespace Eigen;

namespace polyfem
{
	using namespace assembler;
	using namespace mesh;
	using namespace io;
	using namespace utils;

	namespace
	{
		/// Assumes in nodes are in order vertex, edge, face, then cell nodes.
		void build_in_node_to_in_primitive(const Mesh &mesh, const MeshNodes &mesh_nodes,
										   Eigen::VectorXi &in_node_to_in_primitive,
										   Eigen::VectorXi &in_node_offset)
		{
			const int num_vertex_nodes = mesh_nodes.num_vertex_nodes();
			const int num_edge_nodes = mesh_nodes.num_edge_nodes();
			const int num_face_nodes = mesh_nodes.num_face_nodes();
			const int num_cell_nodes = mesh_nodes.num_cell_nodes();

			const int num_nodes = num_vertex_nodes + num_edge_nodes + num_face_nodes + num_cell_nodes;

			const long n_vertices = num_vertex_nodes;
			const int num_in_primitives = n_vertices + mesh.n_edges() + mesh.n_faces() + mesh.n_cells();
			const int num_primitives = mesh.n_vertices() + mesh.n_edges() + mesh.n_faces() + mesh.n_cells();

			in_node_to_in_primitive.resize(num_nodes);
			in_node_offset.resize(num_nodes);

			// Only one node per vertex, so this is an identity map.
			in_node_to_in_primitive.head(num_vertex_nodes).setLinSpaced(num_vertex_nodes, 0, num_vertex_nodes - 1); // vertex nodes
			in_node_offset.head(num_vertex_nodes).setZero();

			int prim_offset = n_vertices;
			int node_offset = num_vertex_nodes;
			auto foo = [&](const int num_prims, const int num_prim_nodes) {
				if (num_prims <= 0 || num_prim_nodes <= 0)
					return;
				const Eigen::VectorXi range = Eigen::VectorXi::LinSpaced(num_prim_nodes, 0, num_prim_nodes - 1);
				// TODO: This assumes isotropic degree of element.
				const int node_per_prim = num_prim_nodes / num_prims;

				in_node_to_in_primitive.segment(node_offset, num_prim_nodes) =
					range.array() / node_per_prim + prim_offset;

				in_node_offset.segment(node_offset, num_prim_nodes) =
					range.unaryExpr([&](const int x) { return x % node_per_prim; });

				prim_offset += num_prims;
				node_offset += num_prim_nodes;
			};

			foo(mesh.n_edges(), num_edge_nodes);
			foo(mesh.n_faces(), num_face_nodes);
			foo(mesh.n_cells(), num_cell_nodes);
		}

		bool build_in_primitive_to_primitive(
			const Mesh &mesh, const MeshNodes &mesh_nodes,
			const Eigen::VectorXi &in_ordered_vertices,
			const Eigen::MatrixXi &in_ordered_edges,
			const Eigen::MatrixXi &in_ordered_faces,
			Eigen::VectorXi &in_primitive_to_primitive)
		{
			// NOTE: Assume in_cells_to_cells is identity
			const int num_vertex_nodes = mesh_nodes.num_vertex_nodes();
			const int num_edge_nodes = mesh_nodes.num_edge_nodes();
			const int num_face_nodes = mesh_nodes.num_face_nodes();
			const int num_cell_nodes = mesh_nodes.num_cell_nodes();
			const int num_nodes = num_vertex_nodes + num_edge_nodes + num_face_nodes + num_cell_nodes;

			const long n_vertices = num_vertex_nodes;
			const int num_in_primitives = n_vertices + mesh.n_edges() + mesh.n_faces() + mesh.n_cells();
			const int num_primitives = mesh.n_vertices() + mesh.n_edges() + mesh.n_faces() + mesh.n_cells();

			in_primitive_to_primitive.setLinSpaced(num_in_primitives, 0, num_in_primitives - 1);

			igl::Timer timer;

			// ------------
			// Map vertices
			// ------------

			if (in_ordered_vertices.rows() != n_vertices)
			{
				logger().warn("Node ordering disabled, in_ordered_vertices != n_vertices, {} != {}", in_ordered_vertices.rows(), n_vertices);
				return false;
			}

			in_primitive_to_primitive.head(n_vertices) = in_ordered_vertices;

			int in_offset = n_vertices;
			int offset = mesh.n_vertices();

			// ---------
			// Map edges
			// ---------

			logger().trace("Building Mesh edges to IDs...");
			timer.start();
			const auto edges_to_ids = mesh.edges_to_ids();
			if (in_ordered_edges.rows() != edges_to_ids.size())
			{
				logger().warn("Node ordering disabled, in_ordered_edges != edges_to_ids, {} != {}", in_ordered_edges.rows(), edges_to_ids.size());
				return false;
			}
			timer.stop();
			logger().trace("Done (took {}s)", timer.getElapsedTime());

			logger().trace("Building in-edge to edge mapping...");
			timer.start();
			for (int in_ei = 0; in_ei < in_ordered_edges.rows(); in_ei++)
			{
				const std::pair<int, int> in_edge(
					in_ordered_edges.row(in_ei).minCoeff(),
					in_ordered_edges.row(in_ei).maxCoeff());
				in_primitive_to_primitive[in_offset + in_ei] =
					offset + edges_to_ids.at(in_edge); // offset edge ids
			}
			timer.stop();
			logger().trace("Done (took {}s)", timer.getElapsedTime());

			in_offset += mesh.n_edges();
			offset += mesh.n_edges();

			// ---------
			// Map faces
			// ---------

			if (mesh.is_volume())
			{
				logger().trace("Building Mesh faces to IDs...");
				timer.start();
				const auto faces_to_ids = mesh.faces_to_ids();
				if (in_ordered_faces.rows() != faces_to_ids.size())
				{
					logger().warn("Node ordering disabled, in_ordered_faces != faces_to_ids, {} != {}", in_ordered_faces.rows(), faces_to_ids.size());
					return false;
				}
				timer.stop();
				logger().trace("Done (took {}s)", timer.getElapsedTime());

				logger().trace("Building in-face to face mapping...");
				timer.start();
				for (int in_fi = 0; in_fi < in_ordered_faces.rows(); in_fi++)
				{
					std::vector<int> in_face(in_ordered_faces.cols());
					for (int i = 0; i < in_face.size(); i++)
						in_face[i] = in_ordered_faces(in_fi, i);
					std::sort(in_face.begin(), in_face.end());

					in_primitive_to_primitive[in_offset + in_fi] =
						offset + faces_to_ids.at(in_face); // offset face ids
				}
				timer.stop();
				logger().trace("Done (took {}s)", timer.getElapsedTime());

				in_offset += mesh.n_faces();
				offset += mesh.n_faces();
			}

			return true;
		}
	} // namespace

	std::vector<int> State::primitive_to_node() const
	{
		auto indices = iso_parametric() ? mesh_nodes->primitive_to_node() : geom_mesh_nodes->primitive_to_node();
		indices.resize(mesh->n_vertices());
		return indices;
	}

	std::vector<int> State::node_to_primitive() const
	{
		auto p2n = primitive_to_node();
		std::vector<int> indices;
		indices.resize(n_geom_bases);
		for (int i = 0; i < p2n.size(); i++)
			indices[p2n[i]] = i;
		return indices;
	}

	void State::build_node_mapping()
	{
		if (args["space"]["basis_type"] == "Spline")
		{
			logger().warn("Node ordering disabled, it dosent work for splines!");
			return;
		}

		if (disc_orders.maxCoeff() >= 4 || disc_orders.maxCoeff() != disc_orders.minCoeff())
		{
			logger().warn("Node ordering disabled, it works only for p < 4 and uniform order!");
			return;
		}

		if (!mesh->is_conforming())
		{
			logger().warn("Node ordering disabled, not supported for non-conforming meshes!");
			return;
		}

		if (mesh->has_poly())
		{
			logger().warn("Node ordering disabled, not supported for polygonal meshes!");
			return;
		}

		if (mesh->in_ordered_vertices().size() <= 0 || mesh->in_ordered_edges().size() <= 0 || (mesh->is_volume() && mesh->in_ordered_faces().size() <= 0))
		{
			logger().warn("Node ordering disabled, input vertices/edges/faces not computed!");
			return;
		}

		const int num_vertex_nodes = mesh_nodes->num_vertex_nodes();
		const int num_edge_nodes = mesh_nodes->num_edge_nodes();
		const int num_face_nodes = mesh_nodes->num_face_nodes();
		const int num_cell_nodes = mesh_nodes->num_cell_nodes();

		const int num_nodes = num_vertex_nodes + num_edge_nodes + num_face_nodes + num_cell_nodes;

		const long n_vertices = num_vertex_nodes;
		const int num_in_primitives = n_vertices + mesh->n_edges() + mesh->n_faces() + mesh->n_cells();
		const int num_primitives = mesh->n_vertices() + mesh->n_edges() + mesh->n_faces() + mesh->n_cells();

		igl::Timer timer;

		logger().trace("Building in-node to in-primitive mapping...");
		timer.start();
		Eigen::VectorXi in_node_to_in_primitive;
		Eigen::VectorXi in_node_offset;
		build_in_node_to_in_primitive(*mesh, *mesh_nodes, in_node_to_in_primitive, in_node_offset);
		timer.stop();
		logger().trace("Done (took {}s)", timer.getElapsedTime());

		logger().trace("Building in-primitive to primitive mapping...");
		timer.start();
		bool ok = build_in_primitive_to_primitive(
			*mesh, *mesh_nodes,
			mesh->in_ordered_vertices(),
			mesh->in_ordered_edges(),
			mesh->in_ordered_faces(),
			in_primitive_to_primitive);
		timer.stop();
		logger().trace("Done (took {}s)", timer.getElapsedTime());

		if (!ok)
		{
			in_node_to_node.resize(0);
			in_primitive_to_primitive.resize(0);
			return;
		}

		const auto primitive_offset = [&](int node) {
			if (mesh_nodes->is_vertex_node(node))
				return 0;
			else if (mesh_nodes->is_edge_node(node))
				return mesh->n_vertices();
			else if (mesh_nodes->is_face_node(node))
				return mesh->n_vertices() + mesh->n_edges();
			else if (mesh_nodes->is_cell_node(node))
				return mesh->n_vertices() + mesh->n_edges() + mesh->n_faces();
			throw std::runtime_error("Invalid node ID!");
		};

		logger().trace("Building primitive to node mapping...");
		timer.start();
		std::vector<std::vector<int>> primitive_to_nodes(num_primitives);
		const std::vector<int> &grouped_nodes = mesh_nodes->primitive_to_node();
		int node_count = 0;
		for (int i = 0; i < grouped_nodes.size(); i++)
		{
			int node = grouped_nodes[i];
			assert(node < num_nodes);
			if (node >= 0)
			{
				int primitive = mesh_nodes->node_to_primitive_gid().at(node) + primitive_offset(i);
				assert(primitive < num_primitives);
				primitive_to_nodes[primitive].push_back(node);
				node_count++;
			}
		}
		assert(node_count == num_nodes);
		timer.stop();
		logger().trace("Done (took {}s)", timer.getElapsedTime());

		logger().trace("Combining mappings...");
		timer.start();
		in_node_to_node.setConstant(num_nodes, -1);
		for (int i = 0; i < num_nodes; i++)
		{
			// input node id -> input primitive -> primitive -> node(s)
			const std::vector<int> &possible_nodes =
				primitive_to_nodes[in_primitive_to_primitive[in_node_to_in_primitive[i]]];

			if (possible_nodes.size() == 1)
				in_node_to_node[i] = possible_nodes[0];
			else
			{
				assert(possible_nodes.size() > 1);

				// TODO: The following code assumes multiple nodes must come from an edge.
				//       This only true for P3. P4+ has multiple face nodes and P5+ have multiple cell nodes.

				int e_id = in_primitive_to_primitive[in_node_to_in_primitive[i]] - mesh->n_vertices();
				assert(e_id < mesh->n_edges());
				assert(in_node_to_node[mesh->edge_vertex(e_id, 0)] >= 0); // Vertex nodes should be computed first
				RowVectorNd v0 = mesh_nodes->node_position(in_node_to_node[mesh->edge_vertex(e_id, 0)]);
				RowVectorNd a = mesh_nodes->node_position(possible_nodes[0]);
				RowVectorNd b = mesh_nodes->node_position(possible_nodes[1]);
				// Assume possible nodes are ordered, so only need to check order of two nodes

				// Input edges are sorted, so if a is closer to v0 then the order is correct
				// otherwise the nodes are flipped.
				assert(mesh->edge_vertex(e_id, 0) < mesh->edge_vertex(e_id, 1));
				int offset = (a - v0).squaredNorm() < (b - v0).squaredNorm()
								 ? in_node_offset[i]
								 : (possible_nodes.size() - in_node_offset[i] - 1);
				in_node_to_node[i] = possible_nodes[offset];
			}
		}
		timer.stop();
		logger().trace("Done (took {}s)", timer.getElapsedTime());
	}

	std::string State::formulation() const
	{
		if (args["materials"].is_null())
		{
			logger().error("specify some 'materials'");
			assert(!args["materials"].is_null());
			throw "invalid input";
		}

		if (args["materials"].is_array())
		{
			std::string current = "";
			for (const auto &m : args["materials"])
			{
				const std::string tmp = m["type"];
				if (current.empty())
					current = tmp;
				else if (current != tmp)
				{
					if (current == "LinearElasticity"
						|| current == "NeoHookean"
						|| current == "SaintVenant"
						|| current == "HookeLinearElasticity"
						|| current == "MooneyRivlin"
						|| current == "UnconstrainedOgden"
						|| current == "IncompressibleOgden"
						|| current == "MultiModels")
					{
						if (tmp == "LinearElasticity"
							|| tmp == "NeoHookean"
							|| tmp == "SaintVenant"
							|| tmp == "HookeLinearElasticity"
							|| tmp == "MooneyRivlin"
							|| tmp == "UnconstrainedOgden"
							|| tmp == "IncompressibleOgden")
							current = "MultiModels";
						else
						{
							logger().error("Current material is {}, new material is {}, multimaterial supported only for LinearElasticity and NeoHookean", current, tmp);
							throw "invalid input";
						}
					}
					else
					{
						logger().error("Current material is {}, new material is {}, multimaterial supported only for LinearElasticity and NeoHookean", current, tmp);
						throw "invalid input";
					}
				}
			}

			return current;
		}
		else
			return args["materials"]["type"];
	}

	void State::sol_to_pressure(Eigen::MatrixXd &sol, Eigen::MatrixXd &pressure)
	{
		if (n_pressure_bases <= 0)
		{
			logger().error("No pressure bases defined!");
			return;
		}

		assert(mixed_assembler != nullptr);
		Eigen::MatrixXd tmp = sol;

		int fluid_offset = use_avg_pressure ? (assembler->is_fluid() ? 1 : 0) : 0;
		sol = tmp.topRows(tmp.rows() - n_pressure_bases - fluid_offset);
		assert(sol.size() == n_bases * (problem->is_scalar() ? 1 : mesh->dimension()));
		pressure = tmp.middleRows(tmp.rows() - n_pressure_bases - fluid_offset, n_pressure_bases);
		assert(pressure.size() == n_pressure_bases);
	}

	void compute_integral_constraints(
		const Mesh3D &mesh,
		const int n_bases,
		const std::vector<basis::ElementBases> &bases,
		const std::vector<basis::ElementBases> &gbases,
		Eigen::MatrixXd &basis_integrals)
	{
		if (!mesh.is_volume())
		{
			logger().error("Works only on volumetric meshes!");
			return;
		}
		assert(mesh.is_volume());

		basis_integrals.resize(n_bases, 9);
		basis_integrals.setZero();
		Eigen::MatrixXd rhs(n_bases, 9);
		rhs.setZero();

		const int n_elements = mesh.n_elements();
		for (int e = 0; e < n_elements; ++e)
		{
			// if (mesh.is_polytope(e)) {
			// 	continue;
			// }
			// ElementAssemblyValues vals = values[e];
			// const ElementAssemblyValues &gvals = gvalues[e];
			ElementAssemblyValues vals;
			vals.compute(e, mesh.is_volume(), bases[e], gbases[e]);

			// Computes the discretized integral of the PDE over the element
			const int n_local_bases = int(vals.basis_values.size());
			for (int j = 0; j < n_local_bases; ++j)
			{
				const AssemblyValues &v = vals.basis_values[j];
				const double integral_100 = (v.grad_t_m.col(0).array() * vals.det.array() * vals.quadrature.weights.array()).sum();
				const double integral_010 = (v.grad_t_m.col(1).array() * vals.det.array() * vals.quadrature.weights.array()).sum();
				const double integral_001 = (v.grad_t_m.col(2).array() * vals.det.array() * vals.quadrature.weights.array()).sum();

				const double integral_110 = ((vals.val.col(1).array() * v.grad_t_m.col(0).array() + vals.val.col(0).array() * v.grad_t_m.col(1).array()) * vals.det.array() * vals.quadrature.weights.array()).sum();
				const double integral_011 = ((vals.val.col(2).array() * v.grad_t_m.col(1).array() + vals.val.col(1).array() * v.grad_t_m.col(2).array()) * vals.det.array() * vals.quadrature.weights.array()).sum();
				const double integral_101 = ((vals.val.col(0).array() * v.grad_t_m.col(2).array() + vals.val.col(2).array() * v.grad_t_m.col(0).array()) * vals.det.array() * vals.quadrature.weights.array()).sum();

				const double integral_200 = 2 * (vals.val.col(0).array() * v.grad_t_m.col(0).array() * vals.det.array() * vals.quadrature.weights.array()).sum();
				const double integral_020 = 2 * (vals.val.col(1).array() * v.grad_t_m.col(1).array() * vals.det.array() * vals.quadrature.weights.array()).sum();
				const double integral_002 = 2 * (vals.val.col(2).array() * v.grad_t_m.col(2).array() * vals.det.array() * vals.quadrature.weights.array()).sum();

				const double area = (v.val.array() * vals.det.array() * vals.quadrature.weights.array()).sum();

				for (size_t ii = 0; ii < v.global.size(); ++ii)
				{
					basis_integrals(v.global[ii].index, 0) += integral_100 * v.global[ii].val;
					basis_integrals(v.global[ii].index, 1) += integral_010 * v.global[ii].val;
					basis_integrals(v.global[ii].index, 2) += integral_001 * v.global[ii].val;

					basis_integrals(v.global[ii].index, 3) += integral_110 * v.global[ii].val;
					basis_integrals(v.global[ii].index, 4) += integral_011 * v.global[ii].val;
					basis_integrals(v.global[ii].index, 5) += integral_101 * v.global[ii].val;

					basis_integrals(v.global[ii].index, 6) += integral_200 * v.global[ii].val;
					basis_integrals(v.global[ii].index, 7) += integral_020 * v.global[ii].val;
					basis_integrals(v.global[ii].index, 8) += integral_002 * v.global[ii].val;

					rhs(v.global[ii].index, 6) += -2.0 * area * v.global[ii].val;
					rhs(v.global[ii].index, 7) += -2.0 * area * v.global[ii].val;
					rhs(v.global[ii].index, 8) += -2.0 * area * v.global[ii].val;
				}
			}
		}

		basis_integrals -= rhs;
	}

	bool State::iso_parametric() const
	{
		if (mesh->has_poly())
			return true;

		if (args["space"]["basis_type"] == "Spline")
			return true;

		if (mesh->is_rational())
			return false;

		if (args["space"]["use_p_ref"])
			return false;

		if (optimization_enabled)
			return false;

		if (mesh->orders().size() <= 0)
		{
			if (args["space"]["discr_order"] == 1)
				return true;
			else
				return args["space"]["advanced"]["isoparametric"];
		}

		if (mesh->orders().minCoeff() != mesh->orders().maxCoeff())
			return false;

		if (args["space"]["discr_order"] == mesh->orders().minCoeff())
			return true;

		// TODO:
		// if (args["space"]["discr_order"] == 1 && args["force_linear_geometry"])
		// 	return true;

		return args["space"]["advanced"]["isoparametric"];
	}

	void State::build_basis()
	{
		if (!mesh)
		{
			logger().error("Load the mesh first!");
			return;
		}

		mesh->prepare_mesh();

		bases.clear();
		pressure_bases.clear();
		geom_bases_.clear();
		boundary_nodes.clear();
		dirichlet_nodes.clear();
		neumann_nodes.clear();
		local_boundary.clear();
		total_local_boundary.clear();
		local_neumann_boundary.clear();
		polys.clear();
		poly_edge_to_data.clear();
		rhs.resize(0, 0);

		if (assembler::MultiModel *mm = dynamic_cast<assembler::MultiModel *>(assembler.get()))
		{
			assert(args["materials"].is_array());

			std::vector<std::string> materials(mesh->n_elements());

			std::map<int, std::string> mats;

			for (const auto &m : args["materials"])
				mats[m["id"].get<int>()] = m["type"];

			for (int i = 0; i < materials.size(); ++i)
				materials[i] = mats.at(mesh->get_body_id(i));

			mm->init_multimodels(materials);
		}

		n_bases = 0;
		n_geom_bases = 0;
		n_pressure_bases = 0;

		stats.reset();

		disc_orders.resize(mesh->n_elements());
		problem->init(*mesh);

		logger().info("Building {} basis...", (iso_parametric() ? "isoparametric" : "not isoparametric"));
		const bool has_polys = mesh->has_poly();

		local_boundary.clear();
		local_neumann_boundary.clear();
		std::map<int, basis::InterfaceData> poly_edge_to_data_geom; // temp dummy variable

		const auto &tmp_json = args["space"]["discr_order"];
		if (tmp_json.is_number_integer())
		{
			disc_orders.setConstant(tmp_json);
		}
		else if (tmp_json.is_string())
		{
			const std::string discr_orders_path = tmp_json;
			Eigen::MatrixXi tmp;
			read_matrix(discr_orders_path, tmp);
			assert(tmp.size() == disc_orders.size());
			assert(tmp.cols() == 1);
			disc_orders = tmp;
		}
		else if (tmp_json.is_array())
		{
			const auto b_discr_orders = tmp_json;

			std::map<int, int> b_orders;
			for (size_t i = 0; i < b_discr_orders.size(); ++i)
			{
				assert(b_discr_orders[i]["id"].is_array() || b_discr_orders[i]["id"].is_number_integer());

				const int order = b_discr_orders[i]["order"];
				for (const int id : json_as_array<int>(b_discr_orders[i]["id"]))
				{
					b_orders[id] = order;
					logger().trace("bid {}, discr {}", id, order);
				}
			}

			for (int e = 0; e < mesh->n_elements(); ++e)
			{
				const int bid = mesh->get_body_id(e);
				const auto order = b_orders.find(bid);
				if (order == b_orders.end())
				{
					logger().debug("Missing discretization order for body {}; using 1", bid);
					b_orders[bid] = 1;
					disc_orders[e] = 1;
				}
				else
				{
					disc_orders[e] = order->second;
				}
			}
		}
		else
		{
			logger().error("space/discr_order must be either a number a path or an array");
			throw "invalid json";
		}
		// TODO: same for pressure!

		Eigen::MatrixXi geom_disc_orders;
		if (!iso_parametric())
		{
			if (mesh->orders().size() <= 0)
			{
				geom_disc_orders.resizeLike(disc_orders);
				geom_disc_orders.setConstant(1);
			}
			else
				geom_disc_orders = mesh->orders();
		}

		igl::Timer timer;
		timer.start();
		if (args["space"]["use_p_ref"])
		{
			refinement::APriori::p_refine(
				*mesh,
				args["space"]["advanced"]["B"],
				args["space"]["advanced"]["h1_formula"],
				args["space"]["discr_order"],
				args["space"]["advanced"]["discr_order_max"],
				stats,
				disc_orders);

			logger().info("min p: {} max p: {}", disc_orders.minCoeff(), disc_orders.maxCoeff());
		}

		int quadrature_order = args["space"]["advanced"]["quadrature_order"].get<int>();
		const int mass_quadrature_order = args["space"]["advanced"]["mass_quadrature_order"].get<int>();
		if (mixed_assembler != nullptr)
		{
			const int disc_order = disc_orders.maxCoeff();
			if (disc_order - disc_orders.minCoeff() != 0)
			{
				logger().error("p refinement not supported in mixed formulation!");
				return;
			}
		}

		// shape optimization needs continuous geometric basis
		const bool use_continuous_gbasis = optimization_enabled;

		if (mesh->is_volume())
		{
			const Mesh3D &tmp_mesh = *dynamic_cast<Mesh3D *>(mesh.get());
			if (args["space"]["basis_type"] == "Spline")
			{
				// if (!iso_parametric())
				// {
				// 	logger().error("Splines must be isoparametric, ignoring...");
				// 	// LagrangeBasis3d::build_bases(tmp_mesh, quadrature_order, geom_disc_orders, has_polys, geom_bases_, local_boundary, poly_edge_to_data_geom, mesh_nodes);
				// 	SplineBasis3d::build_bases(tmp_mesh, quadrature_order, geom_bases_, local_boundary, poly_edge_to_data);
				// }

				n_bases = basis::SplineBasis3d::build_bases(tmp_mesh, assembler->name(), quadrature_order, mass_quadrature_order, bases, local_boundary, poly_edge_to_data);

				// if (iso_parametric() && args["fit_nodes"])
				// 	SplineBasis3d::fit_nodes(tmp_mesh, n_bases, bases);
			}
			else
			{
				if (!iso_parametric())
					n_geom_bases = basis::LagrangeBasis3d::build_bases(tmp_mesh, assembler->name(), quadrature_order, mass_quadrature_order, geom_disc_orders, false, has_polys, !use_continuous_gbasis, geom_bases_, local_boundary, poly_edge_to_data_geom, geom_mesh_nodes);

				n_bases = basis::LagrangeBasis3d::build_bases(tmp_mesh, assembler->name(), quadrature_order, mass_quadrature_order, disc_orders, args["space"]["basis_type"] == "Serendipity", has_polys, false, bases, local_boundary, poly_edge_to_data, mesh_nodes);
			}

			// if(problem->is_mixed())
			if (mixed_assembler != nullptr)
			{
				n_pressure_bases = basis::LagrangeBasis3d::build_bases(tmp_mesh, assembler->name(), quadrature_order, mass_quadrature_order, int(args["space"]["pressure_discr_order"]), false, has_polys, false, pressure_bases, local_boundary, poly_edge_to_data_geom, pressure_mesh_nodes);
			}
		}
		else
		{
			const Mesh2D &tmp_mesh = *dynamic_cast<Mesh2D *>(mesh.get());
			if (args["space"]["basis_type"] == "Spline")
			{
				// TODO:
				// if (!iso_parametric())
				// {
				// 	logger().error("Splines must be isoparametric, ignoring...");
				// 	// LagrangeBasis2d::build_bases(tmp_mesh, quadrature_order, disc_orders, has_polys, geom_bases_, local_boundary, poly_edge_to_data_geom, mesh_nodes);
				// 	n_bases = SplineBasis2d::build_bases(tmp_mesh, quadrature_order, geom_bases_, local_boundary, poly_edge_to_data);
				// }

				n_bases = basis::SplineBasis2d::build_bases(tmp_mesh, assembler->name(), quadrature_order, mass_quadrature_order, bases, local_boundary, poly_edge_to_data);

				// if (iso_parametric() && args["fit_nodes"])
				// 	SplineBasis2d::fit_nodes(tmp_mesh, n_bases, bases);
			}
			else
			{
				if (!iso_parametric())
					n_geom_bases = basis::LagrangeBasis2d::build_bases(tmp_mesh, assembler->name(), quadrature_order, mass_quadrature_order, geom_disc_orders, false, has_polys, !use_continuous_gbasis, geom_bases_, local_boundary, poly_edge_to_data_geom, geom_mesh_nodes);

				n_bases = basis::LagrangeBasis2d::build_bases(tmp_mesh, assembler->name(), quadrature_order, mass_quadrature_order, disc_orders, args["space"]["basis_type"] == "Serendipity", has_polys, false, bases, local_boundary, poly_edge_to_data, mesh_nodes);
			}

			// if(problem->is_mixed())
			if (mixed_assembler != nullptr)
			{
				n_pressure_bases = basis::LagrangeBasis2d::build_bases(tmp_mesh, assembler->name(), quadrature_order, mass_quadrature_order, int(args["space"]["pressure_discr_order"]), false, has_polys, false, pressure_bases, local_boundary, poly_edge_to_data_geom, pressure_mesh_nodes);
			}
		}

		if (mixed_assembler != nullptr)
		{
			assert(bases.size() == pressure_bases.size());
			for (int i = 0; i < pressure_bases.size(); ++i)
			{
				quadrature::Quadrature b_quad;
				bases[i].compute_quadrature(b_quad);
				pressure_bases[i].set_quadrature([b_quad](quadrature::Quadrature &quad) { quad = b_quad; });
			}
		}

		timer.stop();

		build_polygonal_basis();

		if (n_geom_bases == 0)
			n_geom_bases = n_bases;

		auto &gbases = geom_bases();

		if (optimization_enabled)
		{
			std::map<std::array<int, 2>, double> pairs;
			for (int e = 0; e < gbases.size(); e++)
			{
				const auto &gbs = gbases[e].bases;
				const auto &bs = bases[e].bases;

				Eigen::MatrixXd local_pts;
				const int order = bs.front().order();
				if (mesh->is_volume())
				{
					if (mesh->is_simplex(e))
						autogen::p_nodes_3d(order, local_pts);
					else
						autogen::q_nodes_3d(order, local_pts);
				}
				else
				{
					if (mesh->is_simplex(e))
						autogen::p_nodes_2d(order, local_pts);
					else
						autogen::q_nodes_2d(order, local_pts);
				}

				ElementAssemblyValues vals;
				vals.compute(e, mesh->is_volume(), local_pts, gbases[e], gbases[e]);

				for (int i = 0; i < bs.size(); i++)
				{
					for (int j = 0; j < gbs.size(); j++)
					{
						if (std::abs(vals.basis_values[j].val(i)) > 1e-7)
						{
							std::array<int, 2> index = {{gbs[j].global()[0].index, bs[i].global()[0].index}};
							pairs.insert({index, vals.basis_values[j].val(i)});
						}
					}
				}
			}

			const int dim = mesh->dimension();
			std::vector<Eigen::Triplet<double>> coeffs;
			coeffs.clear();
			for (const auto &iter : pairs)
				for (int d = 0; d < dim; d++)
					coeffs.emplace_back(iter.first[0] * dim + d, iter.first[1] * dim + d, iter.second);

			gbasis_nodes_to_basis_nodes.resize(n_geom_bases * mesh->dimension(), n_bases * mesh->dimension());
			gbasis_nodes_to_basis_nodes.setFromTriplets(coeffs.begin(), coeffs.end());
		}

		for (const auto &lb : local_boundary)
			total_local_boundary.emplace_back(lb);

		const int dim = mesh->dimension();
		const int problem_dim = problem->is_scalar() ? 1 : dim;

		if (args["space"]["advanced"]["count_flipped_els"])
			stats.count_flipped_elements(*mesh, geom_bases());

		const int prev_bases = n_bases;
		n_bases += obstacle.n_vertices();

<<<<<<< HEAD
=======
		logger().info("Building collision mesh...");
		build_collision_mesh(collision_mesh, n_bases, bases);
		logger().info("Done!");

>>>>>>> c486ec1f
		{
			igl::Timer timer2;
			logger().debug("Building node mapping...");
			timer2.start();
			build_node_mapping();
			problem->update_nodes(in_node_to_node);
			mesh->update_nodes(in_node_to_node);
			timer2.stop();
			logger().debug("Done (took {}s)", timer2.getElapsedTime());
		}

		logger().info("Building collision mesh...");
		build_collision_mesh();
		logger().info("Done!");

		const int prev_b_size = local_boundary.size();
		problem->setup_bc(*mesh, n_bases,
						  bases, geom_bases(), pressure_bases,
						  local_boundary, boundary_nodes, local_neumann_boundary, pressure_boundary_nodes,
						  dirichlet_nodes, neumann_nodes);

		// setp nodal values
		{
			dirichlet_nodes_position.resize(dirichlet_nodes.size());
			for (int n = 0; n < dirichlet_nodes.size(); ++n)
			{
				const int n_id = dirichlet_nodes[n];
				bool found = false;
				for (const auto &bs : bases)
				{
					for (const auto &b : bs.bases)
					{
						for (const auto &lg : b.global())
						{
							if (lg.index == n_id)
							{
								dirichlet_nodes_position[n] = lg.node;
								found = true;
								break;
							}
						}

						if (found)
							break;
					}

					if (found)
						break;
				}

				assert(found);
			}

			neumann_nodes_position.resize(neumann_nodes.size());
			for (int n = 0; n < neumann_nodes.size(); ++n)
			{
				const int n_id = neumann_nodes[n];
				bool found = false;
				for (const auto &bs : bases)
				{
					for (const auto &b : bs.bases)
					{
						for (const auto &lg : b.global())
						{
							if (lg.index == n_id)
							{
								neumann_nodes_position[n] = lg.node;
								found = true;
								break;
							}
						}

						if (found)
							break;
					}

					if (found)
						break;
				}

				assert(found);
			}
		}

		const bool has_neumann = local_neumann_boundary.size() > 0 || local_boundary.size() < prev_b_size;
		use_avg_pressure = !has_neumann;

		for (int i = prev_bases; i < n_bases; ++i)
		{
			for (int d = 0; d < problem_dim; ++d)
				boundary_nodes.push_back(i * problem_dim + d);
		}

		std::sort(boundary_nodes.begin(), boundary_nodes.end());
		auto it = std::unique(boundary_nodes.begin(), boundary_nodes.end());
		boundary_nodes.resize(std::distance(boundary_nodes.begin(), it));

		const auto &curret_bases = geom_bases();
		const int n_samples = 10;
		stats.compute_mesh_size(*mesh, curret_bases, n_samples, args["output"]["advanced"]["curved_mesh_size"]);

		if (is_contact_enabled())
		{
			double min_boundary_edge_length = std::numeric_limits<double>::max();
			for (const auto &edge : collision_mesh.edges().rowwise())
			{
				const VectorNd v0 = collision_mesh.rest_positions().row(edge(0));
				const VectorNd v1 = collision_mesh.rest_positions().row(edge(1));
				min_boundary_edge_length = std::min(min_boundary_edge_length, (v1 - v0).norm());
			}

			if (!has_dhat && args["contact"]["dhat"] > min_boundary_edge_length)
			{
				args["contact"]["dhat"] = double(args["contact"]["dhat_percentage"]) * min_boundary_edge_length;
				logger().info("dhat set to {}", double(args["contact"]["dhat"]));
			}
			else
			{
				if (args["contact"]["dhat"] > min_boundary_edge_length)
					logger().warn("dhat larger than min boundary edge, {} > {}", double(args["contact"]["dhat"]), min_boundary_edge_length);
			}
		}

		logger().info("n_bases {}", n_bases);

		timings.building_basis_time = timer.getElapsedTime();
		logger().info(" took {}s", timings.building_basis_time);

		logger().info("flipped elements {}", stats.n_flipped);
		logger().info("h: {}", stats.mesh_size);
		logger().info("n bases: {}", n_bases);
		logger().info("n pressure bases: {}", n_pressure_bases);

		ass_vals_cache.clear();
		mass_ass_vals_cache.clear();
		if (n_bases <= args["solver"]["advanced"]["cache_size"])
		{
			timer.start();
			logger().info("Building cache...");
			ass_vals_cache.init(mesh->is_volume(), bases, curret_bases);
			mass_ass_vals_cache.init(mesh->is_volume(), bases, curret_bases, true);
			if (mixed_assembler != nullptr)
				pressure_ass_vals_cache.init(mesh->is_volume(), pressure_bases, curret_bases);

			logger().info(" took {}s", timer.getElapsedTime());
		}

		out_geom.build_grid(*mesh, args["output"]["advanced"]["sol_on_grid"]);

		if (!problem->is_time_dependent() && boundary_nodes.empty())
		{
			log_and_throw_error("Static problem need to have some Dirichlet nodes!");
		}
	}

	void State::build_polygonal_basis()
	{
		if (!mesh)
		{
			logger().error("Load the mesh first!");
			return;
		}

		rhs.resize(0, 0);

		if (poly_edge_to_data.empty() && polys.empty())
		{
			timings.computing_poly_basis_time = 0;
			return;
		}

		igl::Timer timer;
		timer.start();
		logger().info("Computing polygonal basis...");

		// std::sort(boundary_nodes.begin(), boundary_nodes.end());

		// mixed not supports polygonal bases
		assert(n_pressure_bases == 0 || poly_edge_to_data.size() == 0);

		int new_bases = 0;

		if (iso_parametric())
		{
			if (mesh->is_volume())
			{
				if (args["space"]["poly_basis_type"] == "MeanValue" || args["space"]["poly_basis_type"] == "Wachspress")
					logger().error("Barycentric bases not supported in 3D");
				assert(assembler->is_linear());
				new_bases = basis::PolygonalBasis3d::build_bases(
					*dynamic_cast<LinearAssembler *>(assembler.get()),
					args["space"]["advanced"]["n_harmonic_samples"],
					*dynamic_cast<Mesh3D *>(mesh.get()),
					n_bases,
					args["space"]["advanced"]["quadrature_order"],
					args["space"]["advanced"]["mass_quadrature_order"],
					args["space"]["advanced"]["integral_constraints"],
					bases,
					bases,
					poly_edge_to_data,
					polys_3d);
			}
			else
			{
				if (args["space"]["poly_basis_type"] == "MeanValue")
				{
					new_bases = basis::MVPolygonalBasis2d::build_bases(
						assembler->name(),
						assembler->is_tensor() ? 2 : 1,
						*dynamic_cast<Mesh2D *>(mesh.get()),
						n_bases,
						args["space"]["advanced"]["quadrature_order"],
						args["space"]["advanced"]["mass_quadrature_order"],
						bases, local_boundary, polys);
				}
				else if (args["space"]["poly_basis_type"] == "Wachspress")
				{
					new_bases = basis::WSPolygonalBasis2d::build_bases(
						assembler->name(),
						assembler->is_tensor() ? 2 : 1,
						*dynamic_cast<Mesh2D *>(mesh.get()),
						n_bases,
						args["space"]["advanced"]["quadrature_order"],
						args["space"]["advanced"]["mass_quadrature_order"],
						bases, local_boundary, polys);
				}
				else
				{
					assert(assembler->is_linear());
					new_bases = basis::PolygonalBasis2d::build_bases(
						*dynamic_cast<LinearAssembler *>(assembler.get()),
						args["space"]["advanced"]["n_harmonic_samples"],
						*dynamic_cast<Mesh2D *>(mesh.get()),
						n_bases,
						args["space"]["advanced"]["quadrature_order"],
						args["space"]["advanced"]["mass_quadrature_order"],
						args["space"]["advanced"]["integral_constraints"],
						bases,
						bases,
						poly_edge_to_data,
						polys);
				}
			}
		}
		else
		{
			if (mesh->is_volume())
			{
				if (args["space"]["poly_basis_type"] == "MeanValue" || args["space"]["poly_basis_type"] == "Wachspress")
				{
					logger().error("Barycentric bases not supported in 3D");
					throw "not implemented";
				}
				else
				{
					assert(assembler->is_linear());
					new_bases = basis::PolygonalBasis3d::build_bases(
						*dynamic_cast<LinearAssembler *>(assembler.get()),
						args["space"]["advanced"]["n_harmonic_samples"],
						*dynamic_cast<Mesh3D *>(mesh.get()),
						n_bases,
						args["space"]["advanced"]["quadrature_order"],
						args["space"]["advanced"]["mass_quadrature_order"],
						args["space"]["advanced"]["integral_constraints"],
						bases,
						geom_bases_,
						poly_edge_to_data,
						polys_3d);
				}
			}
			else
			{
				if (args["space"]["poly_basis_type"] == "MeanValue")
				{
					new_bases = basis::MVPolygonalBasis2d::build_bases(
						assembler->name(),
						assembler->is_tensor() ? 2 : 1,
						*dynamic_cast<Mesh2D *>(mesh.get()),
						n_bases, args["space"]["advanced"]["quadrature_order"],
						args["space"]["advanced"]["mass_quadrature_order"],
						bases, local_boundary, polys);
				}
				else if (args["space"]["poly_basis_type"] == "Wachspress")
				{
					new_bases = basis::WSPolygonalBasis2d::build_bases(
						assembler->name(),
						assembler->is_tensor() ? 2 : 1,
						*dynamic_cast<Mesh2D *>(mesh.get()),
						n_bases, args["space"]["advanced"]["quadrature_order"],
						args["space"]["advanced"]["mass_quadrature_order"],
						bases, local_boundary, polys);
				}
				else
				{
					assert(assembler->is_linear());
					new_bases = basis::PolygonalBasis2d::build_bases(
						*dynamic_cast<LinearAssembler *>(assembler.get()),
						args["space"]["advanced"]["n_harmonic_samples"],
						*dynamic_cast<Mesh2D *>(mesh.get()),
						n_bases,
						args["space"]["advanced"]["quadrature_order"],
						args["space"]["advanced"]["mass_quadrature_order"],
						args["space"]["advanced"]["integral_constraints"],
						bases,
						geom_bases_,
						poly_edge_to_data,
						polys);
				}
			}
		}

		timer.stop();
		timings.computing_poly_basis_time = timer.getElapsedTime();
		logger().info(" took {}s", timings.computing_poly_basis_time);

		n_bases += new_bases;
	}

	void State::build_collision_mesh(
		ipc::CollisionMesh &collision_mesh_,
		const int n_bases_,
		const std::vector<basis::ElementBases> &bases_) const
	{
		Eigen::MatrixXd node_positions;
		Eigen::MatrixXi boundary_edges, boundary_triangles;
		std::vector<Eigen::Triplet<double>> displacement_map_entries;
<<<<<<< HEAD
		io::OutGeometryData::extract_boundary_mesh(
			*mesh, n_bases, bases, total_local_boundary, node_positions,
			boundary_edges, boundary_triangles, displacement_map_entries);
		// assert(node_positions.rows() == n_bases);
=======
		io::OutGeometryData::extract_boundary_mesh(*mesh, n_bases_, bases_, total_local_boundary,
												   node_positions, boundary_edges, boundary_triangles, displacement_map_entries);
>>>>>>> c486ec1f

		// n_bases already contains the obstacle vertices
		const int num_fe_nodes = node_positions.rows() - obstacle.n_vertices();

		Eigen::MatrixXd collision_vertices;
		Eigen::VectorXi collision_codim_vids;
		Eigen::MatrixXi collision_edges, collision_triangles;

		if (args.contains("/contact/collision_mesh"_json_pointer)
			&& args.at("/contact/collision_mesh/enabled"_json_pointer).get<bool>())
		{
<<<<<<< HEAD
			const json collision_mesh_args = args["/contact/collision_mesh"_json_pointer];
			assert(displacement_map_entries.empty());
=======
			// n_bases already contains the obstacle vertices
			const int n_v = n_bases_ - obstacle.n_vertices();
>>>>>>> c486ec1f

			Eigen::MatrixXi codim_edges;
			mesh::read_surface_mesh(
				resolve_input_path(collision_mesh_args["mesh"]),
				collision_vertices, collision_codim_vids, codim_edges, collision_triangles);

<<<<<<< HEAD
			if (collision_triangles.size())
				igl::edges(collision_triangles, collision_edges);
=======
			if (!displacement_map_entries.empty())
			{
				for (int k = n_v; k < n_bases_; ++k)
					displacement_map_entries.emplace_back(k, k, 1);
			}
>>>>>>> c486ec1f

			append_rows(collision_edges, codim_edges);

			// TODO: transform the collision mesh in the same way the rest of the mesh is transformed
			// V = V * T.transpose();

			h5pp::File file(resolve_input_path(collision_mesh_args["linear_map"]), h5pp::FileAccess::READONLY);
			const std::array<long, 2> shape = file.readAttribute<std::array<long, 2>>("weight_triplets", "shape");
			assert(shape[0] == collision_vertices.rows() && shape[1] == num_fe_nodes);
			Eigen::VectorXd values = file.readDataset<Eigen::VectorXd>("weight_triplets/values");
			Eigen::VectorXi rows = file.readDataset<Eigen::VectorXi>("weight_triplets/rows");
			Eigen::VectorXi cols = file.readDataset<Eigen::VectorXi>("weight_triplets/cols");
			assert(rows.maxCoeff() < collision_vertices.rows());
			assert(cols.maxCoeff() < num_fe_nodes);

			// TODO: use these to build the in_node_to_node map
			// const Eigen::VectorXi in_ordered_vertices = file.exist("ordered_vertices") ? H5Easy::load<Eigen::VectorXi>(file, "ordered_vertices") : mesh->in_ordered_vertices();
			// const Eigen::MatrixXi in_ordered_edges = file.exist("ordered_edges") ? H5Easy::load<Eigen::MatrixXi>(file, "ordered_edges") : mesh->in_ordered_edges();
			// const Eigen::MatrixXi in_ordered_faces = file.exist("ordered_faces") ? H5Easy::load<Eigen::MatrixXi>(file, "ordered_faces") : mesh->in_ordered_faces();

			displacement_map_entries.clear();
			displacement_map_entries.reserve(values.size() + obstacle.n_vertices());

			assert(in_node_to_node.size() == num_fe_nodes);
			for (int i = 0; i < values.size(); i++)
			{
				// Rearrange the columns based on the FEM mesh node order
				displacement_map_entries.emplace_back(rows[i], in_node_to_node[cols[i]], values[i]);
			}
		}
		else
		{
			collision_vertices = node_positions.topRows(num_fe_nodes);
			collision_edges = boundary_edges;
			collision_triangles = boundary_triangles;
		}

		const int n_v = collision_vertices.rows();

		// Append the obstacles to the collision mesh
		if (obstacle.n_vertices() > 0)
		{

			append_rows(collision_vertices, obstacle.v());
			append_rows(collision_codim_vids, obstacle.codim_v().array() + n_v);
			append_rows(collision_edges, obstacle.e().array() + n_v);
			append_rows(collision_triangles, obstacle.f().array() + n_v);

			if (!displacement_map_entries.empty())
			{
				for (int i = 0; i < obstacle.n_vertices(); i++)
				{
					displacement_map_entries.emplace_back(n_v + i, num_fe_nodes + i, 1.0);
				}
			}
		}

		// io::OBJWriter::save(resolve_output_path("fem_input.obj"), node_positions, boundary_edges, boundary_triangles);
		// io::OBJWriter::save(resolve_output_path("collision_mesh_0.obj"), collision_vertices, collision_edges, collision_triangles);

		std::vector<bool> is_on_surface = ipc::CollisionMesh::construct_is_on_surface(
			collision_vertices.rows(), collision_edges);
		for (const int vid : collision_codim_vids)
		{
			is_on_surface[vid] = true;
		}

		Eigen::SparseMatrix<double> displacement_map;
		if (!displacement_map_entries.empty())
		{
<<<<<<< HEAD
			displacement_map.resize(collision_vertices.rows(), n_bases);
			displacement_map.setFromTriplets(displacement_map_entries.begin(), displacement_map_entries.end());
		}

		collision_mesh = ipc::CollisionMesh(is_on_surface,
											collision_vertices,
											collision_edges,
											collision_triangles,
											displacement_map);

		collision_mesh.can_collide = [this, n_v](size_t vi, size_t vj) {
			// obstacles do not collide with other obstacles
			return this->collision_mesh.to_full_vertex_id(vi) < n_v
				   || this->collision_mesh.to_full_vertex_id(vj) < n_v;
=======
			displacement_map.resize(node_positions.rows(), n_bases_);
			displacement_map.setFromTriplets(displacement_map_entries.begin(), displacement_map_entries.end());
		}

		collision_mesh_ = ipc::CollisionMesh(is_on_surface,
											 node_positions,
											 boundary_edges,
											 boundary_triangles,
											 displacement_map);

		collision_mesh_.can_collide = [&](size_t vi, size_t vj) {
			// obstacles do not collide with other obstacles
			return !this->is_obstacle_vertex(collision_mesh_.to_full_vertex_id(vi))
				   || !this->is_obstacle_vertex(collision_mesh_.to_full_vertex_id(vj));
>>>>>>> c486ec1f
		};

		collision_mesh_.init_area_jacobians();
	}

	void State::assemble_mass_mat()
	{
		if (!mesh)
		{
			logger().error("Load the mesh first!");
			return;
		}
		if (n_bases <= 0)
		{
			logger().error("Build the bases first!");
			return;
		}
		if (assembler->name() == "OperatorSplitting")
		{
			timings.assembling_stiffness_mat_time = 0;
			avg_mass = 1;
			return;
		}

		if (!problem->is_time_dependent())
		{
			avg_mass = 1;
			timings.assembling_mass_mat_time = 0;
			return;
		}

		mass.resize(0, 0);

		igl::Timer timer;
		timer.start();
		logger().info("Assembling mass mat...");

		if (mixed_assembler != nullptr)
		{
			StiffnessMatrix velocity_mass;
			mass_matrix_assembler->assemble(mesh->is_volume(), n_bases, bases, geom_bases(), mass_ass_vals_cache, velocity_mass, true);

			std::vector<Eigen::Triplet<double>> mass_blocks;
			mass_blocks.reserve(velocity_mass.nonZeros());

			for (int k = 0; k < velocity_mass.outerSize(); ++k)
			{
				for (StiffnessMatrix::InnerIterator it(velocity_mass, k); it; ++it)
				{
					mass_blocks.emplace_back(it.row(), it.col(), it.value());
				}
			}

			mass.resize(n_bases * assembler->size(), n_bases * assembler->size());
			mass.setFromTriplets(mass_blocks.begin(), mass_blocks.end());
			mass.makeCompressed();
		}
		else
		{
			mass_matrix_assembler->assemble(mesh->is_volume(), n_bases, bases, geom_bases(), mass_ass_vals_cache, mass, true);
		}

		assert(mass.size() > 0);

		avg_mass = 0;
		for (int k = 0; k < mass.outerSize(); ++k)
		{

			for (StiffnessMatrix::InnerIterator it(mass, k); it; ++it)
			{
				assert(it.col() == k);
				avg_mass += it.value();
			}
		}

		avg_mass /= mass.rows();
		logger().info("average mass {}", avg_mass);

		if (args["solver"]["advanced"]["lump_mass_matrix"])
		{
			mass = lump_matrix(mass);
		}

		timer.stop();
		timings.assembling_mass_mat_time = timer.getElapsedTime();
		logger().info(" took {}s", timings.assembling_mass_mat_time);

		stats.nn_zero = mass.nonZeros();
		stats.num_dofs = mass.rows();
		stats.mat_size = (long long)mass.rows() * (long long)mass.cols();
		logger().info("sparsity: {}/{}", stats.nn_zero, stats.mat_size);
	}

	std::shared_ptr<RhsAssembler> State::build_rhs_assembler(
		const int n_bases_,
		const std::vector<basis::ElementBases> &bases_,
		const assembler::AssemblyValsCache &ass_vals_cache_) const
	{
		json rhs_solver_params = args["solver"]["linear"];
		if (!rhs_solver_params.contains("Pardiso"))
			rhs_solver_params["Pardiso"] = {};
		rhs_solver_params["Pardiso"]["mtype"] = -2; // matrix type for Pardiso (2 = SPD)

		const int size = problem->is_scalar() ? 1 : mesh->dimension();

		return std::make_shared<RhsAssembler>(
			*assembler, *mesh, obstacle,
			dirichlet_nodes, neumann_nodes,
			dirichlet_nodes_position, neumann_nodes_position,
			n_bases_, size, bases_, geom_bases(), ass_vals_cache_, *problem,
			args["space"]["advanced"]["bc_method"], args["solver"]["linear"]["solver"], args["solver"]["linear"]["precond"], rhs_solver_params);
	}

	void State::assemble_rhs()
	{
		if (!mesh)
		{
			logger().error("Load the mesh first!");
			return;
		}
		if (n_bases <= 0)
		{
			logger().error("Build the bases first!");
			return;
		}

		igl::Timer timer;
		// std::string rhs_path = "";
		// if (args["boundary_conditions"]["rhs"].is_string())
		// 	rhs_path = resolve_input_path(args["boundary_conditions"]["rhs"]);

		json p_params = {};
		p_params["formulation"] = assembler->name();
		p_params["root_path"] = root_path();
		{
			RowVectorNd min, max, delta;
			mesh->bounding_box(min, max);
			delta = (max - min) / 2. + min;
			if (mesh->is_volume())
				p_params["bbox_center"] = {delta(0), delta(1), delta(2)};
			else
				p_params["bbox_center"] = {delta(0), delta(1)};
		}
		problem->set_parameters(p_params);

		rhs.resize(0, 0);

		timer.start();
		logger().info("Assigning rhs...");

		solve_data.rhs_assembler = build_rhs_assembler();
		solve_data.rhs_assembler->assemble(mass_matrix_assembler->density(), rhs);
		rhs *= -1;

		// if(problem->is_mixed())
		if (mixed_assembler != nullptr)
		{
			const int prev_size = rhs.size();
			const int n_larger = n_pressure_bases + (use_avg_pressure ? (assembler->is_fluid() ? 1 : 0) : 0);
			rhs.conservativeResize(prev_size + n_larger, rhs.cols());
			if (assembler->name() == "OperatorSplitting")
			{
				timings.assigning_rhs_time = 0;
				return;
			}
			// Divergence free rhs
			if (assembler->name() != "Bilaplacian" || local_neumann_boundary.empty())
			{
				rhs.block(prev_size, 0, n_larger, rhs.cols()).setZero();
			}
			else
			{
				Eigen::MatrixXd tmp(n_pressure_bases, 1);
				tmp.setZero();

				std::shared_ptr<RhsAssembler> tmp_rhs_assembler = build_rhs_assembler(
					n_pressure_bases, pressure_bases, pressure_ass_vals_cache);

				tmp_rhs_assembler->set_bc(std::vector<LocalBoundary>(), std::vector<int>(), n_boundary_samples(), local_neumann_boundary, tmp);
				rhs.block(prev_size, 0, n_larger, rhs.cols()) = tmp;
			}
		}

		timer.stop();
		timings.assigning_rhs_time = timer.getElapsedTime();
		logger().info(" took {}s", timings.assigning_rhs_time);
	}

	void State::solve_problem(Eigen::MatrixXd &sol, Eigen::MatrixXd &pressure)
	{
		if (!mesh)
		{
			logger().error("Load the mesh first!");
			return;
		}
		if (n_bases <= 0)
		{
			logger().error("Build the bases first!");
			return;
		}

		// if (rhs.size() <= 0)
		// {
		// 	logger().error("Assemble the rhs first!");
		// 	return;
		// }

		// sol.resize(0, 0);
		// pressure.resize(0, 0);
		stats.spectrum.setZero();

		igl::Timer timer;
		timer.start();
		logger().info("Solving {}", assembler->name());

		init_solve(sol, pressure);

		if (problem->is_time_dependent())
		{
			const double t0 = args["time"]["t0"];
			const int time_steps = args["time"]["time_steps"];
			const double dt = args["time"]["dt"];

			// Pre log the output path for easier watching
			if (args["output"]["advanced"]["save_time_sequence"])
			{
				logger().info("Time sequence of simulation will be written to: \"{}\"",
							  resolve_output_path(args["output"]["paraview"]["file_name"]));
			}

			if (assembler->name() == "NavierStokes")
				solve_transient_navier_stokes(time_steps, t0, dt, sol, pressure);
			else if (assembler->name() == "OperatorSplitting")
				solve_transient_navier_stokes_split(time_steps, dt, sol, pressure);
			else if (assembler->is_linear() && !is_contact_enabled()) // Collisions add nonlinearity to the problem
				solve_transient_linear(time_steps, t0, dt, sol, pressure);
			else if (!assembler->is_linear() && problem->is_scalar())
				throw std::runtime_error("Nonlinear scalar problems are not supported yet!");
			else
				solve_transient_tensor_nonlinear(time_steps, t0, dt, sol);
		}
		else
		{
			if (assembler->name() == "NavierStokes")
				solve_navier_stokes(sol, pressure);
			else if (assembler->is_linear() && !is_contact_enabled())
			{
				init_linear_solve(sol);
				solve_linear(sol, pressure);
				if (optimization_enabled)
					cache_transient_adjoint_quantities(0, sol, Eigen::MatrixXd::Zero(mesh->dimension(), mesh->dimension()));
			}
			else if (!assembler->is_linear() && problem->is_scalar())
				throw std::runtime_error("Nonlinear scalar problems are not supported yet!");
			else
			{
				init_nonlinear_tensor_solve(sol);
				solve_tensor_nonlinear(sol);
				if (optimization_enabled)
					cache_transient_adjoint_quantities(0, sol, Eigen::MatrixXd::Zero(mesh->dimension(), mesh->dimension()));
				const std::string u_path = resolve_output_path(args["output"]["data"]["u_path"]);
				if (!u_path.empty())
					write_matrix(u_path, sol);
			}
		}

		timer.stop();
		timings.solving_time = timer.getElapsedTime();
		logger().info(" took {}s", timings.solving_time);
	}

} // namespace polyfem<|MERGE_RESOLUTION|>--- conflicted
+++ resolved
@@ -39,13 +39,11 @@
 #include <polyfem/utils/Logger.hpp>
 #include <polyfem/utils/Timer.hpp>
 
-<<<<<<< HEAD
+#include <polysolve/LinearSolver.hpp>
+#include <polysolve/FEMSolver.hpp>
+
 #include <igl/edges.h>
 #include <igl/Timer.h>
-=======
-#include <polysolve/LinearSolver.hpp>
-#include <polysolve/FEMSolver.hpp>
->>>>>>> c486ec1f
 
 #include <iostream>
 #include <algorithm>
@@ -869,13 +867,6 @@
 		const int prev_bases = n_bases;
 		n_bases += obstacle.n_vertices();
 
-<<<<<<< HEAD
-=======
-		logger().info("Building collision mesh...");
-		build_collision_mesh(collision_mesh, n_bases, bases);
-		logger().info("Done!");
-
->>>>>>> c486ec1f
 		{
 			igl::Timer timer2;
 			logger().debug("Building node mapping...");
@@ -888,7 +879,7 @@
 		}
 
 		logger().info("Building collision mesh...");
-		build_collision_mesh();
+		build_collision_mesh(collision_mesh, n_bases, bases);
 		logger().info("Done!");
 
 		const int prev_b_size = local_boundary.size();
@@ -1202,15 +1193,9 @@
 		Eigen::MatrixXd node_positions;
 		Eigen::MatrixXi boundary_edges, boundary_triangles;
 		std::vector<Eigen::Triplet<double>> displacement_map_entries;
-<<<<<<< HEAD
 		io::OutGeometryData::extract_boundary_mesh(
-			*mesh, n_bases, bases, total_local_boundary, node_positions,
+			*mesh, n_bases_, bases_, total_local_boundary, node_positions,
 			boundary_edges, boundary_triangles, displacement_map_entries);
-		// assert(node_positions.rows() == n_bases);
-=======
-		io::OutGeometryData::extract_boundary_mesh(*mesh, n_bases_, bases_, total_local_boundary,
-												   node_positions, boundary_edges, boundary_triangles, displacement_map_entries);
->>>>>>> c486ec1f
 
 		// n_bases already contains the obstacle vertices
 		const int num_fe_nodes = node_positions.rows() - obstacle.n_vertices();
@@ -1222,29 +1207,16 @@
 		if (args.contains("/contact/collision_mesh"_json_pointer)
 			&& args.at("/contact/collision_mesh/enabled"_json_pointer).get<bool>())
 		{
-<<<<<<< HEAD
 			const json collision_mesh_args = args["/contact/collision_mesh"_json_pointer];
 			assert(displacement_map_entries.empty());
-=======
-			// n_bases already contains the obstacle vertices
-			const int n_v = n_bases_ - obstacle.n_vertices();
->>>>>>> c486ec1f
 
 			Eigen::MatrixXi codim_edges;
 			mesh::read_surface_mesh(
 				resolve_input_path(collision_mesh_args["mesh"]),
 				collision_vertices, collision_codim_vids, codim_edges, collision_triangles);
 
-<<<<<<< HEAD
 			if (collision_triangles.size())
 				igl::edges(collision_triangles, collision_edges);
-=======
-			if (!displacement_map_entries.empty())
-			{
-				for (int k = n_v; k < n_bases_; ++k)
-					displacement_map_entries.emplace_back(k, k, 1);
-			}
->>>>>>> c486ec1f
 
 			append_rows(collision_edges, codim_edges);
 
@@ -1287,7 +1259,6 @@
 		// Append the obstacles to the collision mesh
 		if (obstacle.n_vertices() > 0)
 		{
-
 			append_rows(collision_vertices, obstacle.v());
 			append_rows(collision_codim_vids, obstacle.codim_v().array() + n_v);
 			append_rows(collision_edges, obstacle.e().array() + n_v);
@@ -1315,7 +1286,6 @@
 		Eigen::SparseMatrix<double> displacement_map;
 		if (!displacement_map_entries.empty())
 		{
-<<<<<<< HEAD
 			displacement_map.resize(collision_vertices.rows(), n_bases);
 			displacement_map.setFromTriplets(displacement_map_entries.begin(), displacement_map_entries.end());
 		}
@@ -1330,22 +1300,6 @@
 			// obstacles do not collide with other obstacles
 			return this->collision_mesh.to_full_vertex_id(vi) < n_v
 				   || this->collision_mesh.to_full_vertex_id(vj) < n_v;
-=======
-			displacement_map.resize(node_positions.rows(), n_bases_);
-			displacement_map.setFromTriplets(displacement_map_entries.begin(), displacement_map_entries.end());
-		}
-
-		collision_mesh_ = ipc::CollisionMesh(is_on_surface,
-											 node_positions,
-											 boundary_edges,
-											 boundary_triangles,
-											 displacement_map);
-
-		collision_mesh_.can_collide = [&](size_t vi, size_t vj) {
-			// obstacles do not collide with other obstacles
-			return !this->is_obstacle_vertex(collision_mesh_.to_full_vertex_id(vi))
-				   || !this->is_obstacle_vertex(collision_mesh_.to_full_vertex_id(vj));
->>>>>>> c486ec1f
 		};
 
 		collision_mesh_.init_area_jacobians();
