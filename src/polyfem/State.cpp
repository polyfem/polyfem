--- conflicted
+++ resolved
@@ -252,16 +252,10 @@
 			density.add_multimaterial(e, tmp);
 		}
 
-<<<<<<< HEAD
-		if (missing.size() > 0)
-			logger().warn("Missing parameters for {}", missing);
-=======
-		setter(Es, nus, rhos);
 		for (int bid : missing)
 		{
 			logger().warn("Missing material parameters for body {}", bid);
 		}
->>>>>>> 23d5b2e6
 	}
 
 	void compute_integral_constraints(
