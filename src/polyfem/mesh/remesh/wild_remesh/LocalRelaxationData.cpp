--- conflicted
+++ resolved
@@ -284,9 +284,7 @@
 				state.args["solver"]["contact"]["CCD"]["tolerance"],
 				state.args["solver"]["contact"]["CCD"]["max_iterations"],
 				/*enable_shape_derivatives=*/false,
-<<<<<<< HEAD
 				state.args["contact"],
-=======
 				// Normal Adhesion Form
 				state.args["contact"]["adhesion"]["adhesion_enabled"],
 				state.args["contact"]["adhesion"]["dhat_p"],
@@ -296,7 +294,6 @@
 				state.args["contact"]["adhesion"]["tangential_adhesion_coefficient"],
 				state.args["contact"]["adhesion"]["epsa"],
 				state.args["solver"]["contact"]["tangential_adhesion_iterations"],
->>>>>>> dd62de56
 				// Homogenization
 				assembler::MacroStrainValue(),
 				// Periodic contact
