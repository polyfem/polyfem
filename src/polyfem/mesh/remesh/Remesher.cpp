--- conflicted
+++ resolved
@@ -281,13 +281,8 @@
 			n_bases = LagrangeBasis3d::build_bases(
 				dynamic_cast<const Mesh3D &>(mesh),
 				assembler_formulation, /*quadrature_order=*/1,
-<<<<<<< HEAD
 				/*mass_quadrature_order=*/2, /*discr_order=*/1, /*discr_orderq=*/1,
-				/*serendipity=*/false, /*has_polys=*/false,
-=======
-				/*mass_quadrature_order=*/2, /*discr_order=*/1,
 				/*Bernstein=*/false, /*serendipity=*/false, /*has_polys=*/false,
->>>>>>> a56e201f
 				/*is_geom_bases=*/false, /*use_corner_quadrature=*/false, bases, local_boundary,
 				poly_edge_to_data, mesh_nodes);
 		}
