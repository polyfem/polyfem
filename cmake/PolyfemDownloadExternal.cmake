################################################################################
include(DownloadProject)

# With CMake 3.8 and above, we can hide warnings about git being in a
# detached head by passing an extra GIT_CONFIG option
if(NOT (${CMAKE_VERSION} VERSION_LESS "3.8.0"))
    set(POLYFEM_EXTRA_OPTIONS "GIT_CONFIG advice.detachedHead=false")
else()
    set(POLYFEM_EXTRA_OPTIONS "")
endif()

# Shortcut function
function(polyfem_download_project name)
    download_project(
        PROJ         ${name}
        SOURCE_DIR   ${POLYFEM_EXTERNAL}/${name}
        DOWNLOAD_DIR ${POLYFEM_EXTERNAL}/.cache/${name}
        QUIET
        ${POLYFEM_EXTRA_OPTIONS}
        ${ARGN}
    )
endfunction()

################################################################################

## PolySolvers MIT
function(polyfem_download_solvers)
    polyfem_download_project(solvers
<<<<<<< HEAD
        GIT_REPOSITORY https://github.com/Huangzizhou/polysolve.git
        GIT_TAG        c828f84
=======
        GIT_REPOSITORY https://github.com/polyfem/polysolve.git
        GIT_TAG        0323f97289eb297558aae2f25faa8bea56d9e60d
>>>>>>> c4c5b993
    )
endfunction()

## libigl MPL
function(polyfem_download_libigl)
    polyfem_download_project(libigl
        GIT_REPOSITORY https://github.com/libigl/libigl.git
        GIT_TAG        015ac35cd135e3a40c3e71443eeda4a9a4ccf7f5
    )
endfunction()

## Geogram BSD
function(polyfem_download_geogram)
    polyfem_download_project(geogram
        GIT_REPOSITORY https://github.com/polyfem/geogram.git
        GIT_TAG        e6b9612f1146370e40deaa341b4dd7ef90502102
    )
endfunction()

## Catch2 BSL 1.0 optional
function(polyfem_download_catch2)
    polyfem_download_project(Catch2
        GIT_REPOSITORY https://github.com/catchorg/Catch2.git
        GIT_TAG        v2.4.2
    )
endfunction()

## CLI11 3-Clause BSD license optional
function(polyfem_download_cli11)
    polyfem_download_project(cli11
        URL     https://github.com/CLIUtils/CLI11/archive/v1.8.0.tar.gz
        URL_MD5 5e5470abcb76422360409297bfc446ac
    )
endfunction()

# Clipper (BSL1.0)
function(polyfem_download_clipper)
    polyfem_download_project(clipper
        URL     https://sourceforge.net/projects/polyclipping/files/clipper_ver6.4.2.zip
        URL_MD5 100b4ec56c5308bac2d10f3966e35e11
    )
endfunction()

## CppNumericalSolvers MIT
function(polyfem_download_CppNumericalSolvers)
    polyfem_download_project(CppNumericalSolvers
        GIT_REPOSITORY https://github.com/PatWie/CppNumericalSolvers.git
        GIT_TAG        7eddf28fa5a8872a956d3c8666055cac2f5a535d
    )
endfunction()

## tbb Apache-2.0
function(polyfem_download_tbb)
    polyfem_download_project(tbb
        GIT_REPOSITORY https://github.com/nTopology/tbb.git
        GIT_TAG        41adc7a7fbe4e6d37fe57186bd85dde99fa61e66
    )
endfunction()

## Sanitizers MIT optional
function(polyfem_download_sanitizers)
    polyfem_download_project(sanitizers-cmake
        GIT_REPOSITORY https://github.com/arsenm/sanitizers-cmake.git
        GIT_TAG        6947cff3a9c9305eb9c16135dd81da3feb4bf87f
    )
endfunction()

## spdlog MIT
function(polyfem_download_spdlog)
    polyfem_download_project(spdlog
        GIT_REPOSITORY https://github.com/gabime/spdlog.git
        GIT_TAG         v1.3.1
    )
endfunction()

## tinyexpr zlib
function(polyfem_download_tinyexpr)
    polyfem_download_project(tinyexpr
        GIT_REPOSITORY https://github.com/polyfem/tinyexpr.git
        GIT_TAG        eb73c7e4005195bf5c0f1fa28dee3b489d59f821
    )
endfunction()


## tinyxml zlib
function(polyfem_download_tinyxml)
    polyfem_download_project(tinyxml
        GIT_REPOSITORY https://github.com/leethomason/tinyxml2.git
        GIT_TAG        2c5a6bfdd42ab919e55a613d33c83eb53de71af4
    )
endfunction()



## data
function(polyfem_download_polyfem_data)
    polyfem_download_project(data
        GIT_REPOSITORY https://github.com/polyfem/polyfem-data
        GIT_TAG        6b39f58be033d5cca57d5d3fd8ed206ae041e25d
    )
endfunction()<|MERGE_RESOLUTION|>--- conflicted
+++ resolved
@@ -26,13 +26,8 @@
 ## PolySolvers MIT
 function(polyfem_download_solvers)
     polyfem_download_project(solvers
-<<<<<<< HEAD
         GIT_REPOSITORY https://github.com/Huangzizhou/polysolve.git
-        GIT_TAG        c828f84
-=======
-        GIT_REPOSITORY https://github.com/polyfem/polysolve.git
-        GIT_TAG        0323f97289eb297558aae2f25faa8bea56d9e60d
->>>>>>> c4c5b993
+        GIT_TAG        8eb9491
     )
 endfunction()
 
