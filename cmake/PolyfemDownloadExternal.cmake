################################################################################
include(DownloadProject)

# With CMake 3.8 and above, we can hide warnings about git being in a
# detached head by passing an extra GIT_CONFIG option
if(NOT (${CMAKE_VERSION} VERSION_LESS "3.8.0"))
    set(POLYFEM_EXTRA_OPTIONS "GIT_CONFIG advice.detachedHead=false")
else()
    set(POLYFEM_EXTRA_OPTIONS "")
endif()

# Shortcut function
function(polyfem_download_project name)
    download_project(
        PROJ         ${name}
        SOURCE_DIR   ${POLYFEM_EXTERNAL}/${name}
        DOWNLOAD_DIR ${POLYFEM_EXTERNAL}/.cache/${name}
        QUIET
        ${POLYFEM_EXTRA_OPTIONS}
        ${ARGN}
    )
endfunction()

################################################################################

## PolySolvers MIT
function(polyfem_download_solvers)
    polyfem_download_project(solvers
<<<<<<< HEAD
        GIT_REPOSITORY https://github.com/Huangzizhou/polysolve.git
        GIT_TAG        c0af5c
=======
        GIT_REPOSITORY https://github.com/polyfem/polysolve.git
        GIT_TAG        499a2bdb8ee1984c68bf8d622e48aebb41cf53f8
>>>>>>> ce95ffef
    )
endfunction()

## libigl MPL
function(polyfem_download_libigl)
    polyfem_download_project(libigl
        GIT_REPOSITORY https://github.com/libigl/libigl.git
        GIT_TAG        45cfc79fede992ea3923ded9de3c21d1c4faced1
    )
endfunction()

## Geogram BSD
function(polyfem_download_geogram)
    polyfem_download_project(geogram
        GIT_REPOSITORY https://github.com/polyfem/geogram.git
        GIT_TAG        e6b9612f1146370e40deaa341b4dd7ef90502102
    )
endfunction()

## Catch2 BSL 1.0 optional
function(polyfem_download_catch2)
    polyfem_download_project(Catch2
        GIT_REPOSITORY https://github.com/catchorg/Catch2.git
        GIT_TAG        v2.4.2
    )
endfunction()

## CLI11 3-Clause BSD license optional
function(polyfem_download_cli11)
    polyfem_download_project(cli11
        URL     https://github.com/CLIUtils/CLI11/archive/v1.8.0.tar.gz
        URL_MD5 5e5470abcb76422360409297bfc446ac
    )
endfunction()

# Clipper (BSL1.0)
function(polyfem_download_clipper)
    polyfem_download_project(clipper
        URL     https://sourceforge.net/projects/polyclipping/files/clipper_ver6.4.2.zip
        URL_MD5 100b4ec56c5308bac2d10f3966e35e11
    )
endfunction()

## CppNumericalSolvers MIT
function(polyfem_download_CppNumericalSolvers)
    polyfem_download_project(CppNumericalSolvers
        GIT_REPOSITORY https://github.com/PatWie/CppNumericalSolvers.git
        GIT_TAG        7eddf28fa5a8872a956d3c8666055cac2f5a535d
    )
endfunction()

## tbb Apache-2.0
function(polyfem_download_tbb)
    polyfem_download_project(tbb
        GIT_REPOSITORY https://github.com/nTopology/tbb.git
        GIT_TAG        41adc7a7fbe4e6d37fe57186bd85dde99fa61e66
    )
endfunction()

## OpenVDB
function(polyfem_download_openvdb)
    polyfem_download_project(openvdb
        GIT_REPOSITORY https://github.com/AcademySoftwareFoundation/openvdb.git
        GIT_TAG        v7.1.0
    )
endfunction()

## Sanitizers MIT optional
function(polyfem_download_sanitizers)
    polyfem_download_project(sanitizers-cmake
        GIT_REPOSITORY https://github.com/arsenm/sanitizers-cmake.git
        GIT_TAG        6947cff3a9c9305eb9c16135dd81da3feb4bf87f
    )
endfunction()

## spdlog MIT
function(polyfem_download_spdlog)
    polyfem_download_project(spdlog
        GIT_REPOSITORY https://github.com/gabime/spdlog.git
        GIT_TAG        v1.3.1
    )
endfunction()

## tinyexpr zlib
function(polyfem_download_tinyexpr)
    polyfem_download_project(tinyexpr
        GIT_REPOSITORY https://github.com/polyfem/tinyexpr.git
        GIT_TAG        eb73c7e4005195bf5c0f1fa28dee3b489d59f821
    )
endfunction()


## tinyxml zlib
function(polyfem_download_tinyxml)
    polyfem_download_project(tinyxml
        GIT_REPOSITORY https://github.com/leethomason/tinyxml2.git
        GIT_TAG        2c5a6bfdd42ab919e55a613d33c83eb53de71af4
    )
endfunction()


## ipc MIT
function(polyfem_download_ipc)
    polyfem_download_project(ipc
        GIT_REPOSITORY https://github.com/ipc-sim/ipc-toolkit.git
        GIT_TAG        57e21cf9c33d1b855d526fa896c2e1d656da7809
    )
endfunction()


# MshIO Apache-2.0
function(polyfem_download_mshio)
    polyfem_download_project(mshio
        GIT_REPOSITORY https://github.com/qnzhou/MshIO.git
        GIT_TAG        a500f107c1ca97bdcc9e53118e2d5964df11f539
    )
endfunction()




## data
function(polyfem_download_polyfem_data)
    polyfem_download_project(data
        GIT_REPOSITORY https://github.com/polyfem/polyfem-data
        GIT_TAG        6b39f58be033d5cca57d5d3fd8ed206ae041e25d
    )
endfunction()<|MERGE_RESOLUTION|>--- conflicted
+++ resolved
@@ -26,13 +26,8 @@
 ## PolySolvers MIT
 function(polyfem_download_solvers)
     polyfem_download_project(solvers
-<<<<<<< HEAD
         GIT_REPOSITORY https://github.com/Huangzizhou/polysolve.git
-        GIT_TAG        c0af5c
-=======
-        GIT_REPOSITORY https://github.com/polyfem/polysolve.git
-        GIT_TAG        499a2bdb8ee1984c68bf8d622e48aebb41cf53f8
->>>>>>> ce95ffef
+        GIT_TAG        a58888a
     )
 endfunction()
 
