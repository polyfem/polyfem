# Polyfem Solvers
# License: MIT

if(TARGET polysolve)
    return()
endif()

message(STATUS "Third-party: creating target 'polysolve'")


include(FetchContent)
FetchContent_Declare(
    polysolve
    GIT_REPOSITORY https://github.com/polyfem/polysolve.git
<<<<<<< HEAD
    GIT_TAG 58dd11fe7c05adc88497861743bd42ce440b3e03
=======
    GIT_TAG 85a2affca44bd93c2e893e614e08ce80f1a35499
>>>>>>> ad222b67
    GIT_SHALLOW FALSE
)
FetchContent_MakeAvailable(polysolve)<|MERGE_RESOLUTION|>--- conflicted
+++ resolved
@@ -12,11 +12,7 @@
 FetchContent_Declare(
     polysolve
     GIT_REPOSITORY https://github.com/polyfem/polysolve.git
-<<<<<<< HEAD
-    GIT_TAG 58dd11fe7c05adc88497861743bd42ce440b3e03
-=======
     GIT_TAG 85a2affca44bd93c2e893e614e08ce80f1a35499
->>>>>>> ad222b67
     GIT_SHALLOW FALSE
 )
 FetchContent_MakeAvailable(polysolve)