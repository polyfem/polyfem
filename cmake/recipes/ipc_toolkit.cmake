# IPC Toolkit (https://github.com/ipc-sim/ipc-toolkit)
# License: MIT

if(TARGET ipc::toolkit)
    return()
endif()

message(STATUS "Third-party: creating target 'ipc::toolkit'")

# WARNING: This forces the use of the floating point CCD used in the original IPC paper.
set(IPC_TOOLKIT_WITH_CORRECT_CCD OFF CACHE BOOL "Use the TightInclusion CCD" FORCE)

include(FetchContent)
FetchContent_Declare(
    ipc_toolkit
    GIT_REPOSITORY https://github.com/ipc-sim/ipc-toolkit.git
<<<<<<< HEAD
    GIT_TAG 29f20b1f8ba1096b86ee0ae1ed302ee881c0d894
=======
    GIT_TAG c844956c748d6a086613f22361c5304ecaa16303
>>>>>>> dd2ae774
    GIT_SHALLOW FALSE
)
FetchContent_MakeAvailable(ipc_toolkit)<|MERGE_RESOLUTION|>--- conflicted
+++ resolved
@@ -14,11 +14,7 @@
 FetchContent_Declare(
     ipc_toolkit
     GIT_REPOSITORY https://github.com/ipc-sim/ipc-toolkit.git
-<<<<<<< HEAD
-    GIT_TAG 29f20b1f8ba1096b86ee0ae1ed302ee881c0d894
-=======
-    GIT_TAG c844956c748d6a086613f22361c5304ecaa16303
->>>>>>> dd2ae774
+    GIT_TAG 6aaf0ca84917d595a16a1d37dc1e6cd98ca0467c
     GIT_SHALLOW FALSE
 )
 FetchContent_MakeAvailable(ipc_toolkit)