--- conflicted
+++ resolved
@@ -28,11 +28,7 @@
         PREFIX ${FETCHCONTENT_BASE_DIR}/polyfem-test-data
         SOURCE_DIR ${POLYFEM_DATA_DIR}
         GIT_REPOSITORY https://github.com/polyfem/polyfem-data
-<<<<<<< HEAD
-        GIT_TAG 706a579e7156f018abc1a193870e461495f02223
-=======
         GIT_TAG 7de3ca4de74ca383be1e892f5663740cffa9dd85
->>>>>>> a2f0bd9e
         CONFIGURE_COMMAND ""
         BUILD_COMMAND ""
         INSTALL_COMMAND ""
