# data
# License: MIT

message(STATUS "Third-party: fetching 'polyfem data'")

include(FetchContent)
FetchContent_Declare(
    polyfem_data
    GIT_REPOSITORY https://github.com/polyfem/polyfem-data
<<<<<<< HEAD
    GIT_TAG a2cd069cd2c021f1a50d2afde0e776c40ad3a4d3
=======
    GIT_TAG 858d3b01a973a4fa48600967a915fad1b8e88465
>>>>>>> 044a9d24
    GIT_SHALLOW FALSE
    SOURCE_DIR ${POLYFEM_DATA_ROOT}
)
FetchContent_GetProperties(polyfem_data)
if(NOT polyfem_data_POPULATED)
  FetchContent_Populate(polyfem_data)
  SET(POLYFEM_DATA_DIR ${polyfem_data_SOURCE_DIR})
endif()<|MERGE_RESOLUTION|>--- conflicted
+++ resolved
@@ -7,11 +7,7 @@
 FetchContent_Declare(
     polyfem_data
     GIT_REPOSITORY https://github.com/polyfem/polyfem-data
-<<<<<<< HEAD
-    GIT_TAG a2cd069cd2c021f1a50d2afde0e776c40ad3a4d3
-=======
     GIT_TAG 858d3b01a973a4fa48600967a915fad1b8e88465
->>>>>>> 044a9d24
     GIT_SHALLOW FALSE
     SOURCE_DIR ${POLYFEM_DATA_ROOT}
 )
