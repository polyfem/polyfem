################################################################################
cmake_minimum_required(VERSION 3.1)
project(PolyFEM)
################################################################################

cmake_policy(SET CMP0079 NEW)

# cmake_policy(SET CMP0063 NEW)
# set(CMAKE_CXX_VISIBILITY_PRESET hidden)

# Detects whether this is a top-level project
if(CMAKE_SOURCE_DIR STREQUAL CMAKE_CURRENT_SOURCE_DIR)
    set(POLYFEM_TOPLEVEL_PROJECT ON)
else()
    set(POLYFEM_TOPLEVEL_PROJECT OFF)
endif()


if(INPUT_THIRD_PARTY_DIR)
    set(THIRD_PARTY_DIR ${CMAKE_CURRENT_SOURCE_DIR}/${INPUT_THIRD_PARTY_DIR}/)
else()
    set(THIRD_PARTY_DIR ${CMAKE_CURRENT_SOURCE_DIR}/3rdparty/)
endif()
list(APPEND CMAKE_MODULE_PATH ${CMAKE_CURRENT_SOURCE_DIR}/cmake)

if(${POLYFEM_TOPLEVEL_PROJECT})
    list(APPEND CMAKE_MODULE_PATH ${THIRD_PARTY_DIR}/Catch2/contrib)
endif()

# Color output
include(UseColors)

# Prepend function
include(PrependCurrentPath)

# Polyfem utils
include(PolyfemUtils)

# Extra warnings
include(Warnings)

# Use C++11/14
include(CXXFeatures)

# Sort projects inside the solution
set_property(GLOBAL PROPERTY USE_FOLDERS ON)

# Generate position independent code by default
set(CMAKE_POSITION_INDEPENDENT_CODE ON)

################################################################################


# if(${CMAKE_VERSION} VERSION_LESS "3.15.0")
#     if(MSVC OR MSYS)
#         foreach(config ${CMAKE_CONFIGURATION_TYPES})
#             string(TOUPPER ${config} config)
#             string(REPLACE /MD /MT CMAKE_C_FLAGS_${config} "${CMAKE_C_FLAGS_${config}}")
#             string(REPLACE /MD /MT CMAKE_CXX_FLAGS_${config} "${CMAKE_CXX_FLAGS_${config}}")
#         endforeach()
#     endif()
# else()
#     set(CMAKE_MSVC_RUNTIME_LIBRARY "MultiThreaded$<$<CONFIG:Debug>:Debug>DLL")
# endif()

################################################################################

# Polyfem options
option(POLYFEM_WITH_SANITIZERS "Enable sanitizers in compilation targets"   OFF)
set(POLYFEM_SMALL_N  80 CACHE STRING "Maximum length for stack-allocated vectors (gradient + Hessian).")
set(POLYFEM_BIG_N   1000 CACHE STRING "Maximum length for stack-allocated vectors (gradient only).")

option(POLYFEM_NO_UI            "Disables the user interface" ON)

# Polyfem options for enabling/disabling optional libraries
option(POLYFEM_WITH_MMG              "Enable MMG library"                OFF)
option(POLYFEM_WITH_TBB              "Enable TBB"                        ON)
option(POLYFEM_WITH_OPENCL           "Enable OpenCL"                     OFF)
option(POLYFEM_REGENERATE_AUTOGEN    "Generate the python autogen files" OFF)
option(POLYFEM_WITH_OPENVDB          "Enable OpenVDB"                    OFF)

option(POLYFEM_WITH_APPS      "Build the apps"          ON)
option(POLYFEM_WITH_MISC      "Build misc targes"       ON)

# Sanitizer options
option(POLYFEM_SANITIZE_ADDRESS   "Sanitize Address"       OFF)
option(POLYFEM_SANITIZE_MEMORY    "Sanitize Memory"        OFF)
option(POLYFEM_SANITIZE_THREAD    "Sanitize Thread"        OFF)
option(POLYFEM_SANITIZE_UNDEFINED "Sanitize Undefined"     OFF)

#Solver
option(POLYSOLVE_WITH_CHOLMOD          "Enable Cholmod library"            OFF)
option(POLYSOLVE_WITH_UMFPACK          "Enable UmfPack library"            OFF)
option(POLYSOLVE_WITH_SUPERLU          "Enable SuperLU library"            OFF)
option(POLYSOLVE_WITH_MKL              "Enable MKL library"                OFF)
option(POLYSOLVE_WITH_PARDISO          "Enable Pardiso library"            OFF)
option(POLYSOLVE_WITH_HYPRE            "Enable hypre"                      ON)
option(POLYSOLVE_WITH_AMGCL            "Use AMGCL"                         OFF)
option(POLYSOLVE_WITH_SPECTRA          "Enable computing spectrum"         OFF)
option(POLYSOLVE_LARGE_INDEX    "Build for large indices"                  OFF)


# Options for libigl modules
option(LIBIGL_USE_STATIC_LIBRARY          "Use libigl as static library" OFF)
option(LIBIGL_WITH_ANTTWEAKBAR            "Use AntTweakBar"              OFF)
option(LIBIGL_WITH_CGAL                   "Use CGAL"                     OFF)
option(LIBIGL_WITH_COMISO                 "Use CoMiso"                   OFF)
option(LIBIGL_WITH_CORK                   "Use Cork"                     OFF)
option(LIBIGL_WITH_EMBREE                 "Use Embree"                   OFF)
option(LIBIGL_WITH_LIM                    "Use LIM"                      OFF)
option(LIBIGL_WITH_MATLAB                 "Use Matlab"                   OFF)
option(LIBIGL_WITH_MOSEK                  "Use MOSEK"                    OFF)
option(LIBIGL_WITH_OPENGL                 "Use OpenGL"                   ON)
option(LIBIGL_WITH_OPENGL_GLFW            "Use GLFW"                     ON)
option(LIBIGL_WITH_OPENGL_GLFW_IMGUI      "Use ImGui"                    ON)
option(LIBIGL_WITH_PNG                    "Use PNG"                      OFF)
option(LIBIGL_WITH_PYTHON                 "Use Python"                   OFF)
option(LIBIGL_WITH_TRIANGLE               "Use Triangle"                 OFF)
option(LIBIGL_WITH_VIEWER                 "Use OpenGL viewer"            ON)
option(LIBIGL_WITH_XML                    "Use XML"                      OFF)


if(POLYFEM_TOPLEVEL_PROJECT AND POLYFEM_WITH_APPS)
    option(LIBIGL_WITH_TETGEN                 "Use Tetgen"                   ON)
else()
    option(LIBIGL_WITH_TETGEN                 "Use Tetgen"                   OFF)
endif()


if(POLYFEM_NO_UI)
    set(LIBIGL_WITH_OPENGL             OFF  CACHE BOOL "" FORCE)
    set(LIBIGL_WITH_OPENGL_GLFW        OFF  CACHE BOOL "" FORCE)
    set(LIBIGL_WITH_OPENGL_GLFW_IMGUI  OFF  CACHE BOOL "" FORCE)
    set(LIBIGL_WITH_VIEWER             OFF  CACHE BOOL "" FORCE)
endif()

################################################################################


# set(POLYFEM_SMALL_N 105 CACHE STRING "" FORCE)

################################################################################
# Dependencies
################################################################################

# Sanitizers
if(POLYFEM_WITH_SANITIZERS)
    list(APPEND CMAKE_MODULE_PATH ${THIRD_PARTY_DIR}/sanitizers-cmake/cmake)
endif()

# Setup dependencies
include(PolyfemDependencies)

################################################################################
# Polyfem library
################################################################################

# add_library() can only be called without any source since CMake 3.11 ...
add_library(polyfem src/State.cpp)

# Must be call in the same "CMakeLists.txt" where add_library(polyfem ...) is called
polyfem_autogen(polyfem eigs.py auto_eigs)
polyfem_autogen(polyfem p_bases.py auto_p_bases)
polyfem_autogen(polyfem q_bases.py auto_q_bases)
polyfem_autogen(polyfem elasticity_rhs.py auto_elasticity_rhs)

# Public include directory for polyfem
target_include_directories(polyfem PUBLIC ${PROJECT_BINARY_DIR}/include)

set(MESH_PATH "${CMAKE_CURRENT_SOURCE_DIR}/tests/")
target_compile_definitions(polyfem PUBLIC -DPOLYFEM_MESH_PATH=\"${MESH_PATH}\")

# Dependencies
target_link_libraries(polyfem
    PUBLIC
        clipper::clipper
)

# Extra warnings
target_link_libraries(polyfem PRIVATE warnings::all)

# Use C++14
target_compile_features(polyfem PUBLIC ${CXX14_FEATURES})

# No limit yay
target_compile_definitions(polyfem PUBLIC -DEIGEN_STACK_ALLOCATION_LIMIT=0)

# 8MB
# target_compile_definitions(polyfem PUBLIC -DEIGEN_STACK_ALLOCATION_LIMIT=8388608)

# Max stack-size small vectors (for gradient and Hessian)
target_compile_definitions(polyfem PUBLIC -DPOLYFEM_SMALL_N=${POLYFEM_SMALL_N})
target_compile_definitions(polyfem PUBLIC -DPOLYFEM_BIG_N=${POLYFEM_BIG_N})

if("$ENV{CLUSTER}" STREQUAL "PRINCE")
    target_compile_definitions(polyfem PUBLIC -DPOLYFEM_ON_HPC)
endif()

if(POLYFEM_WITH_SANITIZERS)
    add_sanitizers(polyfem)
endif()

################################################################################
# Polyfem binary
################################################################################

# Main executable
if(POLYFEM_TOPLEVEL_PROJECT)
    add_executable(${PROJECT_NAME}_bin src/main.cpp)

    source_group("gui" FILES src/main.cpp)
    if(NOT POLYFEM_NO_UI)
        source_group("gui" FILES src/viewer/UIState.cpp)
        source_group("gui" FILES src/viewer/UIState.hpp)
        source_group("gui" FILES src/viewer/UIMenu.cpp)

        target_include_directories(${PROJECT_NAME}_bin PUBLIC src/viewer)
    else()
        target_compile_definitions(${PROJECT_NAME}_bin PUBLIC -DPOLYFEM_NO_UI)
    endif()

    target_compile_features(${PROJECT_NAME}_bin PUBLIC ${CXX14_FEATURES})
    target_link_libraries(${PROJECT_NAME}_bin
        PUBLIC
            polyfem
            warnings::all
            CLI11::CLI11
    )

    if(NOT POLYFEM_NO_UI)
        target_link_libraries(${PROJECT_NAME}_bin PUBLIC igl::opengl_glfw_imgui)
        # igl::png
        # tinyfiledialogs::tinyfiledialogs
    endif()

    if(POLYFEM_WITH_SANITIZERS)
        add_sanitizers(${PROJECT_NAME}_bin)
    endif()

    if(NOT (${CMAKE_VERSION} VERSION_LESS "3.6.0"))
        set_property(DIRECTORY ${CMAKE_CURRENT_SOURCE_DIR} PROPERTY VS_STARTUP_PROJECT ${PROJECT_NAME}_bin)
    endif()
endif()

################################################################################
# Required libraries
################################################################################

# Eigen
# Uncomment to use the system's version of Eigen (e.g. to use Eigen 3.3)
# find_package(Eigen3 REQUIRED)
# target_link_libraries(polyfem PUBLIC Eigen3::Eigen)

polyfem_download_solvers()
add_subdirectory(${THIRD_PARTY_DIR}/solvers)
target_link_libraries(polyfem PUBLIC polysolve)

# TBB
if(POLYFEM_WITH_TBB)
    polyfem_download_tbb()
    set(TBB_BUILD_STATIC ON CACHE BOOL " " FORCE)
    set(TBB_BUILD_SHARED OFF CACHE BOOL " " FORCE)
    set(TBB_BUILD_TBBMALLOC OFF CACHE BOOL " " FORCE)
    set(TBB_BUILD_TBBMALLOC_PROXY OFF CACHE BOOL " " FORCE)
    set(TBB_BUILD_TESTS OFF CACHE BOOL " " FORCE)

    add_subdirectory(${THIRD_PARTY_DIR}/tbb tbb)
    set_property(TARGET tbb_static tbb_def_files PROPERTY FOLDER "dependencies")

    target_compile_definitions(tbb_static PUBLIC -DPOLYFEM_WITH_TBB)
    target_include_directories(polyfem SYSTEM PUBLIC ${THIRD_PARTY_DIR}/tbb/include)
    add_library(TBB::tbb ALIAS tbb_static)

    target_link_libraries(polyfem PUBLIC TBB::tbb)
<<<<<<< HEAD
endif()

# OpenVDB
if(POLYFEM_WITH_OPENVDB)
    polyfem_download_openvdb()
    set(OPENVDB_BUILD_BINARIES OFF CACHE BOOL " " FORCE)
    set(USE_BLOSC OFF CACHE BOOL " " FORCE)
    set(OPENVDB_ENABLE_RPATH OFF CACHE BOOL " " FORCE)
    set(USE_CCACHE OFF CACHE BOOL " " FORCE)
    set(USE_PKGCONFIG OFF CACHE BOOL " " FORCE)
    set(USE_EXR OFF CACHE BOOL " " FORCE)

    add_subdirectory(${THIRD_PARTY_DIR}/openvdb openvdb)
    target_link_libraries(polyfem PUBLIC openvdb)
    target_compile_definitions(polyfem PUBLIC -DPOLYFEM_WITH_OPENVDB)
=======
>>>>>>> e4dfbddb
endif()

# libigl
polyfem_download_libigl()
find_package(LIBIGL REQUIRED)
target_link_libraries(polyfem PUBLIC igl::core)


# IPC
option(IPC_TOOLKIT_BUILD_UNIT_TESTS  "Build unit-tests"      OFF)
option(IPC_TOOLKIT_WITH_LOGGER       "Enables logger "       OFF)
polyfem_download_ipc()
add_subdirectory(${THIRD_PARTY_DIR}/ipc)
target_link_libraries(polyfem PUBLIC IPCToolkit)


# Geogram
polyfem_download_geogram()
include(geogram)
target_link_libraries(polyfem PUBLIC geogram)

#spdlog
target_link_libraries(polyfem PUBLIC spdlog::spdlog)

# CppNumericalSolvers
polyfem_download_CppNumericalSolvers()
add_library(cppoptlib INTERFACE)
target_include_directories(cppoptlib SYSTEM INTERFACE ${THIRD_PARTY_DIR}/CppNumericalSolvers/include)
target_link_libraries(polyfem PUBLIC cppoptlib)



# TinyExpr library
if(NOT TARGET tinyexpr::tinyexpr)
    polyfem_download_tinyexpr()
    add_library(tinyexpr_tinyexpr ${THIRD_PARTY_DIR}/tinyexpr/tinyexpr.c)
    target_include_directories(tinyexpr_tinyexpr SYSTEM PUBLIC ${THIRD_PARTY_DIR}/tinyexpr)
    add_library(tinyexpr::tinyexpr ALIAS tinyexpr_tinyexpr)
endif()
target_link_libraries(polyfem PUBLIC tinyexpr::tinyexpr)

# TinyXML library
if(NOT TARGET tinyxml2)
    polyfem_download_tinyxml()
    SET(BUILD_SHARED_LIBS OFF)
    SET(BUILD_STATIC_LIBS ON)
    SET(BUILD_TESTING OFF)
    add_subdirectory(${THIRD_PARTY_DIR}/tinyxml)
endif()
target_link_libraries(polyfem PUBLIC tinyxml2)

# Catch2
if(${POLYFEM_TOPLEVEL_PROJECT})
    polyfem_download_catch2()
    add_library(catch INTERFACE)
    target_include_directories(catch SYSTEM INTERFACE ${THIRD_PARTY_DIR}/Catch2/single_include/catch2)
endif()


################################################################################
# Optional libraries
################################################################################

# MMG wrapper
if(POLYFEM_WITH_MMG)
    include(ExternalProject)
    set(MMG_DIR "${THIRD_PARTY_DIR}/mmg")
    ExternalProject_Add(MMG_Project
        PREFIX "${MMG_DIR}"
        GIT_REPOSITORY https://github.com/MmgTools/mmg.git
        GIT_TAG "v5.3.8"

        UPDATE_COMMAND ""
        PATCH_COMMAND ""

        CMAKE_ARGS
            -DCMAKE_PREFIX_PATH=${MMG_DIR}/bin
            -DBUILD_SHARED_LIBS=OFF
            "-DCMAKE_INSTALL_PREFIX=${MMG_DIR}/"

        TEST_COMMAND "")

    set(MMG_PATH "${THIRD_PARTY_DIR}/mmg/bin/mmg3d_O3")
    target_compile_definitions(polyfem PUBLIC -DPOLYFEM_MMG_PATH=\"${MMG_PATH}\")
    target_compile_definitions(polyfem PUBLIC -DPOLYFEM_WITH_MMG)

    # Boost
    find_package(Boost 1.61 QUIET REQUIRED COMPONENTS filesystem system)
    target_include_directories(polyfem PUBLIC ${Boost_INCLUDE_DIRS})
    target_link_libraries(polyfem PUBLIC ${Boost_LIBRARIES})
endif()

################################################################################
# Clutter management
################################################################################

if(TARGET igl_tetgen)
    set_target_properties(tetgen PROPERTIES FOLDER 3rdparty/other)
endif()

set_target_properties(geogram PROPERTIES FOLDER 3rdparty/other)
set_target_properties(clipper_clipper PROPERTIES FOLDER 3rdparty/other)

################################################################################
# Subdirectories
################################################################################

# Other sources
add_subdirectory(src)

# Compile extras only if this is a top-level project
if(POLYFEM_TOPLEVEL_PROJECT)
    # Auxiliary binaries
    if(POLYFEM_WITH_APPS)
        add_subdirectory(apps)
    endif()

    if(POLYFEM_WITH_MISC)
        add_subdirectory(misc)
    endif()

    # Unit tests
    include(CTest)
    enable_testing()
    add_subdirectory(tests)
endif()<|MERGE_RESOLUTION|>--- conflicted
+++ resolved
@@ -272,24 +272,6 @@
     add_library(TBB::tbb ALIAS tbb_static)
 
     target_link_libraries(polyfem PUBLIC TBB::tbb)
-<<<<<<< HEAD
-endif()
-
-# OpenVDB
-if(POLYFEM_WITH_OPENVDB)
-    polyfem_download_openvdb()
-    set(OPENVDB_BUILD_BINARIES OFF CACHE BOOL " " FORCE)
-    set(USE_BLOSC OFF CACHE BOOL " " FORCE)
-    set(OPENVDB_ENABLE_RPATH OFF CACHE BOOL " " FORCE)
-    set(USE_CCACHE OFF CACHE BOOL " " FORCE)
-    set(USE_PKGCONFIG OFF CACHE BOOL " " FORCE)
-    set(USE_EXR OFF CACHE BOOL " " FORCE)
-
-    add_subdirectory(${THIRD_PARTY_DIR}/openvdb openvdb)
-    target_link_libraries(polyfem PUBLIC openvdb)
-    target_compile_definitions(polyfem PUBLIC -DPOLYFEM_WITH_OPENVDB)
-=======
->>>>>>> e4dfbddb
 endif()
 
 # libigl
