--- conflicted
+++ resolved
@@ -76,11 +76,8 @@
 option(POLYFEM_WITH_MMG              "Enable MMG library"                OFF)
 option(POLYFEM_WITH_OPENCL           "Enable OpenCL"                     OFF)
 option(POLYFEM_REGENERATE_AUTOGEN    "Generate the python autogen files" OFF)
-<<<<<<< HEAD
 set(POLYFEM_THREADING "TBB" CACHE STRING "Multithreading library to use (options: CPP, TBB, NONE)")
 set_property(CACHE POLYFEM_THREADING PROPERTY STRINGS "CPP" "TBB" "NONE")
-=======
->>>>>>> 6dded216
 
 option(POLYFEM_WITH_APPS      "Build the apps"          ON)
 option(POLYFEM_WITH_MISC      "Build misc targes"       ON)
