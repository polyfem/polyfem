////////////////////////////////////////////////////////////////////////////////
#include <polyfem/State.hpp>

#include <polyfem/utils/StringUtils.hpp>
#include <polyfem/solver/Optimizations.hpp>
#include <polyfem/solver/AdjointNLProblem.hpp>

#include <polyfem/solver/forms/adjoint_forms/SumCompositeForm.hpp>
#include <polyfem/solver/forms/adjoint_forms/CompositeForms.hpp>
#include <polyfem/solver/forms/adjoint_forms/TargetForms.hpp>
#include <polyfem/solver/forms/adjoint_forms/AMIPSForm.hpp>
#include <polyfem/solver/forms/adjoint_forms/WeightedVolumeForm.hpp>
#include <polyfem/solver/forms/adjoint_forms/TransientForm.hpp>
#include <polyfem/solver/forms/adjoint_forms/BarrierForms.hpp>
#include <polyfem/solver/forms/adjoint_forms/SmoothingForms.hpp>

#include <polyfem/solver/forms/parametrization/Parametrizations.hpp>
#include <polyfem/solver/forms/parametrization/NodeCompositeParametrizations.hpp>

#include <polysolve/nonlinear/BoxConstraintSolver.hpp>

#include <iostream>
#include <fstream>
#include <catch2/catch_all.hpp>
////////////////////////////////////////////////////////////////////////////////

using namespace polyfem;
using namespace solver;
using namespace polysolve;

namespace
{
	bool load_json(const std::string &json_file, json &out)
	{
		std::ifstream file(json_file);

		if (!file.is_open())
			return false;

		file >> out;

		out["root_path"] = json_file;

		return true;
	}

	std::string resolve_output_path(const std::string &output_dir, const std::string &path)
	{
		if (std::filesystem::path(path).is_absolute())
			return path;
		else
			return std::filesystem::weakly_canonical(std::filesystem::path(output_dir) / path).string();
	}

	bool save_mat(const Eigen::MatrixXd &mat, const std::string &file_name)
	{
		std::ofstream file(file_name);
		if (!file.is_open())
			return false;

		file << fmt::format("matrix size {} x {}\n", mat.rows(), mat.cols());
		file << mat;

		return true;
	}

	std::tuple<std::shared_ptr<AdjointForm>, std::vector<std::shared_ptr<VariableToSimulation>>, std::vector<std::shared_ptr<State>>> prepare_test(json &opt_args)
	{
		opt_args = AdjointOptUtils::apply_opt_json_spec(opt_args, false);

		std::vector<std::shared_ptr<State>> states = AdjointOptUtils::create_states(opt_args["states"], solver::CacheLevel::Derivatives, spdlog::level::level_enum::err, 16);

		/* DOF */
		int ndof = 0;
		std::vector<int> variable_sizes;
		for (const auto &arg : opt_args["parameters"])
		{
			int size = AdjointOptUtils::compute_variable_size(arg, states);
			ndof += size;
			variable_sizes.push_back(size);
		}

		/* variable to simulations */
		std::vector<std::shared_ptr<VariableToSimulation>> var2sim;
		for (const auto &arg : opt_args["variable_to_simulation"])
			var2sim.push_back(
				AdjointOptUtils::create_variable_to_simulation(arg, states, variable_sizes));

		/* forms */
		std::shared_ptr<AdjointForm> obj = AdjointOptUtils::create_form(
			opt_args["functionals"], var2sim, states);

		return {obj, var2sim, states};
	}

	// std::vector<double> read_energy(const std::string &file)
	// {
	// 	std::ifstream energy_out(file);
	// 	std::vector<double> energies;
	// 	std::string line;
	// 	if (energy_out.is_open())
	// 	{
	// 		while (getline(energy_out, line))
	// 		{
	// 			energies.push_back(std::stod(line.substr(0, line.find(","))));
	// 		}
	// 	}
	// 	double starting_energy = energies[0];
	// 	double optimized_energy = energies[energies.size() - 1];

	// 	for (int i = 0; i < energies.size(); ++i)
	// 	{
	// 		if (i == 0)
	// 			std::cout << "initial " << energies[i] << std::endl;
	// 		else if (i == energies.size() - 1)
	// 			std::cout << "final " << energies[i] << std::endl;
	// 		else
	// 			std::cout << "step " << i << " " << energies[i] << std::endl;
	// 	}

	// 	return energies;
	// }

} // namespace

#if defined(NDEBUG) && !defined(WIN32)
std::string tagsopt = "[optimization]";
#else
std::string tagsopt = "[.][optimization]";
#endif

TEST_CASE("material-opt", tagsopt)
{
	const std::string name = "material-opt";
	const std::string root_folder = POLYFEM_DATA_DIR + std::string("/differentiable/optimizations/") + name + "/";

	json opt_args;
	load_json(root_folder + "run.json", opt_args);
	for (auto &arg : opt_args["states"])
		arg["path"] = root_folder + arg["path"].get<std::string>();

	auto [obj, var2sim, states] = prepare_test(opt_args);
	auto nl_problem = std::make_shared<AdjointNLProblem>(obj, var2sim, states, opt_args);

	/* DOF */
	int ndof = 0;
	std::vector<int> variable_sizes;
	for (const auto &arg : opt_args["parameters"])
	{
		int size = AdjointOptUtils::compute_variable_size(arg, states);
		ndof += size;
		variable_sizes.push_back(size);
	}

	Eigen::VectorXd x = AdjointOptUtils::inverse_evaluation(opt_args["parameters"], ndof, variable_sizes, var2sim);

	auto nl_solver = AdjointOptUtils::make_nl_solver(opt_args["solver"]["nonlinear"], opt_args["solver"]["linear"], 1);
	CHECK_THROWS_WITH(nl_solver->minimize(*nl_problem, x), Catch::Matchers::ContainsSubstring("Reached iteration limit"));

	json params = nl_solver->get_info();
	std::cout << "final energy " << params["energy"].get<double>() << "\n";

	REQUIRE(params["energy"].get<double>() == Catch::Approx(0.0023793444).epsilon(1e-2));
}

// TEST_CASE("friction-opt", "[optimization]")
// {
// 	run_opt_new("friction-opt");
// 	auto energies = read_energy("friction-opt");

// 	REQUIRE(energies[0] == Catch::Approx(0.000103767819516).epsilon(1e-1));
// 	REQUIRE(energies[energies.size() - 1] == Catch::Approx(3.26161994783e-07).epsilon(1e-1));
// }

// TEST_CASE("damping-opt", "[optimization]")
// {
// 	run_opt_new("damping-opt");
// 	auto energies = read_energy("damping-opt");

// 	REQUIRE(energies[0] == Catch::Approx(4.14517346014e-07).epsilon(1e-3));
// 	REQUIRE(energies[energies.size() - 1] == Catch::Approx(2.12684299792e-09).epsilon(1e-3));
// }

// // TEST_CASE("initial-opt", "[optimization]")
// // {
// // 	run_trajectory_opt("initial-opt");
// // 	auto energies = read_energy("initial-opt");

// // 	REQUIRE(energies[0] == Catch::Approx(0.147092).epsilon(1e-4));
// // 	REQUIRE(energies[energies.size() - 1] == Catch::Approx(0.109971).epsilon(1e-4));
// // }

TEST_CASE("topology-opt", "[optimization]")
{
	const std::string name = "topology-opt";
	const std::string root_folder = POLYFEM_DATA_DIR + std::string("/differentiable/optimizations/") + name + "/";

	json opt_args;
	load_json(root_folder + "run.json", opt_args);
	for (auto &arg : opt_args["states"])
		arg["path"] = root_folder + arg["path"].get<std::string>();

	auto [obj, var2sim, states] = prepare_test(opt_args);
	auto nl_problem = std::make_shared<AdjointNLProblem>(obj, var2sim, states, opt_args);

	/* DOF */
	int ndof = 0;
	std::vector<int> variable_sizes;
	for (const auto &arg : opt_args["parameters"])
	{
		int size = AdjointOptUtils::compute_variable_size(arg, states);
		ndof += size;
		variable_sizes.push_back(size);
	}

	Eigen::VectorXd x = AdjointOptUtils::inverse_evaluation(opt_args["parameters"], ndof, variable_sizes, var2sim);

	auto nl_solver = AdjointOptUtils::make_nl_solver(opt_args["solver"]["nonlinear"], opt_args["solver"]["linear"], 1);

	// nonlinear inequality constraints g(x) < 0
	{
		auto obj1 = std::make_shared<WeightedVolumeForm>(CompositeParametrization({std::make_shared<LinearFilter>(*(states[0]->mesh), 0.1)}), *(states[0]));
		obj1->set_weight(1 / 1.2);
		auto obj2 = std::make_shared<PlusConstCompositeForm>(obj1, -1);
		std::vector<std::shared_ptr<Form>> constraints = {{obj2}};
		auto constraint = std::make_shared<FullNLProblem>(constraints);
		std::dynamic_pointer_cast<polysolve::nonlinear::BoxConstraintSolver>(nl_solver)->add_constraint(constraint);
	}

	// run the optimization for a few steps
	nl_solver->minimize(*nl_problem, x);

	const json &params = nl_solver->get_info();
	std::cout << "final energy " << params["energy"].get<double>() << "\n";

	REQUIRE(params["energy"].get<double>() == Catch::Approx(0.726565).epsilon(1e-4));
}

TEST_CASE("AMIPS-debug", "[optimization]")
{
	const std::string root_folder = POLYFEM_DATA_DIR + std::string("/differentiable/optimizations/") + "AMIPS-debug" + "/";
	json opt_args;
	if (!load_json(resolve_output_path(root_folder, "run.json"), opt_args))
		log_and_throw_adjoint_error("Failed to load optimization json file!");

	opt_args = AdjointOptUtils::apply_opt_json_spec(opt_args, false);

	for (auto &state_arg : opt_args["states"])
		state_arg["path"] = resolve_output_path(root_folder, state_arg["path"]);

	json state_args = opt_args["states"];
	std::vector<std::shared_ptr<State>> states(state_args.size());
	int i = 0;
	for (const json &args : state_args)
	{
		json cur_args;
		if (!load_json(utils::resolve_path(args["path"], root_folder, false), cur_args))
			log_and_throw_adjoint_error("Can't find json for State {}", i);

		states[i++] = AdjointOptUtils::create_state(cur_args);
	}

	Eigen::VectorXd x(2);
	x << 0., 1.;

	std::vector<std::shared_ptr<VariableToSimulation>> variable_to_simulations;
	{
		variable_to_simulations.push_back(std::make_shared<ShapeVariableToSimulation>(states[0], CompositeParametrization()));

		VariableToBoundaryNodesExclusive variable_to_node(*states[0], {1});
		variable_to_simulations[0]->set_output_indexing(variable_to_node.get_output_indexing());
	}

	auto obj1 = std::make_shared<AMIPSForm>(variable_to_simulations, *states[0]);
	obj1->set_weight(1.0);

	std::vector<std::shared_ptr<AdjointForm>> forms({obj1});

	auto sum = std::make_shared<SumCompositeForm>(variable_to_simulations, forms);
	sum->set_weight(1.0);

	std::shared_ptr<solver::AdjointNLProblem> nl_problem = std::make_shared<solver::AdjointNLProblem>(sum, variable_to_simulations, states, opt_args);

	auto nl_solver = AdjointOptUtils::make_nl_solver(opt_args["solver"]["nonlinear"], opt_args["solver"]["linear"], 1);
	nl_solver->minimize(*nl_problem, x);

	const json &params = nl_solver->get_info();
	std::cout << "final energy " << params["energy"].get<double>() << "\n";

	REQUIRE(params["energy"].get<double>() == Catch::Approx(1.00006).epsilon(1e-4));
}

TEST_CASE("shape-stress-opt", tagsopt)
{
	const std::string root_folder = POLYFEM_DATA_DIR + std::string("/differentiable/optimizations/") + "shape-stress-opt" + "/";

	json opt_args;
	load_json(root_folder + "run.json", opt_args);
	for (auto &arg : opt_args["states"])
		arg["path"] = root_folder + arg["path"].get<std::string>();

	auto [obj, var2sim, states] = prepare_test(opt_args);
	auto nl_problem = std::make_shared<AdjointNLProblem>(obj, var2sim, states, opt_args);

	/* DOF */
	int ndof = 0;
	std::vector<int> variable_sizes;
	for (const auto &arg : opt_args["parameters"])
	{
		int size = AdjointOptUtils::compute_variable_size(arg, states);
		ndof += size;
		variable_sizes.push_back(size);
	}

	Eigen::VectorXd x = AdjointOptUtils::inverse_evaluation(opt_args["parameters"], ndof, variable_sizes, var2sim);

	for (auto &v2s : var2sim)
		v2s->update(x);

	auto nl_solver = AdjointOptUtils::make_nl_solver(opt_args["solver"]["nonlinear"], opt_args["solver"]["linear"], 1);
	CHECK_THROWS_WITH(nl_solver->minimize(*nl_problem, x), Catch::Matchers::ContainsSubstring("Reached iteration limit"));

	const json &params = nl_solver->get_info();
	std::cout << "final energy " << params["energy"].get<double>() << "\n";

	// REQUIRE(energies[0] == Catch::Approx(0.105955475999).epsilon(1e-4));
	REQUIRE(params["energy"].get<double>() == Catch::Approx(0.0589966856256).epsilon(1e-4));

	// REQUIRE(energies[0] == Catch::Approx(12.0735).epsilon(1e-4));
	// REQUIRE(energies[energies.size() - 1] == Catch::Approx(11.3886).epsilon(1e-4));
}

// TEST_CASE("shape-trajectory-surface-opt-new", "[optimization]")
// {
// 	run_opt_new("shape-trajectory-surface-opt-new");
// 	auto energies = read_energy("shape-trajectory-surface-opt-new");

// 	REQUIRE(energies[0] == Catch::Approx(6.1658e-05).epsilon(1e-3));
// 	REQUIRE(energies[energies.size() - 1] == Catch::Approx(3.6194e-05).epsilon(1e-3));
// }

// TEST_CASE("shape-trajectory-surface-opt", "[optimization]")
// {
// 	const std::string root_folder = POLYFEM_DATA_DIR + std::string("/../optimizations/") + "shape-trajectory-surface-opt-bspline" + "/";
// 	json opt_args;
// 	if (!load_json(resolve_output_path(root_folder, "run.json"), opt_args))
// 		log_and_throw_adjoint_error("Failed to load optimization json file!");

// 	for (auto &state_arg : opt_args["states"])
// 		state_arg["path"] = resolve_output_path(root_folder, state_arg["path"]);

// 	json state_args = opt_args["states"];
// 	std::vector<std::shared_ptr<State>> states(state_args.size());
// 	int i = 0;
// 	for (const json &args : state_args)
// 	{
// 		json cur_args;
// 		if (!load_json(utils::resolve_path(args["path"], root_folder, false), cur_args))
// 			log_and_throw_adjoint_error("Can't find json for State {}", i);

// 		states[i++] = AdjointOptUtils::create_state(cur_args);
// 	}

// 	Eigen::VectorXd x;
// 	int opt_bnodes = 0;
// 	int dim;
// 	{
// 		const auto &mesh = states[0]->mesh;
// 		const auto &bases = states[0]->bases;
// 		const auto &gbases = states[0]->geom_bases();
// 		dim = mesh->dimension();

// 		std::set<int> node_ids;
// 		std::set<int> total_bnode_ids;
// 		for (const auto &lb : states[0]->total_local_boundary)
// 		{
// 			const int e = lb.element_id();
// 			for (int i = 0; i < lb.size(); ++i)
// 			{
// 				const int primitive_global_id = lb.global_primitive_id(i);
// 				const int boundary_id = mesh->get_boundary_id(primitive_global_id);
// 				const auto nodes = gbases[e].local_nodes_for_primitive(primitive_global_id, *mesh);

// 				if (boundary_id == 4)
// 					for (long n = 0; n < nodes.size(); ++n)
// 						node_ids.insert(gbases[e].bases[nodes(n)].global()[0].index);
// 			}
// 		}
// 		opt_bnodes = node_ids.size();
// 	}
// 	x.resize(opt_bnodes * dim);

// 	std::vector<std::shared_ptr<VariableToSimulation>>
// 		variable_to_simulations;
// 	{
// 		std::vector<std::shared_ptr<Parametrization>> spline_boundary_map_list = {};

// 		variable_to_simulations.push_back(std::make_shared<ShapeVariableToSimulation>(states[0], CompositeParametrization(spline_boundary_map_list)));
// 		VariableToBoundaryNodes variable_to_node(*states[0], {4});
// 		variable_to_simulations[0]->set_output_indexing(variable_to_node.get_output_indexing());
// 	}

// 	{
// 		Eigen::MatrixXd V;
// 		states[0]->get_vertices(V);
// 		Eigen::VectorXd V_flat = utils::flatten(V);

// 		auto b_idx = variable_to_simulations[0]->get_output_indexing(x);
// 		assert(b_idx.size() == (opt_bnodes * dim));
// 		for (int i = 0; i < opt_bnodes; ++i)
// 			for (int k = 0; k < dim; ++k)
// 				x(i * dim + k) = V_flat(b_idx(i * dim + k));
// 	}

// 	auto target = std::make_shared<TargetForm>(variable_to_simulations, *states[0], opt_args["functionals"][0]);
// 	target->set_reference(states[1], {2});
// 	auto obj1 = std::make_shared<TransientForm>(variable_to_simulations, 4, 0.1, "final", std::vector<int>(), target);
// 	obj1->set_weight(1.0);

// 	std::vector<std::shared_ptr<AdjointForm>> forms({obj1});

// 	auto sum = std::make_shared<SumCompositeForm>(variable_to_simulations, forms);
// 	sum->set_weight(1.0);

// 	std::shared_ptr<solver::AdjointNLProblem> nl_problem = std::make_shared<solver::AdjointNLProblem>(sum, variable_to_simulations, states, opt_args);

// 	nl_problem->solution_changed(x);

// 	auto nl_solver = AdjointOptUtils::make_nl_solver(opt_args["solver"]["nonlinear"]);
// 	// Expect this simple example to converge
// 	nl_solver->minimize(*nl_problem, x);

// 	auto energies = read_energy("shape-trajectory-surface-opt-bspline");

// 	REQUIRE(energies[0] == Catch::Approx(8.1934e-04).epsilon(1e-3));
// 	REQUIRE(energies[energies.size() - 1] == Catch::Approx(6.809e-14).epsilon(1e-3));
// }

// TEST_CASE("shape-trajectory-surface-opt-bspline", "[optimization]")
// {
// 	const std::string root_folder = POLYFEM_DATA_DIR + std::string("/../optimizations/") + "shape-trajectory-surface-opt-bspline" + "/";
// 	json opt_args;
// 	if (!load_json(resolve_output_path(root_folder, "run.json"), opt_args))
// 		log_and_throw_adjoint_error("Failed to load optimization json file!");

// 	for (auto &state_arg : opt_args["states"])
// 		state_arg["path"] = resolve_output_path(root_folder, state_arg["path"]);

// 	json state_args = opt_args["states"];
// 	std::vector<std::shared_ptr<State>> states(state_args.size());
// 	int i = 0;
// 	for (const json &args : state_args)
// 	{
// 		json cur_args;
// 		if (!load_json(utils::resolve_path(args["path"], root_folder, false), cur_args))
// 			log_and_throw_adjoint_error("Can't find json for State {}", i);

// 		states[i++] = AdjointOptUtils::create_state(cur_args);
// 	}

// 	Eigen::VectorXd x;
// 	int opt_bnodes = 0;
// 	int dim;
// 	{
// 		const auto &mesh = states[0]->mesh;
// 		const auto &bases = states[0]->bases;
// 		const auto &gbases = states[0]->geom_bases();
// 		dim = mesh->dimension();

// 		std::set<int> node_ids;
// 		std::set<int> total_bnode_ids;
// 		for (const auto &lb : states[0]->total_local_boundary)
// 		{
// 			const int e = lb.element_id();
// 			for (int i = 0; i < lb.size(); ++i)
// 			{
// 				const int primitive_global_id = lb.global_primitive_id(i);
// 				const int boundary_id = mesh->get_boundary_id(primitive_global_id);
// 				const auto nodes = gbases[e].local_nodes_for_primitive(primitive_global_id, *mesh);

// 				if (boundary_id == 4)
// 					for (long n = 0; n < nodes.size(); ++n)
// 						node_ids.insert(gbases[e].bases[nodes(n)].global()[0].index);
// 			}
// 		}
// 		opt_bnodes = node_ids.size();
// 	}
// 	x.resize(4);

// 	Eigen::MatrixXd initial_control_points(4, 2);
// 	initial_control_points << 0, -1,
// 		0.66666667, -0.33333333,
// 		0.66666667, 0.33333333,
// 		0, 1;
// 	initial_control_points.col(0).array() += 0.5;

// 	Eigen::MatrixXd final_control_points(4, 2);
// 	final_control_points << 0, -1,
// 		0.7, -0.5,
// 		0.7, 0.5,
// 		0, 1;
// 	final_control_points.col(0).array() += 0.5;

// 	Eigen::VectorXd knots(8);
// 	knots << 0,
// 		0,
// 		0,
// 		0,
// 		1,
// 		1,
// 		1,
// 		1;

// 	std::vector<std::shared_ptr<VariableToSimulation>>
// 		variable_to_simulations;
// 	{
// 		std::vector<std::shared_ptr<Parametrization>> spline_boundary_map_list = {std::make_shared<BSplineParametrization1DTo2D>(initial_control_points, knots, opt_bnodes, true)};

// 		variable_to_simulations.push_back(std::make_shared<ShapeVariableToSimulation>(states[0], CompositeParametrization(spline_boundary_map_list)));

// 		VariableToBoundaryNodes variable_to_node(*states[0], 4);
// 		variable_to_simulations[0]->set_output_indexing(variable_to_node.get_output_indexing());
// 	}

// 	{
// 		Eigen::MatrixXd V;
// 		states[0]->get_vertices(V);
// 		Eigen::VectorXd V_flat = utils::flatten(V);

// 		auto b_idx = variable_to_simulations[0]->get_output_indexing(x);
// 		assert(b_idx.size() == (opt_bnodes * dim));
// 		Eigen::VectorXd y(opt_bnodes * dim);
// 		for (int i = 0; i < opt_bnodes; ++i)
// 			for (int k = 0; k < dim; ++k)
// 				y(i * dim + k) = V_flat(b_idx(i * dim + k));

// 		x = variable_to_simulations[0]->get_parametrization().inverse_eval(y);

// 		assert((x - utils::flatten(initial_control_points).segment(2, 4)).norm() < 1e-12);
// 	}

// 	auto target = std::make_shared<TargetForm>(variable_to_simulations, *states[0], opt_args["functionals"][0]);
// 	target->set_reference(states[1], {2});
// 	auto obj1 = std::make_shared<TransientForm>(variable_to_simulations, 4, 0.1, "final", std::vector<int>(), target);
// 	obj1->set_weight(1.0);

// 	std::vector<std::shared_ptr<AdjointForm>> forms({obj1});

// 	auto sum = std::make_shared<SumCompositeForm>(variable_to_simulations, forms);
// 	sum->set_weight(1.0);

// 	std::shared_ptr<solver::AdjointNLProblem> nl_problem = std::make_shared<solver::AdjointNLProblem>(sum, variable_to_simulations, states, opt_args);

// 	nl_problem->solution_changed(x);

// 	auto nl_solver = AdjointOptUtils::make_nl_solver(opt_args["solver"]["nonlinear"]);
// 	CHECK_THROWS_WITH(nl_solver->minimize(*nl_problem, x), Catch::Matchers::ContainsSubstring("Reached iteration limit"));

// 	auto energies = read_energy("shape-trajectory-surface-opt-bspline");

// 	REQUIRE(energies[0] == Catch::Approx(6.1658e-05).epsilon(1e-3));
// 	REQUIRE(energies[energies.size() - 1] == Catch::Approx(1.056e-8).epsilon(1e-3));
// }

// TEST_CASE("shape-stress-bbw-opt", "[optimization]")
// {
// 	const std::string name = "shape-stress-bbw-opt";
// 	const std::string root_folder = POLYFEM_DATA_DIR + std::string("/differentiable/optimizations/") + name + "/";
<<<<<<< HEAD
=======
// 	json opt_args;
// 	if (!load_json(resolve_output_path(root_folder, "run.json"), opt_args))
// 		log_and_throw_adjoint_error("Failed to load optimization json file!");
>>>>>>> 076bf15d

// 	json opt_args;
// 	load_json(root_folder + "run.json", opt_args);
// 	for (auto &arg : opt_args["states"])
// 		arg["path"] = root_folder + arg["path"].get<std::string>();

// 	auto [obj, var2sim, states] = prepare_test(opt_args);
// 	auto nl_problem = std::make_shared<AdjointNLProblem>(obj, var2sim, states, opt_args);

// 	/* DOF */
// 	int ndof = 0;
// 	std::vector<int> variable_sizes;
// 	for (const auto &arg : opt_args["parameters"])
// 	{
<<<<<<< HEAD
// 		int size = AdjointOptUtils::compute_variable_size(arg, states);
// 		ndof += size;
// 		variable_sizes.push_back(size);
=======
// 		// create simulators based on json inputs
// 		int i = 0;
// 		for (const json &args : state_args)
// 		{
// 			json cur_args;
// 			if (!load_json(utils::resolve_path(args["path"], root_folder, false), cur_args))
// 				log_and_throw_adjoint_error("Can't find json for State {}", i);

// 			states[i++] = AdjointOptUtils::create_state(cur_args);
// 		}

// 		// initialize optimization variable and assign elastic parameters to simulators
// 		int ndof = 0;
// 		std::vector<int> variable_sizes;
// 		for (const auto &arg : opt_args["parameters"])
// 		{
// 			int size = AdjointOptUtils::compute_variable_size(arg, states);
// 			ndof += size;
// 			variable_sizes.push_back(size);
// 		}

// 		// define mappings from optimization variable x to material parameters in states
// 		for (const auto &arg : opt_args["variable_to_simulation"])
// 			variable_to_simulations.push_back(AdjointOptUtils::create_variable_to_simulation(arg, states, variable_sizes));

// 		x.setZero(ndof);
// 		int var = 0;
// 		for (const auto &arg : opt_args["parameters"])
// 		{
// 			x += variable_to_simulations[var++]->inverse_eval();
// 		}

// 		// define optimization objective -- sum of compliance of the same structure under different loads
// 		std::shared_ptr<SumCompositeForm> obj = std::dynamic_pointer_cast<SumCompositeForm>(AdjointOptUtils::create_form(opt_args["functionals"], variable_to_simulations, states));

// 		nl_problem = std::make_shared<solver::AdjointNLProblem>(obj, variable_to_simulations, states, opt_args);

// 		nl_problem->solution_changed(x);
>>>>>>> 076bf15d
// 	}

// 	Eigen::VectorXd x = AdjointOptUtils::inverse_evaluation(opt_args["parameters"], ndof, variable_sizes, var2sim);

// 	auto nl_solver = AdjointOptUtils::make_nl_solver(opt_args["solver"]["nonlinear"], opt_args["solver"]["linear"], 1);
// 	CHECK_THROWS_WITH(nl_solver->minimize(*nl_problem, x), Catch::Matchers::ContainsSubstring("Reached iteration limit"));

// 	json params = nl_solver->get_info();
// 	std::cout << "final energy " << params["energy"].get<double>() << "\n";
// 	// REQUIRE(energies[0] == Catch::Approx(26.158).epsilon(1e-3));
// 	REQUIRE(params["energy"].get<double>() == Catch::Approx(24.846).epsilon(1e-3));
// }

// TEST_CASE("multiparameter-sdf-trajectory-surface-opt", "[optimization]")
// {
// 	run_opt_new("multiparameter-sdf-trajectory-surface-opt");
// 	auto energies = read_energy("multiparameter-sdf-trajectory-surface-opt");

// 	REQUIRE(energies[0] == Catch::Approx(0.15327).epsilon(1e-3));
// 	REQUIRE(energies[energies.size() - 1] == Catch::Approx(0.11259).epsilon(1e-3));
// }

// // TEST_CASE("sdf-test", "[optimization]")
// // {
// // 	const std::string path = POLYFEM_DATA_DIR + std::string("/../optimizations/multiparameter-sdf-trajectory-surface-opt");

// // 	json in_args;
// // 	load_json(path + "/state.json", in_args);
// // 	auto state = AdjointOptUtils::create_state(in_args);
// // 	json args = R"(
// // 		{
// // 			"surface_selection": [3, 4]
// // 		}
// // 	)"_json;
// // 	SDFTargetObjective sdf(*state, nullptr, args);
// // 	Eigen::MatrixXd control_points(4, 2);
// // 	control_points << 0, 1,
// // 		0.5, 0.7,
// // 		0.5, 0.3,
// // 		0, 0;
// // 	Eigen::VectorXd knots(8);
// // 	knots << 0, 0, 0, 0, 1, 1, 1, 1;
// // 	Eigen::MatrixXd delta(2, 1);
// // 	delta << 0.1, 0.1;
// // 	sdf.set_bspline_target(control_points, knots, delta(0));

// // 	int sampling = (int)(3 / delta(0));
// // 	int upsampling = 1000;
// // 	Eigen::MatrixXd distance(sampling, sampling);
// // 	Eigen::MatrixXd grad_x;
// // 	Eigen::MatrixXd grad_y;
// // 	grad_x.setZero(sampling, sampling);
// // 	grad_y.setZero(sampling, sampling);
// // 	Eigen::MatrixXd bounds(2, 2);
// // 	bounds << -1, 2,
// // 		-1, 2;
// // 	for (int i = 0; i < sampling; ++i)
// // 		for (int j = 0; j < sampling; ++j)
// // 		{
// // 			double x = bounds(0, 0) + j * (bounds(0, 1) - bounds(0, 0)) / (double)sampling;
// // 			double y = bounds(1, 1) - i * (bounds(1, 1) - bounds(1, 0)) / (double)sampling;
// // 			Eigen::MatrixXd point(2, 1);
// // 			point << x, y;
// // 			double d;
// // 			Eigen::MatrixXd g;
// // 			sdf.compute_distance(point, d);
// // 			distance(i, j) = d;
// // 			grad_x(i, j) = 0;
// // 			grad_y(i, j) = 0;
// // 		}
// // 	for (int i = 1; i < sampling - 1; ++i)
// // 		for (int j = 1; j < sampling - 1; ++j)
// // 		{
// // 			grad_x(i, j) = (1. / 2. / delta(0)) * (distance(i, j + 1) - distance(i, j - 1));
// // 			grad_y(i, j) = (1. / 2. / delta(0)) * (distance(i - 1, j) - distance(i + 1, j));
// // 		}

// // 	save_mat(distance, "orig_distance.txt");
// // 	save_mat(grad_x, "orig_grad_x.txt");
// // 	save_mat(grad_y, "orig_grad_y.txt");

// // 	distance.resize(upsampling, upsampling);
// // 	grad_x.resize(upsampling, upsampling);
// // 	grad_y.resize(upsampling, upsampling);
// // 	for (int i = 0; i < upsampling; ++i)
// // 		for (int j = 0; j < upsampling; ++j)
// // 		{
// // 			double x = bounds(0, 0) + j * (bounds(0, 1) - bounds(0, 0)) / (double)upsampling;
// // 			double y = bounds(1, 1) - i * (bounds(1, 1) - bounds(1, 0)) / (double)upsampling;
// // 			Eigen::MatrixXd point(2, 1);
// // 			point << x, y;
// // 			double d;
// // 			Eigen::MatrixXd g;
// // 			sdf.evaluate(point, d, g);
// // 			// sdf.compute_distance(point, d);
// // 			distance(i, j) = d;
// // 			grad_x(i, j) = g(0);
// // 			grad_y(i, j) = g(1);
// // 		}

// // 	save_mat(distance, "distance.txt");
// // 	save_mat(grad_x, "grad_x.txt");
// // 	save_mat(grad_y, "grad_y.txt");
// // }

// TEST_CASE("3d-bspline-shape-trajectory-opt", "[optimization]")
// {
// 	run_opt_new("3d-bspline-shape-trajectory-opt");
// 	auto energies = read_energy("3d-bspline-shape-trajectory-opt");

// 	REQUIRE(energies[0] == Catch::Approx(0.00473695).epsilon(1e-3));
// 	REQUIRE(energies[energies.size() - 1] == Catch::Approx(0.0004626948).epsilon(1e-4));
// }

// TEST_CASE("3d-bspline-shape-matching", "[optimization]")
// {
// 	std::string name = "3d-bspline-shape-matching";
// 	const std::string root_folder = POLYFEM_DATA_DIR + std::string("/differentiable/optimizations/") + name + "/";
// 	json opt_args;
// 	if (!load_json(resolve_output_path(root_folder, "run.json"), opt_args))
// 		log_and_throw_adjoint_error("Failed to load optimization json file!");

// 	opt_args = AdjointOptUtils::apply_opt_json_spec(opt_args, false);

// 	for (auto &state_arg : opt_args["states"])
// 		state_arg["path"] = resolve_output_path(root_folder, state_arg["path"]);

// 	json state_args = opt_args["states"];
// 	std::shared_ptr<solver::AdjointNLProblem> nl_problem;
// 	std::vector<std::shared_ptr<State>> states(state_args.size());
// 	Eigen::VectorXd x;
// 	std::vector<std::shared_ptr<VariableToSimulation>> variable_to_simulations;
// 	{
// 		// create simulators based on json inputs
// 		int i = 0;
// 		for (const json &args : state_args)
// 		{
// 			json cur_args;
// 			if (!load_json(utils::resolve_path(args["path"], root_folder, false), cur_args))
// 				log_and_throw_adjoint_error("Can't find json for State {}", i);

// 			states[i++] = AdjointOptUtils::create_state(cur_args);
// 		}

// 		// initialize optimization variable and assign elastic parameters to simulators
// 		int ndof = 0;
// 		std::vector<int> variable_sizes;
// 		for (const auto &arg : opt_args["parameters"])
// 		{
// 			int size = AdjointOptUtils::compute_variable_size(arg, states);
// 			ndof += size;
// 			variable_sizes.push_back(size);
// 		}

// 		// define mappings from optimization variable x to material parameters in states
// 		for (const auto &arg : opt_args["variable_to_simulation"])
// 			variable_to_simulations.push_back(AdjointOptUtils::create_variable_to_simulation(arg, states, variable_sizes));

// 		x.setZero(ndof);
// 		int var = 0;
// 		for (const auto &arg : opt_args["parameters"])
// 		{
// 			x += variable_to_simulations[var++]->inverse_eval();
// 		}

// 		// define optimization objective -- sum of compliance of the same structure under different loads
// 		std::shared_ptr<SumCompositeForm> obj = std::dynamic_pointer_cast<SumCompositeForm>(AdjointOptUtils::create_form(opt_args["functionals"], variable_to_simulations, states));

// 		nl_problem = std::make_shared<solver::AdjointNLProblem>(obj, variable_to_simulations, states, opt_args);

// 		nl_problem->solution_changed(x);
// 	}

// 	auto nl_solver = AdjointOptUtils::make_nl_solver(opt_args["solver"]["nonlinear"]);

// 	// run the optimization for a few steps
// 	CHECK_THROWS_WITH(nl_solver->minimize(*nl_problem, x), Catch::Matchers::ContainsSubstring("Reached iteration limit"));

// 	// check if the objective at these steps are correct
// 	auto energies = read_energy(name);

// 	REQUIRE(energies[0] == Catch::Approx(0.03155).epsilon(1e-4));
// 	REQUIRE(energies[energies.size() - 1] == Catch::Approx(0.0028353).epsilon(1e-4));
// }

// TEST_CASE("3d-bspline-shape-mesh-matching", "[optimization]")
// {
// 	std::string name = "3d-bspline-shape-mesh-matching";
// 	const std::string root_folder = POLYFEM_DATA_DIR + std::string("/differentiable/optimizations/") + name + "/";
// 	json opt_args;
// 	if (!load_json(resolve_output_path(root_folder, "run.json"), opt_args))
// 		log_and_throw_adjoint_error("Failed to load optimization json file!");

// 	opt_args = AdjointOptUtils::apply_opt_json_spec(opt_args, false);

// 	opt_args["functionals"][0]["static_objective"]["mesh_path"] = resolve_output_path(root_folder, opt_args["functionals"][0]["static_objective"]["mesh_path"]);

// 	for (auto &state_arg : opt_args["states"])
// 		state_arg["path"] = resolve_output_path(root_folder, state_arg["path"]);

// 	json state_args = opt_args["states"];
// 	std::shared_ptr<solver::AdjointNLProblem> nl_problem;
// 	std::vector<std::shared_ptr<State>> states(state_args.size());
// 	Eigen::VectorXd x;
// 	std::vector<std::shared_ptr<VariableToSimulation>> variable_to_simulations;
// 	{
// 		// create simulators based on json inputs
// 		int i = 0;
// 		for (const json &args : state_args)
// 		{
// 			json cur_args;
// 			if (!load_json(utils::resolve_path(args["path"], root_folder, false), cur_args))
// 				log_and_throw_adjoint_error("Can't find json for State {}", i);

// 			states[i++] = AdjointOptUtils::create_state(cur_args);
// 		}

// 		// initialize optimization variable and assign elastic parameters to simulators
// 		int ndof = 0;
// 		std::vector<int> variable_sizes;
// 		for (const auto &arg : opt_args["parameters"])
// 		{
// 			int size = AdjointOptUtils::compute_variable_size(arg, states);
// 			ndof += size;
// 			variable_sizes.push_back(size);
// 		}

// 		// define mappings from optimization variable x to material parameters in states
// 		for (const auto &arg : opt_args["variable_to_simulation"])
// 			variable_to_simulations.push_back(AdjointOptUtils::create_variable_to_simulation(arg, states, variable_sizes));

// 		x.setZero(ndof);
// 		int var = 0;
// 		for (const auto &arg : opt_args["parameters"])
// 		{
// 			x += variable_to_simulations[var++]->inverse_eval();
// 		}

// 		// define optimization objective -- sum of compliance of the same structure under different loads
// 		std::shared_ptr<SumCompositeForm> obj = std::dynamic_pointer_cast<SumCompositeForm>(AdjointOptUtils::create_form(opt_args["functionals"], variable_to_simulations, states));

// 		nl_problem = std::make_shared<solver::AdjointNLProblem>(obj, variable_to_simulations, states, opt_args);

// 		nl_problem->solution_changed(x);
// 	}

// 	auto nl_solver = AdjointOptUtils::make_nl_solver(opt_args["solver"]["nonlinear"]);

// 	// run the optimization for a few steps
// 	CHECK_THROWS_WITH(nl_solver->minimize(*nl_problem, x), Catch::Matchers::ContainsSubstring("Reached iteration limit"));

// 	// check if the objective at these steps are correct
// 	auto energies = read_energy(name);

// 	REQUIRE(energies[0] == Catch::Approx(0.03155).epsilon(1e-4));
// 	REQUIRE(energies[energies.size() - 1] == Catch::Approx(0.0028360).epsilon(1e-4));
// }

// TEST_CASE("2d-shape-traction-force", "[optimization]")
// {
// 	std::string name = "2d-shape-traction-force";
// 	const std::string root_folder = POLYFEM_DATA_DIR + std::string("/differentiable/optimizations/") + name + "/";
// 	json opt_args;
// 	if (!load_json(resolve_output_path(root_folder, "run.json"), opt_args))
// 		log_and_throw_adjoint_error("Failed to load optimization json file!");

// 	opt_args = AdjointOptUtils::apply_opt_json_spec(opt_args, false);

// 	for (auto &state_arg : opt_args["states"])
// 		state_arg["path"] = resolve_output_path(root_folder, state_arg["path"]);

// 	json state_args = opt_args["states"];
// 	std::shared_ptr<solver::AdjointNLProblem> nl_problem;
// 	std::vector<std::shared_ptr<State>> states(state_args.size());
// 	Eigen::VectorXd x;
// 	std::vector<std::shared_ptr<VariableToSimulation>> variable_to_simulations;
// 	{
// 		// create simulators based on json inputs
// 		int i = 0;
// 		for (const json &args : state_args)
// 		{
// 			json cur_args;
// 			if (!load_json(utils::resolve_path(args["path"], root_folder, false), cur_args))
// 				log_and_throw_adjoint_error("Can't find json for State {}", i);

// 			states[i++] = AdjointOptUtils::create_state(cur_args);
// 		}

// 		// initialize optimization variable and assign elastic parameters to simulators
// 		int ndof = 0;
// 		std::vector<int> variable_sizes;
// 		for (const auto &arg : opt_args["parameters"])
// 		{
// 			int size = AdjointOptUtils::compute_variable_size(arg, states);
// 			ndof += size;
// 			variable_sizes.push_back(size);
// 		}

// 		// define mappings from optimization variable x to material parameters in states
// 		for (const auto &arg : opt_args["variable_to_simulation"])
// 			variable_to_simulations.push_back(AdjointOptUtils::create_variable_to_simulation(arg, states, variable_sizes));

// 		x.setZero(ndof);
// 		int var = 0;
// 		for (const auto &arg : opt_args["parameters"])
// 		{
// 			x += variable_to_simulations[var++]->inverse_eval();
// 		}

// 		// define optimization objective -- sum of compliance of the same structure under different loads
// 		std::shared_ptr<SumCompositeForm> obj = std::dynamic_pointer_cast<SumCompositeForm>(AdjointOptUtils::create_form(opt_args["functionals"], variable_to_simulations, states));

// 		nl_problem = std::make_shared<solver::AdjointNLProblem>(obj, variable_to_simulations, states, opt_args);

// 		nl_problem->solution_changed(x);
// 	}

// 	auto nl_solver = AdjointOptUtils::make_nl_solver(opt_args["solver"]["nonlinear"]);

// 	// run the optimization for a few steps
// 	CHECK_THROWS_WITH(nl_solver->minimize(*nl_problem, x), Catch::Matchers::ContainsSubstring("Reached iteration limit"));

// 	// check if the objective at these steps are correct
// 	auto energies = read_energy(name);

// 	REQUIRE(energies[0] == Approx(955.23).epsilon(1e-4));
// 	REQUIRE(energies[energies.size() - 1] == Approx(20.7053).epsilon(1e-4));
// }

TEST_CASE("3d-shape-layer-thickness", tagsopt)
{
	std::string name = "3d-shape-layer-thickness";
	const std::string root_folder = POLYFEM_DATA_DIR + std::string("/differentiable/optimizations/") + name + "/";

	json opt_args;
	load_json(root_folder + "run.json", opt_args);
	for (auto &arg : opt_args["states"])
		arg["path"] = root_folder + arg["path"].get<std::string>();

	auto [obj, var2sim, states] = prepare_test(opt_args);
	auto nl_problem = std::make_shared<AdjointNLProblem>(obj, var2sim, states, opt_args);

	/* DOF */
	int ndof = 0;
	std::vector<int> variable_sizes;
	for (const auto &arg : opt_args["parameters"])
	{
		int size = AdjointOptUtils::compute_variable_size(arg, states);
		ndof += size;
		variable_sizes.push_back(size);
	}

	Eigen::VectorXd x = AdjointOptUtils::inverse_evaluation(opt_args["parameters"], ndof, variable_sizes, var2sim);

	auto nl_solver = AdjointOptUtils::make_nl_solver(opt_args["solver"]["nonlinear"], opt_args["solver"]["linear"], 1);
	CHECK_THROWS_WITH(nl_solver->minimize(*nl_problem, x), Catch::Matchers::ContainsSubstring("Reached iteration limit"));

	json params = nl_solver->get_info();
	std::cout << "final energy " << params["energy"].get<double>() << "\n";

	// REQUIRE(energies[0] == Approx(2.0253e-3).epsilon(1e-4));
	// REQUIRE(energies[energies.size() - 1] == Approx(0.4913e-3).epsilon(1e-4));

	// REQUIRE(energies[0] == Catch::Approx(0.105955475999).epsilon(1e-4));
	REQUIRE(params["energy"].get<double>() == Catch::Approx(0.4913e-3).epsilon(1e-4));
}<|MERGE_RESOLUTION|>--- conflicted
+++ resolved
@@ -566,31 +566,22 @@
 // {
 // 	const std::string name = "shape-stress-bbw-opt";
 // 	const std::string root_folder = POLYFEM_DATA_DIR + std::string("/differentiable/optimizations/") + name + "/";
-<<<<<<< HEAD
-=======
+
 // 	json opt_args;
 // 	if (!load_json(resolve_output_path(root_folder, "run.json"), opt_args))
 // 		log_and_throw_adjoint_error("Failed to load optimization json file!");
->>>>>>> 076bf15d
-
-// 	json opt_args;
-// 	load_json(root_folder + "run.json", opt_args);
-// 	for (auto &arg : opt_args["states"])
-// 		arg["path"] = root_folder + arg["path"].get<std::string>();
-
-// 	auto [obj, var2sim, states] = prepare_test(opt_args);
-// 	auto nl_problem = std::make_shared<AdjointNLProblem>(obj, var2sim, states, opt_args);
-
-// 	/* DOF */
-// 	int ndof = 0;
-// 	std::vector<int> variable_sizes;
-// 	for (const auto &arg : opt_args["parameters"])
-// 	{
-<<<<<<< HEAD
-// 		int size = AdjointOptUtils::compute_variable_size(arg, states);
-// 		ndof += size;
-// 		variable_sizes.push_back(size);
-=======
+
+// 	opt_args = AdjointOptUtils::apply_opt_json_spec(opt_args, false);
+
+// 	for (auto &state_arg : opt_args["states"])
+// 		state_arg["path"] = resolve_output_path(root_folder, state_arg["path"]);
+
+// 	json state_args = opt_args["states"];
+// 	std::shared_ptr<solver::AdjointNLProblem> nl_problem;
+// 	std::vector<std::shared_ptr<State>> states(state_args.size());
+// 	Eigen::VectorXd x;
+// 	std::vector<std::shared_ptr<VariableToSimulation>> variable_to_simulations;
+// 	{
 // 		// create simulators based on json inputs
 // 		int i = 0;
 // 		for (const json &args : state_args)
@@ -611,26 +602,6 @@
 // 			ndof += size;
 // 			variable_sizes.push_back(size);
 // 		}
-
-// 		// define mappings from optimization variable x to material parameters in states
-// 		for (const auto &arg : opt_args["variable_to_simulation"])
-// 			variable_to_simulations.push_back(AdjointOptUtils::create_variable_to_simulation(arg, states, variable_sizes));
-
-// 		x.setZero(ndof);
-// 		int var = 0;
-// 		for (const auto &arg : opt_args["parameters"])
-// 		{
-// 			x += variable_to_simulations[var++]->inverse_eval();
-// 		}
-
-// 		// define optimization objective -- sum of compliance of the same structure under different loads
-// 		std::shared_ptr<SumCompositeForm> obj = std::dynamic_pointer_cast<SumCompositeForm>(AdjointOptUtils::create_form(opt_args["functionals"], variable_to_simulations, states));
-
-// 		nl_problem = std::make_shared<solver::AdjointNLProblem>(obj, variable_to_simulations, states, opt_args);
-
-// 		nl_problem->solution_changed(x);
->>>>>>> 076bf15d
-// 	}
 
 // 	Eigen::VectorXd x = AdjointOptUtils::inverse_evaluation(opt_args["parameters"], ndof, variable_sizes, var2sim);
 
