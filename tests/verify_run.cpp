--- conflicted
+++ resolved
@@ -225,7 +225,6 @@
 	}
 }
 
-<<<<<<< HEAD
 
 
 const std::string CONTACT_TEST_FOLDER = POLYFEM_TEST_DIR + std::string("/../contact-tests/");
@@ -321,7 +320,8 @@
         spdlog::error("Solve failed!");
         REQUIRE(false);
     }
-=======
+}
+
 TEST_CASE("contact_2d", tagsrun)
 {
 	run_data("contact_2d", POLYFEM_DATA_DIR);
@@ -355,5 +355,4 @@
 TEST_CASE("runners-polyspline", tagsrun)
 {
 	run_data("polyspline_test_list", POLYFEM_POLYSPLINE_DIR);
->>>>>>> 2c72dfb2
 }