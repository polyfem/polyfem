--- conflicted
+++ resolved
@@ -3,7 +3,6 @@
 #include <polyfem/solver/forms/ContactForm.hpp>
 #include <polyfem/solver/forms/ElasticForm.hpp>
 #include <polyfem/solver/forms/FrictionForm.hpp>
-#include <polyfem/solver/forms/DampingForm.hpp>
 #include <polyfem/solver/forms/InertiaForm.hpp>
 #include <polyfem/solver/forms/LaggedRegForm.hpp>
 
@@ -144,10 +143,6 @@
 	const bool apply_DBC = false; // GENERATE(true, false);
 	const int ndof = state_ptr->n_bases * state_ptr->mesh->dimension();
 
-<<<<<<< HEAD
-	BodyForm form(*state_ptr, *rhs_assembler_ptr, apply_DBC);
-	form.update_quantities(state_ptr->args["time"]["dt"].get<double>() + state_ptr->args["time"]["t0"].get<double>(), Eigen::VectorXd());
-=======
 	BodyForm form(ndof, state_ptr->n_pressure_bases,
 				  state_ptr->boundary_nodes,
 				  state_ptr->local_boundary,
@@ -155,8 +150,8 @@
 				  state_ptr->rhs,
 				  *rhs_assembler_ptr,
 				  state_ptr->density,
-				  apply_DBC, false);
->>>>>>> a2ab34a3
+				  apply_DBC, false, state_ptr->problem->is_time_dependent());
+	form.update_quantities(state_ptr->args["time"]["t0"].get<double>(), Eigen::VectorXd());
 
 	CAPTURE(apply_DBC);
 	test_form(form, *state_ptr);
@@ -196,6 +191,7 @@
 		state_ptr->assembler,
 		state_ptr->ass_vals_cache,
 		state_ptr->formulation(),
+		state_ptr->args["time"]["dt"],
 		state_ptr->mesh->is_volume());
 	test_form(form, *state_ptr);
 }
@@ -234,13 +230,26 @@
 TEST_CASE("damping form derivatives", "[form][form_derivatives][damping_form]")
 {
 	const auto state_ptr = get_state();
-	const bool is_time_dependent = GENERATE(true, false);
-	const double dt = 1e-3;
-
-	const auto rhs_assembler_ptr = state_ptr->build_rhs_assembler();
-	const bool apply_DBC = false; // GENERATE(true, false);
-	BodyForm body_form(*state_ptr, *rhs_assembler_ptr, apply_DBC);
-
+	const double dt = 1e-3;
+
+	ElasticForm form(
+		state_ptr->n_bases,
+		state_ptr->bases,
+		state_ptr->geom_bases(),
+		state_ptr->assembler,
+		state_ptr->ass_vals_cache,
+		"Damping",
+		dt,
+		state_ptr->mesh->is_volume());
+	form.update_quantities(0, Eigen::VectorXd::Zero(state_ptr->n_bases * state_ptr->mesh->dimension()));
+	test_form(form, *state_ptr);
+}
+
+TEST_CASE("inertia form derivatives", "[form][form_derivatives][inertia_form]")
+{
+	const auto state_ptr = get_state();
+
+	const double dt = 1e-3;
 	ImplicitEuler time_integrator;
 	time_integrator.init(
 		Eigen::VectorXd::Zero(state_ptr->n_bases * 2),
@@ -248,25 +257,6 @@
 		Eigen::VectorXd::Zero(state_ptr->n_bases * 2),
 		dt);
 
-	auto iform = std::make_shared<InertiaForm>(state_ptr->mass, time_integrator);
-
-	DampingForm form(*state_ptr, dt);
-
-	test_form(form, *state_ptr);
-}
-
-TEST_CASE("inertia form derivatives", "[form][form_derivatives][inertia_form]")
-{
-	const auto state_ptr = get_state();
-
-	const double dt = 1e-3;
-	ImplicitEuler time_integrator;
-	time_integrator.init(
-		Eigen::VectorXd::Zero(state_ptr->n_bases * 2),
-		Eigen::VectorXd::Zero(state_ptr->n_bases * 2),
-		Eigen::VectorXd::Zero(state_ptr->n_bases * 2),
-		dt);
-
 	InertiaForm form(state_ptr->mass, time_integrator);
 
 	test_form(form, *state_ptr);
