////////////////////////////////////////////////////////////////////////////////
#include <polyfem/solver/forms/BodyForm.hpp>
#include <polyfem/solver/forms/ContactForm.hpp>
#include <polyfem/solver/forms/ElasticForm.hpp>
#include <polyfem/solver/forms/FrictionForm.hpp>
#include <polyfem/solver/forms/InertiaForm.hpp>
#include <polyfem/solver/forms/LaggedRegForm.hpp>
#include <polyfem/solver/forms/RayleighDampingForm.hpp>

#include <polyfem/time_integrator/ImplicitEuler.hpp>

#include <finitediff.hpp>

#include <polyfem/State.hpp>

#include <catch2/catch.hpp>
#include <iostream>
#include <memory>
////////////////////////////////////////////////////////////////////////////////

using namespace polyfem;
using namespace polyfem::solver;
using namespace polyfem::time_integrator;
using namespace polyfem::assembler;

namespace
{
	std::shared_ptr<State> get_state()
	{
		const std::string path = POLYFEM_DATA_DIR;
		json in_args = R"(
		{
			"materials": {
                "type": "NeoHookean",
                "E": 20000,
                "nu": 0.3,
                "rho": 1000,
				"phi": 1,
				"psi": 1
            },

			"geometry": [{
				"mesh": "",
				"enabled": true,
				"type": "mesh",
				"surface_selection": 7
			}],

			"time": {
				"dt": 0.001,
				"tend": 1.0
			},

			"boundary_conditions": {
				"dirichlet_boundary": [{
					"id": "all",
					"value": [0, 0]
				}],
				"rhs": [10, 10]
			}

		})"_json;
		in_args["geometry"][0]["mesh"] = path + "/contact/meshes/2D/simple/circle/circle36.obj";

		auto state = std::make_shared<State>(1);
		state->init_logger("", spdlog::level::warn, false);
		state->init(in_args, true);

		state->load_mesh();

		state->build_basis();
		state->assemble_rhs();
		state->assemble_stiffness_mat();

		return state;
	}
} // namespace

template <typename Form>
void test_form(Form &form, const State &state)
{
	static const int n_rand = 10;

	Eigen::VectorXd x = Eigen::VectorXd::Zero(state.n_bases * 2);

	form.init(x);
	form.init_lagging(x);

	for (int rand = 0; rand < n_rand; ++rand)
	{
		// Test gradient with finite differences
		{
			Eigen::VectorXd grad;
			form.first_derivative(x, grad);

			Eigen::VectorXd fgrad;
			fd::finite_gradient(
				x, [&form](const Eigen::VectorXd &x) -> double { return form.value(x); }, fgrad);

			if (!fd::compare_gradient(grad, fgrad))
			{
				std::cout << "Gradient mismatch" << std::endl;
				std::cout << "Gradient: " << grad.transpose() << std::endl;
				std::cout << "Finite gradient: " << fgrad.transpose() << std::endl;
			}

			CHECK(fd::compare_gradient(grad, fgrad));
		}

		// Test hessian with finite differences
		{
			StiffnessMatrix hess;
			form.second_derivative(x, hess);

			Eigen::MatrixXd fhess;
			fd::finite_jacobian(
				x,
				[&form](const Eigen::VectorXd &x) -> Eigen::VectorXd {
					Eigen::VectorXd grad;
					form.first_derivative(x, grad);
					return grad;
				},
				fhess);

			if (!fd::compare_hessian(hess, fhess))
			{
				std::cout << "Hessian mismatch" << std::endl;
				std::cout << "Hessian: " << hess << std::endl;
				std::cout << "Finite hessian: " << fhess << std::endl;
			}

			CHECK(fd::compare_hessian(hess, fhess));
		}

		x.setRandom();
		x /= 100;
	}
}

TEST_CASE("body form derivatives", "[form][form_derivatives][body_form]")
{
	const auto state_ptr = get_state();
	const auto rhs_assembler_ptr = state_ptr->build_rhs_assembler();
	const bool apply_DBC = false; // GENERATE(true, false);
	const int ndof = state_ptr->n_bases * state_ptr->mesh->dimension();

	BodyForm form(ndof, state_ptr->n_pressure_bases,
				  state_ptr->boundary_nodes,
				  state_ptr->local_boundary,
				  state_ptr->local_neumann_boundary, state_ptr->n_boundary_samples(),
				  state_ptr->rhs,
				  *rhs_assembler_ptr,
				  state_ptr->assembler.density(),
				  apply_DBC, false, state_ptr->problem->is_time_dependent());
	form.update_quantities(state_ptr->args["time"]["t0"].get<double>(), Eigen::VectorXd());

	CAPTURE(apply_DBC);
	test_form(form, *state_ptr);
}

TEST_CASE("contact form derivatives", "[form][form_derivatives][contact_form]")
{
	const auto state_ptr = get_state();

	const double dhat = 1e-3;
	const bool use_adaptive_barrier_stiffness = true; // GENERATE(true, false);
	const double barrier_stiffness = 1e7;
	const bool is_time_dependent = GENERATE(true, false);
	const ipc::BroadPhaseMethod broad_phase_method = ipc::BroadPhaseMethod::HASH_GRID;
	const double ccd_tolerance = 1e-6;
	const int ccd_max_iterations = static_cast<int>(1e6);
	const double dt = 1e-3;

	ContactForm form(
		state_ptr->collision_mesh,
		state_ptr->boundary_nodes_pos,
		dhat,
		state_ptr->avg_mass,
		use_adaptive_barrier_stiffness,
		is_time_dependent, broad_phase_method, ccd_tolerance, ccd_max_iterations);

	test_form(form, *state_ptr);
}

TEST_CASE("elastic form derivatives", "[form][form_derivatives][elastic_form]")
{
	const auto state_ptr = get_state();
	ElasticForm form(
		state_ptr->n_bases,
<<<<<<< HEAD
		state_ptr->n_geom_bases,
=======
>>>>>>> 44992b3f
		state_ptr->bases,
		state_ptr->geom_bases(),
		state_ptr->assembler,
		state_ptr->ass_vals_cache,
		state_ptr->formulation(),
		state_ptr->args["time"]["dt"],
		state_ptr->mesh->is_volume());
	test_form(form, *state_ptr);
}

TEST_CASE("friction form derivatives", "[form][form_derivatives][friction_form]")
{
	const auto state_ptr = get_state();
	const double epsv = 1e-3;
	const double mu = GENERATE(0.0, 0.01, 0.1, 1.0);
	const double dhat = 1e-3;
	const double barrier_stiffness = 1e7;
	const bool is_time_dependent = GENERATE(true, false);
	const ipc::BroadPhaseMethod broad_phase_method = ipc::BroadPhaseMethod::HASH_GRID;
	const double dt = 1e-3;

	const bool use_adaptive_barrier_stiffness = true; // GENERATE(true, false);
	const double ccd_tolerance = 1e-6;
	const int ccd_max_iterations = static_cast<int>(1e6);

	const ContactForm contact_form(
		state_ptr->collision_mesh,
		state_ptr->boundary_nodes_pos,
		dhat,
		state_ptr->avg_mass,
		use_adaptive_barrier_stiffness,
		is_time_dependent, broad_phase_method, ccd_tolerance, ccd_max_iterations);

	FrictionForm form(
		state_ptr->collision_mesh,
		state_ptr->boundary_nodes_pos,
		epsv, mu, dhat, broad_phase_method, dt, contact_form, /*n_lagging_iters=*/-1);

	test_form(form, *state_ptr);
}

TEST_CASE("damping form derivatives", "[form][form_derivatives][damping_form]")
{
	const auto state_ptr = get_state();
	const double dt = 1e-2;

	ElasticForm form(
		state_ptr->n_bases,
<<<<<<< HEAD
		state_ptr->n_geom_bases,
=======
>>>>>>> 44992b3f
		state_ptr->bases,
		state_ptr->geom_bases(),
		state_ptr->assembler,
		state_ptr->ass_vals_cache,
		"Damping",
		dt,
		state_ptr->mesh->is_volume());
	form.update_quantities(0, Eigen::VectorXd::Ones(state_ptr->n_bases * 2));
	test_form(form, *state_ptr);
}

TEST_CASE("inertia form derivatives", "[form][form_derivatives][inertia_form]")
{
	const auto state_ptr = get_state();

	const double dt = 1e-3;
	ImplicitEuler time_integrator;
	time_integrator.init(
		Eigen::VectorXd::Zero(state_ptr->n_bases * 2),
		Eigen::VectorXd::Zero(state_ptr->n_bases * 2),
		Eigen::VectorXd::Zero(state_ptr->n_bases * 2),
		dt);

	InertiaForm form(state_ptr->mass, time_integrator);

	test_form(form, *state_ptr);
}

TEST_CASE("lagged regularization form derivatives", "[form][form_derivatives][lagged_reg_form]")
{
	const auto state_ptr = get_state();

	const double weight = 1e3;
	LaggedRegForm form(/*n_lagging_iters=*/-1);
	form.set_weight(weight);

	test_form(form, *state_ptr);
}

TEST_CASE("Rayleigh damping form derivatives", "[form][form_derivatives][rayleigh_damping_form]")
{
	const auto state_ptr = get_state();
	ElasticForm elastic_form(
		state_ptr->n_bases,
		state_ptr->bases,
		state_ptr->geom_bases(),
		state_ptr->assembler,
		state_ptr->ass_vals_cache,
		state_ptr->formulation(),
		state_ptr->args["time"]["dt"],
		state_ptr->mesh->is_volume());

	const double dt = 1e-3;
	ImplicitEuler time_integrator;
	time_integrator.init(
		Eigen::VectorXd::Zero(state_ptr->n_bases * 2),
		Eigen::VectorXd::Zero(state_ptr->n_bases * 2),
		Eigen::VectorXd::Zero(state_ptr->n_bases * 2),
		dt);

	RayleighDampingForm form(
		elastic_form, time_integrator, true, 0.1, 1);

	test_form(form, *state_ptr);
}<|MERGE_RESOLUTION|>--- conflicted
+++ resolved
@@ -187,10 +187,6 @@
 	const auto state_ptr = get_state();
 	ElasticForm form(
 		state_ptr->n_bases,
-<<<<<<< HEAD
-		state_ptr->n_geom_bases,
-=======
->>>>>>> 44992b3f
 		state_ptr->bases,
 		state_ptr->geom_bases(),
 		state_ptr->assembler,
@@ -239,10 +235,6 @@
 
 	ElasticForm form(
 		state_ptr->n_bases,
-<<<<<<< HEAD
-		state_ptr->n_geom_bases,
-=======
->>>>>>> 44992b3f
 		state_ptr->bases,
 		state_ptr->geom_bases(),
 		state_ptr->assembler,
